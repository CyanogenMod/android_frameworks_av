/*
** Copyright (c) 2013, The Linux Foundation. All rights reserved.
** Not a Contribution.
**
** Copyright 2010, The Android Open Source Project
**
** Licensed under the Apache License, Version 2.0 (the "License");
** you may not use this file except in compliance with the License.
** You may obtain a copy of the License at
**
**     http://www.apache.org/licenses/LICENSE-2.0
**
** Unless required by applicable law or agreed to in writing, software
** distributed under the License is distributed on an "AS IS" BASIS,
** WITHOUT WARRANTIES OR CONDITIONS OF ANY KIND, either express or implied.
** See the License for the specific language governing permissions and
** limitations under the License.
*/


//#define LOG_NDEBUG 0
#define LOG_TAG "MediaProfiles"

#include <stdlib.h>
#include <utils/Log.h>
#include <utils/Vector.h>
#include <cutils/properties.h>
#include <libexpat/expat.h>
#include <media/MediaProfiles.h>
#include <media/stagefright/foundation/ADebug.h>
#include <OMX_Video.h>

namespace android {

Mutex MediaProfiles::sLock;
bool MediaProfiles::sIsInitialized = false;
MediaProfiles *MediaProfiles::sInstance = NULL;

const MediaProfiles::NameToTagMap MediaProfiles::sVideoEncoderNameMap[] = {
    {"h263", VIDEO_ENCODER_H263},
    {"h264", VIDEO_ENCODER_H264},
    {"m4v",  VIDEO_ENCODER_MPEG_4_SP}
};

const MediaProfiles::NameToTagMap MediaProfiles::sAudioEncoderNameMap[] = {
    {"amrnb",  AUDIO_ENCODER_AMR_NB},
    {"amrwb",  AUDIO_ENCODER_AMR_WB},
    {"aac",    AUDIO_ENCODER_AAC},
    {"heaac",  AUDIO_ENCODER_HE_AAC},
    {"aaceld", AUDIO_ENCODER_AAC_ELD},
    {"lpcm",  AUDIO_ENCODER_LPCM},
};

const MediaProfiles::NameToTagMap MediaProfiles::sFileFormatMap[] = {
    {"3gp", OUTPUT_FORMAT_THREE_GPP},
    {"mp4", OUTPUT_FORMAT_MPEG_4}
};

const MediaProfiles::NameToTagMap MediaProfiles::sVideoDecoderNameMap[] = {
    {"wmv", VIDEO_DECODER_WMV}
};

const MediaProfiles::NameToTagMap MediaProfiles::sAudioDecoderNameMap[] = {
    {"wma", AUDIO_DECODER_WMA}
};

const MediaProfiles::NameToTagMap MediaProfiles::sCamcorderQualityNameMap[] = {
    {"low", CAMCORDER_QUALITY_LOW},
    {"high", CAMCORDER_QUALITY_HIGH},
    {"qcif", CAMCORDER_QUALITY_QCIF},
    {"cif", CAMCORDER_QUALITY_CIF},
    {"480p", CAMCORDER_QUALITY_480P},
    {"720p", CAMCORDER_QUALITY_720P},
    {"1080p", CAMCORDER_QUALITY_1080P},
    {"qvga", CAMCORDER_QUALITY_QVGA},
    {"fwvga", CAMCORDER_QUALITY_FWVGA},
    {"wvga", CAMCORDER_QUALITY_WVGA},
    {"vga", CAMCORDER_QUALITY_VGA},
<<<<<<< HEAD
    {"wqvga", CAMCORDER_QUALITY_WQVGA},
=======
    {"wqvga",CAMCORDER_QUALITY_WQVGA},
    {"4kuhd",CAMCORDER_QUALITY_4kUHD},
    {"4kdci",CAMCORDER_QUALITY_4kDCI},
>>>>>>> c67ea4a6

    {"timelapselow",  CAMCORDER_QUALITY_TIME_LAPSE_LOW},
    {"timelapsehigh", CAMCORDER_QUALITY_TIME_LAPSE_HIGH},
    {"timelapseqcif", CAMCORDER_QUALITY_TIME_LAPSE_QCIF},
    {"timelapsecif", CAMCORDER_QUALITY_TIME_LAPSE_CIF},
    {"timelapse480p", CAMCORDER_QUALITY_TIME_LAPSE_480P},
    {"timelapse720p", CAMCORDER_QUALITY_TIME_LAPSE_720P},
    {"timelapse1080p", CAMCORDER_QUALITY_TIME_LAPSE_1080P},
    {"timelapseqvga", CAMCORDER_QUALITY_TIME_LAPSE_QVGA},
    {"timelapsevga", CAMCORDER_QUALITY_TIME_LAPSE_VGA},
    {"timelapsewvga", CAMCORDER_QUALITY_TIME_LAPSE_WVGA},
    {"timelapsefwvga", CAMCORDER_QUALITY_TIME_LAPSE_FWVGA},
    {"timelapsewqvga", CAMCORDER_QUALITY_TIME_LAPSE_WQVGA},
};

/*static*/ void
MediaProfiles::logVideoCodec(const MediaProfiles::VideoCodec& codec)
{
    ALOGV("video codec:");
    ALOGV("codec = %d", codec.mCodec);
    ALOGV("bit rate: %d", codec.mBitRate);
    ALOGV("frame width: %d", codec.mFrameWidth);
    ALOGV("frame height: %d", codec.mFrameHeight);
    ALOGV("frame rate: %d", codec.mFrameRate);
}

/*static*/ void
MediaProfiles::logAudioCodec(const MediaProfiles::AudioCodec& codec)
{
    ALOGV("audio codec:");
    ALOGV("codec = %d", codec.mCodec);
    ALOGV("bit rate: %d", codec.mBitRate);
    ALOGV("sample rate: %d", codec.mSampleRate);
    ALOGV("number of channels: %d", codec.mChannels);
}

/*static*/ void
MediaProfiles::logVideoEncoderCap(const MediaProfiles::VideoEncoderCap& cap)
{
    ALOGV("video encoder cap:");
    ALOGV("codec = %d", cap.mCodec);
    ALOGV("bit rate: min = %d and max = %d", cap.mMinBitRate, cap.mMaxBitRate);
    ALOGV("frame width: min = %d and max = %d", cap.mMinFrameWidth, cap.mMaxFrameWidth);
    ALOGV("frame height: min = %d and max = %d", cap.mMinFrameHeight, cap.mMaxFrameHeight);
    ALOGV("frame rate: min = %d and max = %d", cap.mMinFrameRate, cap.mMaxFrameRate);
}

/*static*/ void
MediaProfiles::logAudioEncoderCap(const MediaProfiles::AudioEncoderCap& cap)
{
    ALOGV("audio encoder cap:");
    ALOGV("codec = %d", cap.mCodec);
    ALOGV("bit rate: min = %d and max = %d", cap.mMinBitRate, cap.mMaxBitRate);
    ALOGV("sample rate: min = %d and max = %d", cap.mMinSampleRate, cap.mMaxSampleRate);
    ALOGV("number of channels: min = %d and max = %d", cap.mMinChannels, cap.mMaxChannels);
}

/*static*/ void
MediaProfiles::logVideoDecoderCap(const MediaProfiles::VideoDecoderCap& cap)
{
    ALOGV("video decoder cap:");
    ALOGV("codec = %d", cap.mCodec);
}

/*static*/ void
MediaProfiles::logAudioDecoderCap(const MediaProfiles::AudioDecoderCap& cap)
{
    ALOGV("audio codec cap:");
    ALOGV("codec = %d", cap.mCodec);
}

/*static*/ void
MediaProfiles::logVideoEditorCap(const MediaProfiles::VideoEditorCap& cap)
{
    ALOGV("videoeditor cap:");
    ALOGV("mMaxInputFrameWidth = %d", cap.mMaxInputFrameWidth);
    ALOGV("mMaxInputFrameHeight = %d", cap.mMaxInputFrameHeight);
    ALOGV("mMaxOutputFrameWidth = %d", cap.mMaxOutputFrameWidth);
    ALOGV("mMaxOutputFrameHeight = %d", cap.mMaxOutputFrameHeight);
}

/*static*/ int
MediaProfiles::findTagForName(const MediaProfiles::NameToTagMap *map, size_t nMappings, const char *name)
{
    int tag = -1;
    for (size_t i = 0; i < nMappings; ++i) {
        if (!strcmp(map[i].name, name)) {
            tag = map[i].tag;
            break;
        }
    }
    return tag;
}

/*static*/ MediaProfiles::VideoCodec*
MediaProfiles::createVideoCodec(const char **atts, MediaProfiles *profiles)
{
    CHECK(!strcmp("codec",     atts[0]) &&
          !strcmp("bitRate",   atts[2]) &&
          !strcmp("width",     atts[4]) &&
          !strcmp("height",    atts[6]) &&
          !strcmp("frameRate", atts[8]));

    const size_t nMappings = sizeof(sVideoEncoderNameMap)/sizeof(sVideoEncoderNameMap[0]);
    const int codec = findTagForName(sVideoEncoderNameMap, nMappings, atts[1]);
    CHECK(codec != -1);

    MediaProfiles::VideoCodec *videoCodec =
        new MediaProfiles::VideoCodec(static_cast<video_encoder>(codec),
            atoi(atts[3]), atoi(atts[5]), atoi(atts[7]), atoi(atts[9]));
    logVideoCodec(*videoCodec);

    size_t nCamcorderProfiles;
    CHECK((nCamcorderProfiles = profiles->mCamcorderProfiles.size()) >= 1);
    profiles->mCamcorderProfiles[nCamcorderProfiles - 1]->mVideoCodec = videoCodec;
    return videoCodec;
}

/*static*/ MediaProfiles::AudioCodec*
MediaProfiles::createAudioCodec(const char **atts, MediaProfiles *profiles)
{
    CHECK(!strcmp("codec",      atts[0]) &&
          !strcmp("bitRate",    atts[2]) &&
          !strcmp("sampleRate", atts[4]) &&
          !strcmp("channels",   atts[6]));
    const size_t nMappings = sizeof(sAudioEncoderNameMap)/sizeof(sAudioEncoderNameMap[0]);
    const int codec = findTagForName(sAudioEncoderNameMap, nMappings, atts[1]);
    CHECK(codec != -1);

    MediaProfiles::AudioCodec *audioCodec =
        new MediaProfiles::AudioCodec(static_cast<audio_encoder>(codec),
            atoi(atts[3]), atoi(atts[5]), atoi(atts[7]));
    logAudioCodec(*audioCodec);

    size_t nCamcorderProfiles;
    CHECK((nCamcorderProfiles = profiles->mCamcorderProfiles.size()) >= 1);
    profiles->mCamcorderProfiles[nCamcorderProfiles - 1]->mAudioCodec = audioCodec;
    return audioCodec;
}
/*static*/ MediaProfiles::AudioDecoderCap*
MediaProfiles::createAudioDecoderCap(const char **atts)
{
    CHECK(!strcmp("name",    atts[0]) &&
          !strcmp("enabled", atts[2]));

    const size_t nMappings = sizeof(sAudioDecoderNameMap)/sizeof(sAudioDecoderNameMap[0]);
    const int codec = findTagForName(sAudioDecoderNameMap, nMappings, atts[1]);
    CHECK(codec != -1);

    MediaProfiles::AudioDecoderCap *cap =
        new MediaProfiles::AudioDecoderCap(static_cast<audio_decoder>(codec));
    logAudioDecoderCap(*cap);
    return cap;
}

/*static*/ MediaProfiles::VideoDecoderCap*
MediaProfiles::createVideoDecoderCap(const char **atts)
{
    CHECK(!strcmp("name",    atts[0]) &&
          !strcmp("enabled", atts[2]));

    const size_t nMappings = sizeof(sVideoDecoderNameMap)/sizeof(sVideoDecoderNameMap[0]);
    const int codec = findTagForName(sVideoDecoderNameMap, nMappings, atts[1]);
    CHECK(codec != -1);

    MediaProfiles::VideoDecoderCap *cap =
        new MediaProfiles::VideoDecoderCap(static_cast<video_decoder>(codec));
    logVideoDecoderCap(*cap);
    return cap;
}

/*static*/ MediaProfiles::VideoEncoderCap*
MediaProfiles::createVideoEncoderCap(const char **atts)
{
    CHECK(!strcmp("name",           atts[0])  &&
          !strcmp("enabled",        atts[2])  &&
          !strcmp("minBitRate",     atts[4])  &&
          !strcmp("maxBitRate",     atts[6])  &&
          !strcmp("minFrameWidth",  atts[8])  &&
          !strcmp("maxFrameWidth",  atts[10]) &&
          !strcmp("minFrameHeight", atts[12]) &&
          !strcmp("maxFrameHeight", atts[14]) &&
          !strcmp("minFrameRate",   atts[16]) &&
          !strcmp("maxFrameRate",   atts[18]));

    const size_t nMappings = sizeof(sVideoEncoderNameMap)/sizeof(sVideoEncoderNameMap[0]);
    const int codec = findTagForName(sVideoEncoderNameMap, nMappings, atts[1]);
    CHECK(codec != -1);

    MediaProfiles::VideoEncoderCap *cap =
        new MediaProfiles::VideoEncoderCap(static_cast<video_encoder>(codec),
            atoi(atts[5]), atoi(atts[7]), atoi(atts[9]), atoi(atts[11]), atoi(atts[13]),
            atoi(atts[15]), atoi(atts[17]), atoi(atts[19]));
    logVideoEncoderCap(*cap);
    return cap;
}

/*static*/ MediaProfiles::AudioEncoderCap*
MediaProfiles::createAudioEncoderCap(const char **atts)
{
    CHECK(!strcmp("name",          atts[0])  &&
          !strcmp("enabled",       atts[2])  &&
          !strcmp("minBitRate",    atts[4])  &&
          !strcmp("maxBitRate",    atts[6])  &&
          !strcmp("minSampleRate", atts[8])  &&
          !strcmp("maxSampleRate", atts[10]) &&
          !strcmp("minChannels",   atts[12]) &&
          !strcmp("maxChannels",   atts[14]));

    const size_t nMappings = sizeof(sAudioEncoderNameMap)/sizeof(sAudioEncoderNameMap[0]);
    const int codec = findTagForName(sAudioEncoderNameMap, nMappings, atts[1]);
    CHECK(codec != -1);

    MediaProfiles::AudioEncoderCap *cap =
        new MediaProfiles::AudioEncoderCap(static_cast<audio_encoder>(codec), atoi(atts[5]), atoi(atts[7]),
            atoi(atts[9]), atoi(atts[11]), atoi(atts[13]),
            atoi(atts[15]));
    logAudioEncoderCap(*cap);
    return cap;
}

/*static*/ output_format
MediaProfiles::createEncoderOutputFileFormat(const char **atts)
{
    CHECK(!strcmp("name", atts[0]));

    const size_t nMappings =sizeof(sFileFormatMap)/sizeof(sFileFormatMap[0]);
    const int format = findTagForName(sFileFormatMap, nMappings, atts[1]);
    CHECK(format != -1);

    return static_cast<output_format>(format);
}

static bool isCameraIdFound(int cameraId, const Vector<int>& cameraIds) {
    for (int i = 0, n = cameraIds.size(); i < n; ++i) {
        if (cameraId == cameraIds[i]) {
            return true;
        }
    }
    return false;
}

/*static*/ MediaProfiles::CamcorderProfile*
MediaProfiles::createCamcorderProfile(int cameraId, const char **atts, Vector<int>& cameraIds)
{
    CHECK(!strcmp("quality",    atts[0]) &&
          !strcmp("fileFormat", atts[2]) &&
          !strcmp("duration",   atts[4]));

    const size_t nProfileMappings = sizeof(sCamcorderQualityNameMap)/sizeof(sCamcorderQualityNameMap[0]);
    const int quality = findTagForName(sCamcorderQualityNameMap, nProfileMappings, atts[1]);
    CHECK(quality != -1);

    const size_t nFormatMappings = sizeof(sFileFormatMap)/sizeof(sFileFormatMap[0]);
    const int fileFormat = findTagForName(sFileFormatMap, nFormatMappings, atts[3]);
    CHECK(fileFormat != -1);

    MediaProfiles::CamcorderProfile *profile = new MediaProfiles::CamcorderProfile;
    profile->mCameraId = cameraId;
    if (!isCameraIdFound(cameraId, cameraIds)) {
        cameraIds.add(cameraId);
    }
    profile->mFileFormat = static_cast<output_format>(fileFormat);
    profile->mQuality = static_cast<camcorder_quality>(quality);
    profile->mDuration = atoi(atts[5]);
    return profile;
}

MediaProfiles::ImageEncodingQualityLevels*
MediaProfiles::findImageEncodingQualityLevels(int cameraId) const
{
    int n = mImageEncodingQualityLevels.size();
    for (int i = 0; i < n; i++) {
        ImageEncodingQualityLevels *levels = mImageEncodingQualityLevels[i];
        if (levels->mCameraId == cameraId) {
            return levels;
        }
    }
    return NULL;
}

void MediaProfiles::addImageEncodingQualityLevel(int cameraId, const char** atts)
{
    CHECK(!strcmp("quality", atts[0]));
    int quality = atoi(atts[1]);
    ALOGV("%s: cameraId=%d, quality=%d", __func__, cameraId, quality);
    ImageEncodingQualityLevels *levels = findImageEncodingQualityLevels(cameraId);

    if (levels == NULL) {
        levels = new ImageEncodingQualityLevels();
        levels->mCameraId = cameraId;
        mImageEncodingQualityLevels.add(levels);
    }

    levels->mLevels.add(quality);
}

/*static*/ int
MediaProfiles::getCameraId(const char** atts)
{
    if (!atts[0]) return 0;  // default cameraId = 0
    CHECK(!strcmp("cameraId", atts[0]));
    return atoi(atts[1]);
}

void MediaProfiles::addStartTimeOffset(int cameraId, const char** atts)
{
    int offsetTimeMs = 1000;
    if (atts[2]) {
        CHECK(!strcmp("startOffsetMs", atts[2]));
        offsetTimeMs = atoi(atts[3]);
    }

    ALOGV("%s: cameraId=%d, offset=%d ms", __func__, cameraId, offsetTimeMs);
    mStartTimeOffsets.replaceValueFor(cameraId, offsetTimeMs);
}
/*static*/ MediaProfiles::ExportVideoProfile*
MediaProfiles::createExportVideoProfile(const char **atts)
{
    CHECK(!strcmp("name", atts[0]) &&
          !strcmp("profile", atts[2]) &&
          !strcmp("level", atts[4]));

    const size_t nMappings =
        sizeof(sVideoEncoderNameMap)/sizeof(sVideoEncoderNameMap[0]);
    const int codec = findTagForName(sVideoEncoderNameMap, nMappings, atts[1]);
    CHECK(codec != -1);

    MediaProfiles::ExportVideoProfile *profile =
        new MediaProfiles::ExportVideoProfile(
            codec, atoi(atts[3]), atoi(atts[5]));

    return profile;
}
/*static*/ MediaProfiles::VideoEditorCap*
MediaProfiles::createVideoEditorCap(const char **atts, MediaProfiles *profiles)
{
    CHECK(!strcmp("maxInputFrameWidth", atts[0]) &&
          !strcmp("maxInputFrameHeight", atts[2])  &&
          !strcmp("maxOutputFrameWidth", atts[4]) &&
          !strcmp("maxOutputFrameHeight", atts[6]) &&
          !strcmp("maxPrefetchYUVFrames", atts[8]));

    MediaProfiles::VideoEditorCap *pVideoEditorCap =
        new MediaProfiles::VideoEditorCap(atoi(atts[1]), atoi(atts[3]),
                atoi(atts[5]), atoi(atts[7]), atoi(atts[9]));

    logVideoEditorCap(*pVideoEditorCap);
    profiles->mVideoEditorCap = pVideoEditorCap;

    return pVideoEditorCap;
}

/*static*/ void
MediaProfiles::startElementHandler(void *userData, const char *name, const char **atts)
{
    MediaProfiles *profiles = (MediaProfiles *) userData;
    if (strcmp("Video", name) == 0) {
        createVideoCodec(atts, profiles);
    } else if (strcmp("Audio", name) == 0) {
        createAudioCodec(atts, profiles);
    } else if (strcmp("VideoEncoderCap", name) == 0 &&
               strcmp("true", atts[3]) == 0) {
        profiles->mVideoEncoders.add(createVideoEncoderCap(atts));
    } else if (strcmp("AudioEncoderCap", name) == 0 &&
               strcmp("true", atts[3]) == 0) {
        profiles->mAudioEncoders.add(createAudioEncoderCap(atts));
    } else if (strcmp("VideoDecoderCap", name) == 0 &&
               strcmp("true", atts[3]) == 0) {
        profiles->mVideoDecoders.add(createVideoDecoderCap(atts));
    } else if (strcmp("AudioDecoderCap", name) == 0 &&
               strcmp("true", atts[3]) == 0) {
        profiles->mAudioDecoders.add(createAudioDecoderCap(atts));
    } else if (strcmp("EncoderOutputFileFormat", name) == 0) {
        profiles->mEncoderOutputFileFormats.add(createEncoderOutputFileFormat(atts));
    } else if (strcmp("CamcorderProfiles", name) == 0) {
        profiles->mCurrentCameraId = getCameraId(atts);
        profiles->addStartTimeOffset(profiles->mCurrentCameraId, atts);
    } else if (strcmp("EncoderProfile", name) == 0) {
        profiles->mCamcorderProfiles.add(
            createCamcorderProfile(profiles->mCurrentCameraId, atts, profiles->mCameraIds));
    } else if (strcmp("ImageEncoding", name) == 0) {
        profiles->addImageEncodingQualityLevel(profiles->mCurrentCameraId, atts);
    } else if (strcmp("VideoEditorCap", name) == 0) {
        createVideoEditorCap(atts, profiles);
    } else if (strcmp("ExportVideoProfile", name) == 0) {
        profiles->mVideoEditorExportProfiles.add(createExportVideoProfile(atts));
    }
}

static bool isCamcorderProfile(camcorder_quality quality) {
    return quality >= CAMCORDER_QUALITY_LIST_START &&
           quality <= CAMCORDER_QUALITY_LIST_END;
}

static bool isTimelapseProfile(camcorder_quality quality) {
    return quality >= CAMCORDER_QUALITY_TIME_LAPSE_LIST_START &&
           quality <= CAMCORDER_QUALITY_TIME_LAPSE_LIST_END;
}

void MediaProfiles::initRequiredProfileRefs(const Vector<int>& cameraIds) {
    ALOGV("Number of camera ids: %d", cameraIds.size());
    CHECK(cameraIds.size() > 0);
    mRequiredProfileRefs = new RequiredProfiles[cameraIds.size()];
    for (size_t i = 0, n = cameraIds.size(); i < n; ++i) {
        mRequiredProfileRefs[i].mCameraId = cameraIds[i];
        for (size_t j = 0; j < kNumRequiredProfiles; ++j) {
            mRequiredProfileRefs[i].mRefs[j].mHasRefProfile = false;
            mRequiredProfileRefs[i].mRefs[j].mRefProfileIndex = -1;
            if ((j & 1) == 0) {  // low resolution
                mRequiredProfileRefs[i].mRefs[j].mResolutionProduct = 0x7FFFFFFF;
            } else {             // high resolution
                mRequiredProfileRefs[i].mRefs[j].mResolutionProduct = 0;
            }
        }
    }
}

int MediaProfiles::getRequiredProfileRefIndex(int cameraId) {
    for (size_t i = 0, n = mCameraIds.size(); i < n; ++i) {
        if (mCameraIds[i] == cameraId) {
            return i;
        }
    }
    return -1;
}

void MediaProfiles::checkAndAddRequiredProfilesIfNecessary() {
    if (sIsInitialized) {
        return;
    }

    initRequiredProfileRefs(mCameraIds);

    for (size_t i = 0, n = mCamcorderProfiles.size(); i < n; ++i) {
        int product = mCamcorderProfiles[i]->mVideoCodec->mFrameWidth *
                      mCamcorderProfiles[i]->mVideoCodec->mFrameHeight;

        camcorder_quality quality = mCamcorderProfiles[i]->mQuality;
        int cameraId = mCamcorderProfiles[i]->mCameraId;
        int index = -1;
        int refIndex = getRequiredProfileRefIndex(cameraId);
        CHECK(refIndex != -1);
        RequiredProfileRefInfo *info;
        camcorder_quality refQuality;
        VideoCodec *codec = NULL;

        // Check high and low from either camcorder profile or timelapse profile
        // but not both. Default, check camcorder profile
        size_t j = 0;
        size_t o = 2;
        if (isTimelapseProfile(quality)) {
            // Check timelapse profile instead.
            j = 2;
            o = kNumRequiredProfiles;
        } else {
            // Must be camcorder profile.
            CHECK(isCamcorderProfile(quality));
        }
        for (; j < o; ++j) {
            info = &(mRequiredProfileRefs[refIndex].mRefs[j]);
            if ((j % 2 == 0 && product > info->mResolutionProduct) ||  // low
                (j % 2 != 0 && product < info->mResolutionProduct)) {  // high
                continue;
            }
            switch (j) {
                case 0:
                   refQuality = CAMCORDER_QUALITY_LOW;
                   break;
                case 1:
                   refQuality = CAMCORDER_QUALITY_HIGH;
                   break;
                case 2:
                   refQuality = CAMCORDER_QUALITY_TIME_LAPSE_LOW;
                   break;
                case 3:
                   refQuality = CAMCORDER_QUALITY_TIME_LAPSE_HIGH;
                   break;
                default:
                    CHECK(!"Should never reach here");
            }

            if (!info->mHasRefProfile) {
                index = getCamcorderProfileIndex(cameraId, refQuality);
            }
            if (index == -1) {
                // New high or low quality profile is found.
                // Update its reference.
                info->mHasRefProfile = true;
                info->mRefProfileIndex = i;
                info->mResolutionProduct = product;
            }
        }
    }

    for (size_t cameraId = 0; cameraId < mCameraIds.size(); ++cameraId) {
        for (size_t j = 0; j < kNumRequiredProfiles; ++j) {
            int refIndex = getRequiredProfileRefIndex(cameraId);
            CHECK(refIndex != -1);
            RequiredProfileRefInfo *info =
                    &mRequiredProfileRefs[refIndex].mRefs[j];

            if (info->mHasRefProfile) {

                CamcorderProfile *profile =
                    new CamcorderProfile(
                            *mCamcorderProfiles[info->mRefProfileIndex]);

                // Overwrite the quality
                switch (j % kNumRequiredProfiles) {
                    case 0:
                        profile->mQuality = CAMCORDER_QUALITY_LOW;
                        break;
                    case 1:
                        profile->mQuality = CAMCORDER_QUALITY_HIGH;
                        break;
                    case 2:
                        profile->mQuality = CAMCORDER_QUALITY_TIME_LAPSE_LOW;
                        break;
                    case 3:
                        profile->mQuality = CAMCORDER_QUALITY_TIME_LAPSE_HIGH;
                        break;
                    default:
                        CHECK(!"Should never come here");
                }

                int index = getCamcorderProfileIndex(cameraId, profile->mQuality);
                if (index != -1) {
                    ALOGV("Profile quality %d for camera %d already exists",
                        profile->mQuality, cameraId);
                    CHECK(index == refIndex);
                    continue;
                }

                // Insert the new profile
                ALOGV("Add a profile: quality %d=>%d for camera %d",
                        mCamcorderProfiles[info->mRefProfileIndex]->mQuality,
                        profile->mQuality, cameraId);

                mCamcorderProfiles.add(profile);
            }
        }
    }
}

/*static*/ MediaProfiles*
MediaProfiles::getInstance()
{
    ALOGV("getInstance");
    Mutex::Autolock lock(sLock);
    if (!sIsInitialized) {
        char value[PROPERTY_VALUE_MAX];
        if (property_get("media.settings.xml", value, NULL) <= 0) {
            const char *defaultXmlFile = "/etc/media_profiles.xml";
            FILE *fp = fopen(defaultXmlFile, "r");
            if (fp == NULL) {
                ALOGW("could not find media config xml file");
                sInstance = createDefaultInstance();
            } else {
                fclose(fp);  // close the file first.
                sInstance = createInstanceFromXmlFile(defaultXmlFile);
            }
        } else {
            sInstance = createInstanceFromXmlFile(value);
        }
        CHECK(sInstance != NULL);
        sInstance->checkAndAddRequiredProfilesIfNecessary();
        sIsInitialized = true;
    }

    return sInstance;
}

/*static*/ MediaProfiles::VideoEncoderCap*
MediaProfiles::createDefaultH263VideoEncoderCap()
{
    return new MediaProfiles::VideoEncoderCap(
        VIDEO_ENCODER_H263, 192000, 420000, 176, 352, 144, 288, 1, 20);
}

/*static*/ MediaProfiles::VideoEncoderCap*
MediaProfiles::createDefaultM4vVideoEncoderCap()
{
    return new MediaProfiles::VideoEncoderCap(
        VIDEO_ENCODER_MPEG_4_SP, 192000, 420000, 176, 352, 144, 288, 1, 20);
}


/*static*/ void
MediaProfiles::createDefaultVideoEncoders(MediaProfiles *profiles)
{
    profiles->mVideoEncoders.add(createDefaultH263VideoEncoderCap());
    profiles->mVideoEncoders.add(createDefaultM4vVideoEncoderCap());
}

/*static*/ MediaProfiles::CamcorderProfile*
MediaProfiles::createDefaultCamcorderTimeLapseQcifProfile(camcorder_quality quality)
{
    MediaProfiles::VideoCodec *videoCodec =
        new MediaProfiles::VideoCodec(VIDEO_ENCODER_H263, 1000000, 176, 144, 20);

    AudioCodec *audioCodec = new AudioCodec(AUDIO_ENCODER_AMR_NB, 12200, 8000, 1);
    CamcorderProfile *profile = new MediaProfiles::CamcorderProfile;
    profile->mCameraId = 0;
    profile->mFileFormat = OUTPUT_FORMAT_THREE_GPP;
    profile->mQuality = quality;
    profile->mDuration = 60;
    profile->mVideoCodec = videoCodec;
    profile->mAudioCodec = audioCodec;
    return profile;
}

/*static*/ MediaProfiles::CamcorderProfile*
MediaProfiles::createDefaultCamcorderTimeLapse480pProfile(camcorder_quality quality)
{
    MediaProfiles::VideoCodec *videoCodec =
        new MediaProfiles::VideoCodec(VIDEO_ENCODER_H263, 20000000, 720, 480, 20);

    AudioCodec *audioCodec = new AudioCodec(AUDIO_ENCODER_AMR_NB, 12200, 8000, 1);
    CamcorderProfile *profile = new MediaProfiles::CamcorderProfile;
    profile->mCameraId = 0;
    profile->mFileFormat = OUTPUT_FORMAT_THREE_GPP;
    profile->mQuality = quality;
    profile->mDuration = 60;
    profile->mVideoCodec = videoCodec;
    profile->mAudioCodec = audioCodec;
    return profile;
}

/*static*/ void
MediaProfiles::createDefaultCamcorderTimeLapseLowProfiles(
        MediaProfiles::CamcorderProfile **lowTimeLapseProfile,
        MediaProfiles::CamcorderProfile **lowSpecificTimeLapseProfile) {
    *lowTimeLapseProfile = createDefaultCamcorderTimeLapseQcifProfile(CAMCORDER_QUALITY_TIME_LAPSE_LOW);
    *lowSpecificTimeLapseProfile = createDefaultCamcorderTimeLapseQcifProfile(CAMCORDER_QUALITY_TIME_LAPSE_QCIF);
}

/*static*/ void
MediaProfiles::createDefaultCamcorderTimeLapseHighProfiles(
        MediaProfiles::CamcorderProfile **highTimeLapseProfile,
        MediaProfiles::CamcorderProfile **highSpecificTimeLapseProfile) {
    *highTimeLapseProfile = createDefaultCamcorderTimeLapse480pProfile(CAMCORDER_QUALITY_TIME_LAPSE_HIGH);
    *highSpecificTimeLapseProfile = createDefaultCamcorderTimeLapse480pProfile(CAMCORDER_QUALITY_TIME_LAPSE_480P);
}

/*static*/ MediaProfiles::CamcorderProfile*
MediaProfiles::createDefaultCamcorderQcifProfile(camcorder_quality quality)
{
    MediaProfiles::VideoCodec *videoCodec =
        new MediaProfiles::VideoCodec(VIDEO_ENCODER_H263, 192000, 176, 144, 20);

    MediaProfiles::AudioCodec *audioCodec =
        new MediaProfiles::AudioCodec(AUDIO_ENCODER_AMR_NB, 12200, 8000, 1);

    MediaProfiles::CamcorderProfile *profile = new MediaProfiles::CamcorderProfile;
    profile->mCameraId = 0;
    profile->mFileFormat = OUTPUT_FORMAT_THREE_GPP;
    profile->mQuality = quality;
    profile->mDuration = 30;
    profile->mVideoCodec = videoCodec;
    profile->mAudioCodec = audioCodec;
    return profile;
}

/*static*/ MediaProfiles::CamcorderProfile*
MediaProfiles::createDefaultCamcorderCifProfile(camcorder_quality quality)
{
    MediaProfiles::VideoCodec *videoCodec =
        new MediaProfiles::VideoCodec(VIDEO_ENCODER_H263, 360000, 352, 288, 20);

    AudioCodec *audioCodec = new AudioCodec(AUDIO_ENCODER_AMR_NB, 12200, 8000, 1);
    CamcorderProfile *profile = new MediaProfiles::CamcorderProfile;
    profile->mCameraId = 0;
    profile->mFileFormat = OUTPUT_FORMAT_THREE_GPP;
    profile->mQuality = quality;
    profile->mDuration = 60;
    profile->mVideoCodec = videoCodec;
    profile->mAudioCodec = audioCodec;
    return profile;
}

/*static*/ void
MediaProfiles::createDefaultCamcorderLowProfiles(
        MediaProfiles::CamcorderProfile **lowProfile,
        MediaProfiles::CamcorderProfile **lowSpecificProfile) {
    *lowProfile = createDefaultCamcorderQcifProfile(CAMCORDER_QUALITY_LOW);
    *lowSpecificProfile = createDefaultCamcorderQcifProfile(CAMCORDER_QUALITY_QCIF);
}

/*static*/ void
MediaProfiles::createDefaultCamcorderHighProfiles(
        MediaProfiles::CamcorderProfile **highProfile,
        MediaProfiles::CamcorderProfile **highSpecificProfile) {
    *highProfile = createDefaultCamcorderCifProfile(CAMCORDER_QUALITY_HIGH);
    *highSpecificProfile = createDefaultCamcorderCifProfile(CAMCORDER_QUALITY_CIF);
}

/*static*/ void
MediaProfiles::createDefaultCamcorderProfiles(MediaProfiles *profiles)
{
    // low camcorder profiles.
    MediaProfiles::CamcorderProfile *lowProfile, *lowSpecificProfile;
    createDefaultCamcorderLowProfiles(&lowProfile, &lowSpecificProfile);
    profiles->mCamcorderProfiles.add(lowProfile);
    profiles->mCamcorderProfiles.add(lowSpecificProfile);

    // high camcorder profiles.
    MediaProfiles::CamcorderProfile* highProfile, *highSpecificProfile;
    createDefaultCamcorderHighProfiles(&highProfile, &highSpecificProfile);
    profiles->mCamcorderProfiles.add(highProfile);
    profiles->mCamcorderProfiles.add(highSpecificProfile);

    // low camcorder time lapse profiles.
    MediaProfiles::CamcorderProfile *lowTimeLapseProfile, *lowSpecificTimeLapseProfile;
    createDefaultCamcorderTimeLapseLowProfiles(&lowTimeLapseProfile, &lowSpecificTimeLapseProfile);
    profiles->mCamcorderProfiles.add(lowTimeLapseProfile);
    profiles->mCamcorderProfiles.add(lowSpecificTimeLapseProfile);

    // high camcorder time lapse profiles.
    MediaProfiles::CamcorderProfile *highTimeLapseProfile, *highSpecificTimeLapseProfile;
    createDefaultCamcorderTimeLapseHighProfiles(&highTimeLapseProfile, &highSpecificTimeLapseProfile);
    profiles->mCamcorderProfiles.add(highTimeLapseProfile);
    profiles->mCamcorderProfiles.add(highSpecificTimeLapseProfile);

    // For emulator and other legacy devices which does not have a
    // media_profiles.xml file, We assume that the default camera id
    // is 0 and that is the only camera available.
    profiles->mCameraIds.push(0);
}

/*static*/ void
MediaProfiles::createDefaultAudioEncoders(MediaProfiles *profiles)
{
    profiles->mAudioEncoders.add(createDefaultAmrNBEncoderCap());
    profiles->mAudioEncoders.add(createDefaultAacEncoderCap());
    profiles->mAudioEncoders.add(createDefaultLpcmEncoderCap());
}

/*static*/ void
MediaProfiles::createDefaultVideoDecoders(MediaProfiles *profiles)
{
    MediaProfiles::VideoDecoderCap *cap =
        new MediaProfiles::VideoDecoderCap(VIDEO_DECODER_WMV);

    profiles->mVideoDecoders.add(cap);
}

/*static*/ void
MediaProfiles::createDefaultAudioDecoders(MediaProfiles *profiles)
{
    MediaProfiles::AudioDecoderCap *cap =
        new MediaProfiles::AudioDecoderCap(AUDIO_DECODER_WMA);

    profiles->mAudioDecoders.add(cap);
}

/*static*/ void
MediaProfiles::createDefaultEncoderOutputFileFormats(MediaProfiles *profiles)
{
    profiles->mEncoderOutputFileFormats.add(OUTPUT_FORMAT_THREE_GPP);
    profiles->mEncoderOutputFileFormats.add(OUTPUT_FORMAT_MPEG_4);
}

/*static*/ MediaProfiles::AudioEncoderCap*
MediaProfiles::createDefaultAmrNBEncoderCap()
{
    return new MediaProfiles::AudioEncoderCap(
        AUDIO_ENCODER_AMR_NB, 5525, 12200, 8000, 8000, 1, 1);
}

/*static*/ MediaProfiles::AudioEncoderCap*
MediaProfiles::createDefaultAacEncoderCap()
{
    return new MediaProfiles::AudioEncoderCap(
        AUDIO_ENCODER_AAC, 64000, 156000, 8000, 48000, 1, 2);
}

/*static*/ MediaProfiles::AudioEncoderCap*
MediaProfiles::createDefaultLpcmEncoderCap()
{
    return new MediaProfiles::AudioEncoderCap(
        AUDIO_ENCODER_LPCM, 768000, 4608000, 48000, 48000, 1, 6);
}

/*static*/ void
MediaProfiles::createDefaultImageEncodingQualityLevels(MediaProfiles *profiles)
{
    ImageEncodingQualityLevels *levels = new ImageEncodingQualityLevels();
    levels->mCameraId = 0;
    levels->mLevels.add(70);
    levels->mLevels.add(80);
    levels->mLevels.add(90);
    profiles->mImageEncodingQualityLevels.add(levels);
}

/*static*/ void
MediaProfiles::createDefaultVideoEditorCap(MediaProfiles *profiles)
{
    profiles->mVideoEditorCap =
        new MediaProfiles::VideoEditorCap(
                VIDEOEDITOR_DEFAULT_MAX_INPUT_FRAME_WIDTH,
                VIDEOEDITOR_DEFUALT_MAX_INPUT_FRAME_HEIGHT,
                VIDEOEDITOR_DEFAULT_MAX_OUTPUT_FRAME_WIDTH,
                VIDEOEDITOR_DEFUALT_MAX_OUTPUT_FRAME_HEIGHT,
                VIDEOEDITOR_DEFAULT_MAX_PREFETCH_YUV_FRAMES);
}
/*static*/ void
MediaProfiles::createDefaultExportVideoProfiles(MediaProfiles *profiles)
{
    // Create default video export profiles
    profiles->mVideoEditorExportProfiles.add(
        new ExportVideoProfile(VIDEO_ENCODER_H263,
            OMX_VIDEO_H263ProfileBaseline, OMX_VIDEO_H263Level10));
    profiles->mVideoEditorExportProfiles.add(
        new ExportVideoProfile(VIDEO_ENCODER_MPEG_4_SP,
            OMX_VIDEO_MPEG4ProfileSimple, OMX_VIDEO_MPEG4Level1));
    profiles->mVideoEditorExportProfiles.add(
        new ExportVideoProfile(VIDEO_ENCODER_H264,
            OMX_VIDEO_AVCProfileBaseline, OMX_VIDEO_AVCLevel13));
}

/*static*/ MediaProfiles*
MediaProfiles::createDefaultInstance()
{
    MediaProfiles *profiles = new MediaProfiles;
    createDefaultCamcorderProfiles(profiles);
    createDefaultVideoEncoders(profiles);
    createDefaultAudioEncoders(profiles);
    createDefaultVideoDecoders(profiles);
    createDefaultAudioDecoders(profiles);
    createDefaultEncoderOutputFileFormats(profiles);
    createDefaultImageEncodingQualityLevels(profiles);
    createDefaultVideoEditorCap(profiles);
    createDefaultExportVideoProfiles(profiles);
    return profiles;
}

/*static*/ MediaProfiles*
MediaProfiles::createInstanceFromXmlFile(const char *xml)
{
    FILE *fp = NULL;
    CHECK((fp = fopen(xml, "r")));

    XML_Parser parser = ::XML_ParserCreate(NULL);
    CHECK(parser != NULL);

    MediaProfiles *profiles = new MediaProfiles();
    ::XML_SetUserData(parser, profiles);
    ::XML_SetElementHandler(parser, startElementHandler, NULL);

    /*
      FIXME:
      expat is not compiled with -DXML_DTD. We don't have DTD parsing support.

      if (!::XML_SetParamEntityParsing(parser, XML_PARAM_ENTITY_PARSING_ALWAYS)) {
          ALOGE("failed to enable DTD support in the xml file");
          return UNKNOWN_ERROR;
      }

    */

    const int BUFF_SIZE = 512;
    for (;;) {
        void *buff = ::XML_GetBuffer(parser, BUFF_SIZE);
        if (buff == NULL) {
            ALOGE("failed to in call to XML_GetBuffer()");
            delete profiles;
            profiles = NULL;
            goto exit;
        }

        int bytes_read = ::fread(buff, 1, BUFF_SIZE, fp);
        if (bytes_read < 0) {
            ALOGE("failed in call to read");
            delete profiles;
            profiles = NULL;
            goto exit;
        }

        CHECK(::XML_ParseBuffer(parser, bytes_read, bytes_read == 0));

        if (bytes_read == 0) break;  // done parsing the xml file
    }

exit:
    ::XML_ParserFree(parser);
    ::fclose(fp);
    return profiles;
}

Vector<output_format> MediaProfiles::getOutputFileFormats() const
{
    return mEncoderOutputFileFormats;  // copy out
}

Vector<video_encoder> MediaProfiles::getVideoEncoders() const
{
    Vector<video_encoder> encoders;
    for (size_t i = 0; i < mVideoEncoders.size(); ++i) {
        encoders.add(mVideoEncoders[i]->mCodec);
    }
    return encoders;  // copy out
}

int MediaProfiles::getVideoEncoderParamByName(const char *name, video_encoder codec) const
{
    ALOGV("getVideoEncoderParamByName: %s for codec %d", name, codec);
    int index = -1;
    for (size_t i = 0, n = mVideoEncoders.size(); i < n; ++i) {
        if (mVideoEncoders[i]->mCodec == codec) {
            index = i;
            break;
        }
    }
    if (index == -1) {
        ALOGE("The given video encoder %d is not found", codec);
        return -1;
    }

    if (!strcmp("enc.vid.width.min", name)) return mVideoEncoders[index]->mMinFrameWidth;
    if (!strcmp("enc.vid.width.max", name)) return mVideoEncoders[index]->mMaxFrameWidth;
    if (!strcmp("enc.vid.height.min", name)) return mVideoEncoders[index]->mMinFrameHeight;
    if (!strcmp("enc.vid.height.max", name)) return mVideoEncoders[index]->mMaxFrameHeight;
    if (!strcmp("enc.vid.bps.min", name)) return mVideoEncoders[index]->mMinBitRate;
    if (!strcmp("enc.vid.bps.max", name)) return mVideoEncoders[index]->mMaxBitRate;
    if (!strcmp("enc.vid.fps.min", name)) return mVideoEncoders[index]->mMinFrameRate;
    if (!strcmp("enc.vid.fps.max", name)) return mVideoEncoders[index]->mMaxFrameRate;

    ALOGE("The given video encoder param name %s is not found", name);
    return -1;
}
int MediaProfiles::getVideoEditorExportParamByName(
    const char *name, int codec) const
{
    ALOGV("getVideoEditorExportParamByName: name %s codec %d", name, codec);
    ExportVideoProfile *exportProfile = NULL;
    int index = -1;
    for (size_t i =0; i < mVideoEditorExportProfiles.size(); i++) {
        exportProfile = mVideoEditorExportProfiles[i];
        if (exportProfile->mCodec == codec) {
            index = i;
            break;
        }
    }
    if (index == -1) {
        ALOGE("The given video decoder %d is not found", codec);
        return -1;
    }
    if (!strcmp("videoeditor.export.profile", name))
        return exportProfile->mProfile;
    if (!strcmp("videoeditor.export.level", name))
        return exportProfile->mLevel;

    ALOGE("The given video editor export param name %s is not found", name);
    return -1;
}
int MediaProfiles::getVideoEditorCapParamByName(const char *name) const
{
    ALOGV("getVideoEditorCapParamByName: %s", name);

    if (mVideoEditorCap == NULL) {
        ALOGE("The mVideoEditorCap is not created, then create default cap.");
        createDefaultVideoEditorCap(sInstance);
    }

    if (!strcmp("videoeditor.input.width.max", name))
        return mVideoEditorCap->mMaxInputFrameWidth;
    if (!strcmp("videoeditor.input.height.max", name))
        return mVideoEditorCap->mMaxInputFrameHeight;
    if (!strcmp("videoeditor.output.width.max", name))
        return mVideoEditorCap->mMaxOutputFrameWidth;
    if (!strcmp("videoeditor.output.height.max", name))
        return mVideoEditorCap->mMaxOutputFrameHeight;
    if (!strcmp("maxPrefetchYUVFrames", name))
        return mVideoEditorCap->mMaxPrefetchYUVFrames;

    ALOGE("The given video editor param name %s is not found", name);
    return -1;
}

Vector<audio_encoder> MediaProfiles::getAudioEncoders() const
{
    Vector<audio_encoder> encoders;
    for (size_t i = 0; i < mAudioEncoders.size(); ++i) {
        encoders.add(mAudioEncoders[i]->mCodec);
    }
    return encoders;  // copy out
}

int MediaProfiles::getAudioEncoderParamByName(const char *name, audio_encoder codec) const
{
    ALOGV("getAudioEncoderParamByName: %s for codec %d", name, codec);
    int index = -1;
    for (size_t i = 0, n = mAudioEncoders.size(); i < n; ++i) {
        if (mAudioEncoders[i]->mCodec == codec) {
            index = i;
            break;
        }
    }
    if (index == -1) {
        ALOGE("The given audio encoder %d is not found", codec);
        return -1;
    }

    if (!strcmp("enc.aud.ch.min", name)) return mAudioEncoders[index]->mMinChannels;
    if (!strcmp("enc.aud.ch.max", name)) return mAudioEncoders[index]->mMaxChannels;
    if (!strcmp("enc.aud.bps.min", name)) return mAudioEncoders[index]->mMinBitRate;
    if (!strcmp("enc.aud.bps.max", name)) return mAudioEncoders[index]->mMaxBitRate;
    if (!strcmp("enc.aud.hz.min", name)) return mAudioEncoders[index]->mMinSampleRate;
    if (!strcmp("enc.aud.hz.max", name)) return mAudioEncoders[index]->mMaxSampleRate;

    ALOGE("The given audio encoder param name %s is not found", name);
    return -1;
}

Vector<video_decoder> MediaProfiles::getVideoDecoders() const
{
    Vector<video_decoder> decoders;
    for (size_t i = 0; i < mVideoDecoders.size(); ++i) {
        decoders.add(mVideoDecoders[i]->mCodec);
    }
    return decoders;  // copy out
}

Vector<audio_decoder> MediaProfiles::getAudioDecoders() const
{
    Vector<audio_decoder> decoders;
    for (size_t i = 0; i < mAudioDecoders.size(); ++i) {
        decoders.add(mAudioDecoders[i]->mCodec);
    }
    return decoders;  // copy out
}

int MediaProfiles::getCamcorderProfileIndex(int cameraId, camcorder_quality quality) const
{
    int index = -1;
    for (size_t i = 0, n = mCamcorderProfiles.size(); i < n; ++i) {
        if (mCamcorderProfiles[i]->mCameraId == cameraId &&
            mCamcorderProfiles[i]->mQuality == quality) {
            index = i;
            break;
        }
    }
    return index;
}

int MediaProfiles::getCamcorderProfileParamByName(const char *name,
                                                  int cameraId,
                                                  camcorder_quality quality) const
{
    ALOGV("getCamcorderProfileParamByName: %s for camera %d, quality %d",
        name, cameraId, quality);

    int index = getCamcorderProfileIndex(cameraId, quality);
    if (index == -1) {
        ALOGE("The given camcorder profile camera %d quality %d is not found",
            cameraId, quality);
        return -1;
    }

    if (!strcmp("duration", name)) return mCamcorderProfiles[index]->mDuration;
    if (!strcmp("file.format", name)) return mCamcorderProfiles[index]->mFileFormat;
    if (!strcmp("vid.codec", name)) return mCamcorderProfiles[index]->mVideoCodec->mCodec;
    if (!strcmp("vid.width", name)) return mCamcorderProfiles[index]->mVideoCodec->mFrameWidth;
    if (!strcmp("vid.height", name)) return mCamcorderProfiles[index]->mVideoCodec->mFrameHeight;
    if (!strcmp("vid.bps", name)) return mCamcorderProfiles[index]->mVideoCodec->mBitRate;
    if (!strcmp("vid.fps", name)) return mCamcorderProfiles[index]->mVideoCodec->mFrameRate;
    if (!strcmp("aud.codec", name)) return mCamcorderProfiles[index]->mAudioCodec->mCodec;
    if (!strcmp("aud.bps", name)) return mCamcorderProfiles[index]->mAudioCodec->mBitRate;
    if (!strcmp("aud.ch", name)) return mCamcorderProfiles[index]->mAudioCodec->mChannels;
    if (!strcmp("aud.hz", name)) return mCamcorderProfiles[index]->mAudioCodec->mSampleRate;

    ALOGE("The given camcorder profile param id %d name %s is not found", cameraId, name);
    return -1;
}

bool MediaProfiles::hasCamcorderProfile(int cameraId, camcorder_quality quality) const
{
    return (getCamcorderProfileIndex(cameraId, quality) != -1);
}

Vector<int> MediaProfiles::getImageEncodingQualityLevels(int cameraId) const
{
    Vector<int> result;
    ImageEncodingQualityLevels *levels = findImageEncodingQualityLevels(cameraId);
    if (levels != NULL) {
        result = levels->mLevels;  // copy out
    }
    return result;
}

int MediaProfiles::getStartTimeOffsetMs(int cameraId) const {
    int offsetTimeMs = -1;
    ssize_t index = mStartTimeOffsets.indexOfKey(cameraId);
    if (index >= 0) {
        offsetTimeMs = mStartTimeOffsets.valueFor(cameraId);
    }
    ALOGV("offsetTime=%d ms and cameraId=%d", offsetTimeMs, cameraId);
    return offsetTimeMs;
}

MediaProfiles::~MediaProfiles()
{
    CHECK("destructor should never be called" == 0);
#if 0
    for (size_t i = 0; i < mAudioEncoders.size(); ++i) {
        delete mAudioEncoders[i];
    }
    mAudioEncoders.clear();

    for (size_t i = 0; i < mVideoEncoders.size(); ++i) {
        delete mVideoEncoders[i];
    }
    mVideoEncoders.clear();

    for (size_t i = 0; i < mVideoDecoders.size(); ++i) {
        delete mVideoDecoders[i];
    }
    mVideoDecoders.clear();

    for (size_t i = 0; i < mAudioDecoders.size(); ++i) {
        delete mAudioDecoders[i];
    }
    mAudioDecoders.clear();

    for (size_t i = 0; i < mCamcorderProfiles.size(); ++i) {
        delete mCamcorderProfiles[i];
    }
    mCamcorderProfiles.clear();
#endif
}
} // namespace android<|MERGE_RESOLUTION|>--- conflicted
+++ resolved
@@ -76,13 +76,9 @@
     {"fwvga", CAMCORDER_QUALITY_FWVGA},
     {"wvga", CAMCORDER_QUALITY_WVGA},
     {"vga", CAMCORDER_QUALITY_VGA},
-<<<<<<< HEAD
-    {"wqvga", CAMCORDER_QUALITY_WQVGA},
-=======
     {"wqvga",CAMCORDER_QUALITY_WQVGA},
     {"4kuhd",CAMCORDER_QUALITY_4kUHD},
     {"4kdci",CAMCORDER_QUALITY_4kDCI},
->>>>>>> c67ea4a6
 
     {"timelapselow",  CAMCORDER_QUALITY_TIME_LAPSE_LOW},
     {"timelapsehigh", CAMCORDER_QUALITY_TIME_LAPSE_HIGH},
