/*
 * Copyright (C) 2010 The Android Open Source Project
 *
 * Licensed under the Apache License, Version 2.0 (the "License");
 * you may not use this file except in compliance with the License.
 * You may obtain a copy of the License at
 *
 *      http://www.apache.org/licenses/LICENSE-2.0
 *
 * Unless required by applicable law or agreed to in writing, software
 * distributed under the License is distributed on an "AS IS" BASIS,
 * WITHOUT WARRANTIES OR CONDITIONS OF ANY KIND, either express or implied.
 * See the License for the specific language governing permissions and
 * limitations under the License.
 */

//#define LOG_NDEBUG 0
#define LOG_TAG "ACodec"

#include <media/stagefright/ACodec.h>

#include <binder/MemoryDealer.h>

#include <media/stagefright/foundation/hexdump.h>
#include <media/stagefright/foundation/ABuffer.h>
#include <media/stagefright/foundation/ADebug.h>
#include <media/stagefright/foundation/AMessage.h>

#include <media/stagefright/BufferProducerWrapper.h>
#include <media/stagefright/MediaCodecList.h>
#include <media/stagefright/MediaDefs.h>
#include <media/stagefright/NativeWindowWrapper.h>
#include <media/stagefright/OMXClient.h>
#include <media/stagefright/OMXCodec.h>
#ifdef QCOM_HARDWARE
#include <media/stagefright/ExtendedCodec.h>
#endif

#include <media/hardware/HardwareAPI.h>

#include <OMX_Component.h>

#ifdef USE_SAMSUNG_COLORFORMAT
#include <sec_format.h>
#endif

#ifdef USE_TI_CUSTOM_DOMX
#include <OMX_TI_IVCommon.h>
#endif

#include "include/avc_utils.h"
#ifdef QCOM_HARDWARE
#include "include/ExtendedUtils.h"
#endif

namespace android {

template<class T>
static void InitOMXParams(T *params) {
    params->nSize = sizeof(T);
    params->nVersion.s.nVersionMajor = 1;
    params->nVersion.s.nVersionMinor = 0;
    params->nVersion.s.nRevision = 0;
    params->nVersion.s.nStep = 0;
}

struct CodecObserver : public BnOMXObserver {
    CodecObserver() {}

    void setNotificationMessage(const sp<AMessage> &msg) {
        mNotify = msg;
    }

    // from IOMXObserver
    virtual void onMessage(const omx_message &omx_msg) {
        sp<AMessage> msg = mNotify->dup();

        msg->setInt32("type", omx_msg.type);
        msg->setPointer("node", omx_msg.node);

        switch (omx_msg.type) {
            case omx_message::EVENT:
            {
                msg->setInt32("event", omx_msg.u.event_data.event);
                msg->setInt32("data1", omx_msg.u.event_data.data1);
                msg->setInt32("data2", omx_msg.u.event_data.data2);
                break;
            }

            case omx_message::EMPTY_BUFFER_DONE:
            {
                msg->setPointer("buffer", omx_msg.u.buffer_data.buffer);
                break;
            }

            case omx_message::FILL_BUFFER_DONE:
            {
                msg->setPointer(
                        "buffer", omx_msg.u.extended_buffer_data.buffer);
                msg->setInt32(
                        "range_offset",
                        omx_msg.u.extended_buffer_data.range_offset);
                msg->setInt32(
                        "range_length",
                        omx_msg.u.extended_buffer_data.range_length);
                msg->setInt32(
                        "flags",
                        omx_msg.u.extended_buffer_data.flags);
                msg->setInt64(
                        "timestamp",
                        omx_msg.u.extended_buffer_data.timestamp);
                msg->setPointer(
                        "platform_private",
                        omx_msg.u.extended_buffer_data.platform_private);
                msg->setPointer(
                        "data_ptr",
                        omx_msg.u.extended_buffer_data.data_ptr);
                break;
            }

            default:
                TRESPASS();
                break;
        }

        msg->post();
    }

protected:
    virtual ~CodecObserver() {}

private:
    sp<AMessage> mNotify;

    DISALLOW_EVIL_CONSTRUCTORS(CodecObserver);
};

////////////////////////////////////////////////////////////////////////////////

struct ACodec::BaseState : public AState {
    BaseState(ACodec *codec, const sp<AState> &parentState = NULL);

protected:
    enum PortMode {
        KEEP_BUFFERS,
        RESUBMIT_BUFFERS,
        FREE_BUFFERS,
    };

    ACodec *mCodec;

    virtual PortMode getPortMode(OMX_U32 portIndex);

    virtual bool onMessageReceived(const sp<AMessage> &msg);

    virtual bool onOMXEvent(OMX_EVENTTYPE event, OMX_U32 data1, OMX_U32 data2);

    virtual void onOutputBufferDrained(const sp<AMessage> &msg);
    virtual void onInputBufferFilled(const sp<AMessage> &msg);

    void postFillThisBuffer(BufferInfo *info);

private:
    bool onOMXMessage(const sp<AMessage> &msg);

    bool onOMXEmptyBufferDone(IOMX::buffer_id bufferID);

    bool onOMXFillBufferDone(
            IOMX::buffer_id bufferID,
            size_t rangeOffset, size_t rangeLength,
            OMX_U32 flags,
            int64_t timeUs,
            void *platformPrivate,
            void *dataPtr);

    void getMoreInputDataIfPossible();

    DISALLOW_EVIL_CONSTRUCTORS(BaseState);
};

////////////////////////////////////////////////////////////////////////////////

struct ACodec::DeathNotifier : public IBinder::DeathRecipient {
    DeathNotifier(const sp<AMessage> &notify)
        : mNotify(notify) {
    }

    virtual void binderDied(const wp<IBinder> &) {
        mNotify->post();
    }

protected:
    virtual ~DeathNotifier() {}

private:
    sp<AMessage> mNotify;

    DISALLOW_EVIL_CONSTRUCTORS(DeathNotifier);
};

struct ACodec::UninitializedState : public ACodec::BaseState {
    UninitializedState(ACodec *codec);

protected:
    virtual bool onMessageReceived(const sp<AMessage> &msg);
    virtual void stateEntered();

private:
    void onSetup(const sp<AMessage> &msg);
    bool onAllocateComponent(const sp<AMessage> &msg);

    sp<DeathNotifier> mDeathNotifier;

    DISALLOW_EVIL_CONSTRUCTORS(UninitializedState);
};

////////////////////////////////////////////////////////////////////////////////

struct ACodec::LoadedState : public ACodec::BaseState {
    LoadedState(ACodec *codec);

protected:
    virtual bool onMessageReceived(const sp<AMessage> &msg);
    virtual void stateEntered();

private:
    friend struct ACodec::UninitializedState;

    bool onConfigureComponent(const sp<AMessage> &msg);
    void onCreateInputSurface(const sp<AMessage> &msg);
    void onStart();
    void onShutdown(bool keepComponentAllocated);

    DISALLOW_EVIL_CONSTRUCTORS(LoadedState);
};

////////////////////////////////////////////////////////////////////////////////

struct ACodec::LoadedToIdleState : public ACodec::BaseState {
    LoadedToIdleState(ACodec *codec);

protected:
    virtual bool onMessageReceived(const sp<AMessage> &msg);
    virtual bool onOMXEvent(OMX_EVENTTYPE event, OMX_U32 data1, OMX_U32 data2);
    virtual void stateEntered();

private:
    status_t allocateBuffers();

    DISALLOW_EVIL_CONSTRUCTORS(LoadedToIdleState);
};

////////////////////////////////////////////////////////////////////////////////

struct ACodec::IdleToExecutingState : public ACodec::BaseState {
    IdleToExecutingState(ACodec *codec);

protected:
    virtual bool onMessageReceived(const sp<AMessage> &msg);
    virtual bool onOMXEvent(OMX_EVENTTYPE event, OMX_U32 data1, OMX_U32 data2);
    virtual void stateEntered();

private:
    DISALLOW_EVIL_CONSTRUCTORS(IdleToExecutingState);
};

////////////////////////////////////////////////////////////////////////////////

struct ACodec::ExecutingState : public ACodec::BaseState {
    ExecutingState(ACodec *codec);

    void submitRegularOutputBuffers();
    void submitOutputMetaBuffers();
    void submitOutputBuffers();

    // Submit output buffers to the decoder, submit input buffers to client
    // to fill with data.
    void resume();

    // Returns true iff input and output buffers are in play.
    bool active() const { return mActive; }

protected:
    virtual PortMode getPortMode(OMX_U32 portIndex);
    virtual bool onMessageReceived(const sp<AMessage> &msg);
    virtual void stateEntered();

    virtual bool onOMXEvent(OMX_EVENTTYPE event, OMX_U32 data1, OMX_U32 data2);

private:
    bool mActive;

    DISALLOW_EVIL_CONSTRUCTORS(ExecutingState);
};

////////////////////////////////////////////////////////////////////////////////

struct ACodec::OutputPortSettingsChangedState : public ACodec::BaseState {
    OutputPortSettingsChangedState(ACodec *codec);

protected:
    virtual PortMode getPortMode(OMX_U32 portIndex);
    virtual bool onMessageReceived(const sp<AMessage> &msg);
    virtual void stateEntered();

    virtual bool onOMXEvent(OMX_EVENTTYPE event, OMX_U32 data1, OMX_U32 data2);

private:
    DISALLOW_EVIL_CONSTRUCTORS(OutputPortSettingsChangedState);
};

////////////////////////////////////////////////////////////////////////////////

struct ACodec::ExecutingToIdleState : public ACodec::BaseState {
    ExecutingToIdleState(ACodec *codec);

protected:
    virtual bool onMessageReceived(const sp<AMessage> &msg);
    virtual void stateEntered();

    virtual bool onOMXEvent(OMX_EVENTTYPE event, OMX_U32 data1, OMX_U32 data2);

    virtual void onOutputBufferDrained(const sp<AMessage> &msg);
    virtual void onInputBufferFilled(const sp<AMessage> &msg);

private:
    void changeStateIfWeOwnAllBuffers();

    bool mComponentNowIdle;

    DISALLOW_EVIL_CONSTRUCTORS(ExecutingToIdleState);
};

////////////////////////////////////////////////////////////////////////////////

struct ACodec::IdleToLoadedState : public ACodec::BaseState {
    IdleToLoadedState(ACodec *codec);

protected:
    virtual bool onMessageReceived(const sp<AMessage> &msg);
    virtual void stateEntered();

    virtual bool onOMXEvent(OMX_EVENTTYPE event, OMX_U32 data1, OMX_U32 data2);

private:
    DISALLOW_EVIL_CONSTRUCTORS(IdleToLoadedState);
};

////////////////////////////////////////////////////////////////////////////////

struct ACodec::FlushingState : public ACodec::BaseState {
    FlushingState(ACodec *codec);

protected:
    virtual bool onMessageReceived(const sp<AMessage> &msg);
    virtual void stateEntered();

    virtual bool onOMXEvent(OMX_EVENTTYPE event, OMX_U32 data1, OMX_U32 data2);

    virtual void onOutputBufferDrained(const sp<AMessage> &msg);
    virtual void onInputBufferFilled(const sp<AMessage> &msg);

private:
    bool mFlushComplete[2];

    void changeStateIfWeOwnAllBuffers();

    DISALLOW_EVIL_CONSTRUCTORS(FlushingState);
};

////////////////////////////////////////////////////////////////////////////////

ACodec::ACodec()
    : mQuirks(0),
      mNode(NULL),
      mSentFormat(false),
      mIsEncoder(false),
      mUseMetadataOnEncoderOutput(false),
      mShutdownInProgress(false),
      mIsConfiguredForAdaptivePlayback(false),
      mEncoderDelay(0),
      mEncoderPadding(0),
      mChannelMaskPresent(false),
      mChannelMask(0),
      mDequeueCounter(0),
      mStoreMetaDataInOutputBuffers(false),
      mMetaDataBuffersToSubmit(0),
      mRepeatFrameDelayUs(-1ll),
      mMaxPtsGapUs(-1l) {
    mUninitializedState = new UninitializedState(this);
    mLoadedState = new LoadedState(this);
    mLoadedToIdleState = new LoadedToIdleState(this);
    mIdleToExecutingState = new IdleToExecutingState(this);
    mExecutingState = new ExecutingState(this);

    mOutputPortSettingsChangedState =
        new OutputPortSettingsChangedState(this);

    mExecutingToIdleState = new ExecutingToIdleState(this);
    mIdleToLoadedState = new IdleToLoadedState(this);
    mFlushingState = new FlushingState(this);

    mPortEOS[kPortIndexInput] = mPortEOS[kPortIndexOutput] = false;
    mInputEOSResult = OK;

    changeState(mUninitializedState);
}

ACodec::~ACodec() {
}

void ACodec::setNotificationMessage(const sp<AMessage> &msg) {
    mNotify = msg;
}

void ACodec::initiateSetup(const sp<AMessage> &msg) {
    msg->setWhat(kWhatSetup);
    msg->setTarget(id());
    msg->post();
}

void ACodec::signalSetParameters(const sp<AMessage> &params) {
    sp<AMessage> msg = new AMessage(kWhatSetParameters, id());
    msg->setMessage("params", params);
    msg->post();
}

void ACodec::initiateAllocateComponent(const sp<AMessage> &msg) {
    msg->setWhat(kWhatAllocateComponent);
    msg->setTarget(id());
    msg->post();
}

void ACodec::initiateConfigureComponent(const sp<AMessage> &msg) {
    msg->setWhat(kWhatConfigureComponent);
    msg->setTarget(id());
    msg->post();
}

void ACodec::initiateCreateInputSurface() {
    (new AMessage(kWhatCreateInputSurface, id()))->post();
}

void ACodec::signalEndOfInputStream() {
    (new AMessage(kWhatSignalEndOfInputStream, id()))->post();
}

void ACodec::initiateStart() {
    (new AMessage(kWhatStart, id()))->post();
}

void ACodec::signalFlush() {
    ALOGV("[%s] signalFlush", mComponentName.c_str());
    (new AMessage(kWhatFlush, id()))->post();
}

void ACodec::signalResume() {
    (new AMessage(kWhatResume, id()))->post();
}

void ACodec::initiateShutdown(bool keepComponentAllocated) {
    sp<AMessage> msg = new AMessage(kWhatShutdown, id());
    msg->setInt32("keepComponentAllocated", keepComponentAllocated);
    msg->post();
}

void ACodec::signalRequestIDRFrame() {
    (new AMessage(kWhatRequestIDRFrame, id()))->post();
}

// *** NOTE: THE FOLLOWING WORKAROUND WILL BE REMOVED ***
// Some codecs may return input buffers before having them processed.
// This causes a halt if we already signaled an EOS on the input
// port.  For now keep submitting an output buffer if there was an
// EOS on the input port, but not yet on the output port.
void ACodec::signalSubmitOutputMetaDataBufferIfEOS_workaround() {
    if (mPortEOS[kPortIndexInput] && !mPortEOS[kPortIndexOutput] &&
            mMetaDataBuffersToSubmit > 0) {
        (new AMessage(kWhatSubmitOutputMetaDataBufferIfEOS, id()))->post();
    }
}

status_t ACodec::allocateBuffersOnPort(OMX_U32 portIndex) {
    CHECK(portIndex == kPortIndexInput || portIndex == kPortIndexOutput);

    CHECK(mDealer[portIndex] == NULL);
    CHECK(mBuffers[portIndex].isEmpty());

    status_t err;
    if (mNativeWindow != NULL && portIndex == kPortIndexOutput) {
        if (mStoreMetaDataInOutputBuffers) {
            err = allocateOutputMetaDataBuffers();
        } else {
            err = allocateOutputBuffersFromNativeWindow();
        }
    } else {
        OMX_PARAM_PORTDEFINITIONTYPE def;
        InitOMXParams(&def);
        def.nPortIndex = portIndex;

        err = mOMX->getParameter(
                mNode, OMX_IndexParamPortDefinition, &def, sizeof(def));

        if (err == OK) {
            ALOGV("[%s] Allocating %lu buffers of size %lu on %s port",
                    mComponentName.c_str(),
                    def.nBufferCountActual, def.nBufferSize,
                    portIndex == kPortIndexInput ? "input" : "output");

            size_t totalSize = def.nBufferCountActual * def.nBufferSize;
            mDealer[portIndex] = new MemoryDealer(totalSize, "ACodec");

            for (OMX_U32 i = 0; i < def.nBufferCountActual; ++i) {
                sp<IMemory> mem = mDealer[portIndex]->allocate(def.nBufferSize);
                CHECK(mem.get() != NULL);

                BufferInfo info;
                info.mStatus = BufferInfo::OWNED_BY_US;

                uint32_t requiresAllocateBufferBit =
                    (portIndex == kPortIndexInput)
                        ? OMXCodec::kRequiresAllocateBufferOnInputPorts
                        : OMXCodec::kRequiresAllocateBufferOnOutputPorts;

                if ((portIndex == kPortIndexInput && (mFlags & kFlagIsSecure))
                        || mUseMetadataOnEncoderOutput) {
                    mem.clear();

                    void *ptr;
                    err = mOMX->allocateBuffer(
                            mNode, portIndex, def.nBufferSize, &info.mBufferID,
                            &ptr);

                    int32_t bufSize = mUseMetadataOnEncoderOutput ?
                            (4 + sizeof(buffer_handle_t)) : def.nBufferSize;

                    info.mData = new ABuffer(ptr, bufSize);
                } else if (mQuirks & requiresAllocateBufferBit) {
                    err = mOMX->allocateBufferWithBackup(
                            mNode, portIndex, mem, &info.mBufferID);
                } else {
                    err = mOMX->useBuffer(mNode, portIndex, mem, &info.mBufferID);
                }

                if (mem != NULL) {
                    info.mData = new ABuffer(mem->pointer(), def.nBufferSize);
                }

                mBuffers[portIndex].push(info);
            }
        }
    }

    if (err != OK) {
        return err;
    }

    sp<AMessage> notify = mNotify->dup();
    notify->setInt32("what", ACodec::kWhatBuffersAllocated);

    notify->setInt32("portIndex", portIndex);

    sp<PortDescription> desc = new PortDescription;

    for (size_t i = 0; i < mBuffers[portIndex].size(); ++i) {
        const BufferInfo &info = mBuffers[portIndex][i];

        desc->addBuffer(info.mBufferID, info.mData);
    }

    notify->setObject("portDesc", desc);
    notify->post();

    return OK;
}

status_t ACodec::configureOutputBuffersFromNativeWindow(
        OMX_U32 *bufferCount, OMX_U32 *bufferSize,
        OMX_U32 *minUndequeuedBuffers) {
    OMX_PARAM_PORTDEFINITIONTYPE def;
    InitOMXParams(&def);
    def.nPortIndex = kPortIndexOutput;

    status_t err = mOMX->getParameter(
            mNode, OMX_IndexParamPortDefinition, &def, sizeof(def));

    if (err != OK) {
        return err;
    }

#ifdef USE_SAMSUNG_COLORFORMAT
    OMX_COLOR_FORMATTYPE eNativeColorFormat = def.format.video.eColorFormat;
    setNativeWindowColorFormat(eNativeColorFormat);

    err = native_window_set_buffers_geometry(
    mNativeWindow.get(),
    def.format.video.nFrameWidth,
    def.format.video.nFrameHeight,
    eNativeColorFormat);
#else
    err = native_window_set_buffers_geometry(
            mNativeWindow.get(),
            def.format.video.nFrameWidth,
            def.format.video.nFrameHeight,
            def.format.video.eColorFormat);
#endif

    if (err != 0) {
        ALOGE("native_window_set_buffers_geometry failed: %s (%d)",
                strerror(-err), -err);
        return err;
    }

    // Set up the native window.
    OMX_U32 usage = 0;
    err = mOMX->getGraphicBufferUsage(mNode, kPortIndexOutput, &usage);
    if (err != 0) {
        ALOGW("querying usage flags from OMX IL component failed: %d", err);
        // XXX: Currently this error is logged, but not fatal.
        usage = 0;
    }

    if (mFlags & kFlagIsSecure) {
        usage |= GRALLOC_USAGE_PROTECTED;
    }

    // Make sure to check whether either Stagefright or the video decoder
    // requested protected buffers.
    if (usage & GRALLOC_USAGE_PROTECTED) {
        // Verify that the ANativeWindow sends images directly to
        // SurfaceFlinger.
        int queuesToNativeWindow = 0;
        err = mNativeWindow->query(
                mNativeWindow.get(), NATIVE_WINDOW_QUEUES_TO_WINDOW_COMPOSER,
                &queuesToNativeWindow);
        if (err != 0) {
            ALOGE("error authenticating native window: %d", err);
            return err;
        }
        if (queuesToNativeWindow != 1) {
            ALOGE("native window could not be authenticated");
            return PERMISSION_DENIED;
        }
    }

    err = native_window_set_usage(
            mNativeWindow.get(),
            usage | GRALLOC_USAGE_HW_TEXTURE | GRALLOC_USAGE_EXTERNAL_DISP);

    if (err != 0) {
        ALOGE("native_window_set_usage failed: %s (%d)", strerror(-err), -err);
        return err;
    }

    *minUndequeuedBuffers = 0;
    err = mNativeWindow->query(
            mNativeWindow.get(), NATIVE_WINDOW_MIN_UNDEQUEUED_BUFFERS,
            (int *)minUndequeuedBuffers);

    if (err != 0) {
        ALOGE("NATIVE_WINDOW_MIN_UNDEQUEUED_BUFFERS query failed: %s (%d)",
                strerror(-err), -err);
        return err;
    }

    // XXX: Is this the right logic to use?  It's not clear to me what the OMX
    // buffer counts refer to - how do they account for the renderer holding on
    // to buffers?
    if (def.nBufferCountActual < def.nBufferCountMin + *minUndequeuedBuffers) {
        OMX_U32 newBufferCount = def.nBufferCountMin + *minUndequeuedBuffers;
        def.nBufferCountActual = newBufferCount;
        err = mOMX->setParameter(
                mNode, OMX_IndexParamPortDefinition, &def, sizeof(def));

        if (err != OK) {
            ALOGE("[%s] setting nBufferCountActual to %lu failed: %d",
                    mComponentName.c_str(), newBufferCount, err);
            return err;
        }
    }

    err = native_window_set_buffer_count(
            mNativeWindow.get(), def.nBufferCountActual);

    if (err != 0) {
        ALOGE("native_window_set_buffer_count failed: %s (%d)", strerror(-err),
                -err);
        return err;
    }

    *bufferCount = def.nBufferCountActual;
    *bufferSize =  def.nBufferSize;
    return err;
}

status_t ACodec::allocateOutputBuffersFromNativeWindow() {
    OMX_U32 bufferCount, bufferSize, minUndequeuedBuffers;
    status_t err = configureOutputBuffersFromNativeWindow(
            &bufferCount, &bufferSize, &minUndequeuedBuffers);
    if (err != 0)
        return err;

    ALOGV("[%s] Allocating %lu buffers from a native window of size %lu on "
         "output port",
         mComponentName.c_str(), bufferCount, bufferSize);

    // Dequeue buffers and send them to OMX
    for (OMX_U32 i = 0; i < bufferCount; i++) {
        ANativeWindowBuffer *buf;
        err = native_window_dequeue_buffer_and_wait(mNativeWindow.get(), &buf);
        if (err != 0) {
            ALOGE("dequeueBuffer failed: %s (%d)", strerror(-err), -err);
            break;
        }

        sp<GraphicBuffer> graphicBuffer(new GraphicBuffer(buf, false));
        BufferInfo info;
        info.mStatus = BufferInfo::OWNED_BY_US;
        info.mData = new ABuffer(NULL /* data */, bufferSize /* capacity */);
        info.mGraphicBuffer = graphicBuffer;
        mBuffers[kPortIndexOutput].push(info);

        IOMX::buffer_id bufferId;
        err = mOMX->useGraphicBuffer(mNode, kPortIndexOutput, graphicBuffer,
                &bufferId);
        if (err != 0) {
            ALOGE("registering GraphicBuffer %lu with OMX IL component failed: "
                 "%d", i, err);
            break;
        }

        mBuffers[kPortIndexOutput].editItemAt(i).mBufferID = bufferId;

        ALOGV("[%s] Registered graphic buffer with ID %p (pointer = %p)",
             mComponentName.c_str(),
             bufferId, graphicBuffer.get());
    }

    OMX_U32 cancelStart;
    OMX_U32 cancelEnd;

    if (err != 0) {
        // If an error occurred while dequeuing we need to cancel any buffers
        // that were dequeued.
        cancelStart = 0;
        cancelEnd = mBuffers[kPortIndexOutput].size();
    } else {
        // Return the required minimum undequeued buffers to the native window.
        cancelStart = bufferCount - minUndequeuedBuffers;
        cancelEnd = bufferCount;
    }

    for (OMX_U32 i = cancelStart; i < cancelEnd; i++) {
        BufferInfo *info = &mBuffers[kPortIndexOutput].editItemAt(i);
        cancelBufferToNativeWindow(info);
    }

    return err;
}

status_t ACodec::allocateOutputMetaDataBuffers() {
    OMX_U32 bufferCount, bufferSize, minUndequeuedBuffers;
    status_t err = configureOutputBuffersFromNativeWindow(
            &bufferCount, &bufferSize, &minUndequeuedBuffers);
    if (err != 0)
        return err;

    ALOGV("[%s] Allocating %lu meta buffers on output port",
         mComponentName.c_str(), bufferCount);

    size_t totalSize = bufferCount * 8;
    mDealer[kPortIndexOutput] = new MemoryDealer(totalSize, "ACodec");

    // Dequeue buffers and send them to OMX
    for (OMX_U32 i = 0; i < bufferCount; i++) {
        BufferInfo info;
        info.mStatus = BufferInfo::OWNED_BY_NATIVE_WINDOW;
        info.mGraphicBuffer = NULL;
        info.mDequeuedAt = mDequeueCounter;

        sp<IMemory> mem = mDealer[kPortIndexOutput]->allocate(
                sizeof(struct VideoDecoderOutputMetaData));
        CHECK(mem.get() != NULL);
        info.mData = new ABuffer(mem->pointer(), mem->size());

        // we use useBuffer for metadata regardless of quirks
        err = mOMX->useBuffer(
                mNode, kPortIndexOutput, mem, &info.mBufferID);

        mBuffers[kPortIndexOutput].push(info);

        ALOGV("[%s] allocated meta buffer with ID %p (pointer = %p)",
             mComponentName.c_str(), info.mBufferID, mem->pointer());
    }

    mMetaDataBuffersToSubmit = bufferCount - minUndequeuedBuffers;
    return err;
}

status_t ACodec::submitOutputMetaDataBuffer() {
    CHECK(mStoreMetaDataInOutputBuffers);
    if (mMetaDataBuffersToSubmit == 0)
        return OK;

    BufferInfo *info = dequeueBufferFromNativeWindow();
    if (info == NULL)
        return ERROR_IO;

    ALOGV("[%s] submitting output meta buffer ID %p for graphic buffer %p",
          mComponentName.c_str(), info->mBufferID, info->mGraphicBuffer.get());

    --mMetaDataBuffersToSubmit;
    CHECK_EQ(mOMX->fillBuffer(mNode, info->mBufferID),
             (status_t)OK);

    info->mStatus = BufferInfo::OWNED_BY_COMPONENT;
    return OK;
}

#ifdef USE_SAMSUNG_COLORFORMAT
void ACodec::setNativeWindowColorFormat(OMX_COLOR_FORMATTYPE &eNativeColorFormat)
{
    // In case of Samsung decoders, we set proper native color format for the Native Window
    if (!strcasecmp(mComponentName.c_str(), "OMX.SEC.AVC.Decoder")
        || !strcasecmp(mComponentName.c_str(), "OMX.SEC.FP.AVC.Decoder")) {
        switch (eNativeColorFormat) {
            case OMX_COLOR_FormatYUV420SemiPlanar:
                eNativeColorFormat = (OMX_COLOR_FORMATTYPE)HAL_PIXEL_FORMAT_YCbCr_420_SP;
                break;
            case OMX_COLOR_FormatYUV420Planar:
            default:
                eNativeColorFormat = (OMX_COLOR_FORMATTYPE)HAL_PIXEL_FORMAT_YCbCr_420_P;
                break;
        }
    }
}
#endif

status_t ACodec::cancelBufferToNativeWindow(BufferInfo *info) {
    CHECK_EQ((int)info->mStatus, (int)BufferInfo::OWNED_BY_US);

    ALOGV("[%s] Calling cancelBuffer on buffer %p",
         mComponentName.c_str(), info->mBufferID);

    int err = mNativeWindow->cancelBuffer(
        mNativeWindow.get(), info->mGraphicBuffer.get(), -1);

    CHECK_EQ(err, 0);

    info->mStatus = BufferInfo::OWNED_BY_NATIVE_WINDOW;

    return OK;
}

ACodec::BufferInfo *ACodec::dequeueBufferFromNativeWindow() {
    ANativeWindowBuffer *buf;
    int fenceFd = -1;
    CHECK(mNativeWindow.get() != NULL);
    if (native_window_dequeue_buffer_and_wait(mNativeWindow.get(), &buf) != 0) {
        ALOGE("dequeueBuffer failed.");
        return NULL;
    }

    BufferInfo *oldest = NULL;
    for (size_t i = mBuffers[kPortIndexOutput].size(); i-- > 0;) {
        BufferInfo *info =
            &mBuffers[kPortIndexOutput].editItemAt(i);

        if (info->mGraphicBuffer != NULL &&
            info->mGraphicBuffer->handle == buf->handle) {
            CHECK_EQ((int)info->mStatus,
                     (int)BufferInfo::OWNED_BY_NATIVE_WINDOW);

            info->mStatus = BufferInfo::OWNED_BY_US;

            return info;
        }

        if (info->mStatus == BufferInfo::OWNED_BY_NATIVE_WINDOW &&
            (oldest == NULL ||
             // avoid potential issues from counter rolling over
             mDequeueCounter - info->mDequeuedAt >
                    mDequeueCounter - oldest->mDequeuedAt)) {
            oldest = info;
        }
    }

    if (oldest) {
        CHECK(mStoreMetaDataInOutputBuffers);

        // discard buffer in LRU info and replace with new buffer
        oldest->mGraphicBuffer = new GraphicBuffer(buf, false);
        oldest->mStatus = BufferInfo::OWNED_BY_US;

        mOMX->updateGraphicBufferInMeta(
                mNode, kPortIndexOutput, oldest->mGraphicBuffer,
                oldest->mBufferID);

        VideoDecoderOutputMetaData *metaData =
            reinterpret_cast<VideoDecoderOutputMetaData *>(
                    oldest->mData->base());
        CHECK_EQ(metaData->eType, kMetadataBufferTypeGrallocSource);

        ALOGV("replaced oldest buffer #%u with age %u (%p/%p stored in %p)",
                oldest - &mBuffers[kPortIndexOutput][0],
                mDequeueCounter - oldest->mDequeuedAt,
                metaData->pHandle,
                oldest->mGraphicBuffer->handle, oldest->mData->base());

        return oldest;
    }

    TRESPASS();

    return NULL;
}

status_t ACodec::freeBuffersOnPort(OMX_U32 portIndex) {
    for (size_t i = mBuffers[portIndex].size(); i-- > 0;) {
        CHECK_EQ((status_t)OK, freeBuffer(portIndex, i));
    }

    mDealer[portIndex].clear();

    return OK;
}

status_t ACodec::freeOutputBuffersNotOwnedByComponent() {
    for (size_t i = mBuffers[kPortIndexOutput].size(); i-- > 0;) {
        BufferInfo *info =
            &mBuffers[kPortIndexOutput].editItemAt(i);

        // At this time some buffers may still be with the component
        // or being drained.
        if (info->mStatus != BufferInfo::OWNED_BY_COMPONENT &&
            info->mStatus != BufferInfo::OWNED_BY_DOWNSTREAM) {
            CHECK_EQ((status_t)OK, freeBuffer(kPortIndexOutput, i));
        }
    }

    return OK;
}

status_t ACodec::freeBuffer(OMX_U32 portIndex, size_t i) {
    BufferInfo *info = &mBuffers[portIndex].editItemAt(i);

    CHECK(info->mStatus == BufferInfo::OWNED_BY_US
            || info->mStatus == BufferInfo::OWNED_BY_NATIVE_WINDOW);

    if (portIndex == kPortIndexOutput && mNativeWindow != NULL
            && info->mStatus == BufferInfo::OWNED_BY_US) {
        CHECK_EQ((status_t)OK, cancelBufferToNativeWindow(info));
    }

    CHECK_EQ(mOMX->freeBuffer(
                mNode, portIndex, info->mBufferID),
             (status_t)OK);

    mBuffers[portIndex].removeAt(i);

    return OK;
}

ACodec::BufferInfo *ACodec::findBufferByID(
        uint32_t portIndex, IOMX::buffer_id bufferID,
        ssize_t *index) {
    for (size_t i = 0; i < mBuffers[portIndex].size(); ++i) {
        BufferInfo *info = &mBuffers[portIndex].editItemAt(i);

        if (info->mBufferID == bufferID) {
            if (index != NULL) {
                *index = i;
            }
            return info;
        }
    }

    TRESPASS();

    return NULL;
}

status_t ACodec::setComponentRole(
        bool isEncoder, const char *mime) {
    struct MimeToRole {
        const char *mime;
        const char *decoderRole;
        const char *encoderRole;
    };

    static const MimeToRole kMimeToRole[] = {
        { MEDIA_MIMETYPE_AUDIO_MPEG,
            "audio_decoder.mp3", "audio_encoder.mp3" },
        { MEDIA_MIMETYPE_AUDIO_MPEG_LAYER_I,
            "audio_decoder.mp1", "audio_encoder.mp1" },
        { MEDIA_MIMETYPE_AUDIO_MPEG_LAYER_II,
            "audio_decoder.mp2", "audio_encoder.mp2" },
        { MEDIA_MIMETYPE_AUDIO_AMR_NB,
            "audio_decoder.amrnb", "audio_encoder.amrnb" },
        { MEDIA_MIMETYPE_AUDIO_AMR_WB,
            "audio_decoder.amrwb", "audio_encoder.amrwb" },
#ifdef ENABLE_AV_ENHANCEMENTS
        { MEDIA_MIMETYPE_AUDIO_AMR_WB_PLUS,
            "audio_decoder.amrwbplus", "audio_encoder.amrwbplus" },
#endif
        { MEDIA_MIMETYPE_AUDIO_AAC,
            "audio_decoder.aac", "audio_encoder.aac" },
        { MEDIA_MIMETYPE_AUDIO_VORBIS,
            "audio_decoder.vorbis", "audio_encoder.vorbis" },
        { MEDIA_MIMETYPE_AUDIO_G711_MLAW,
            "audio_decoder.g711mlaw", "audio_encoder.g711mlaw" },
        { MEDIA_MIMETYPE_AUDIO_G711_ALAW,
            "audio_decoder.g711alaw", "audio_encoder.g711alaw" },
        { MEDIA_MIMETYPE_VIDEO_AVC,
            "video_decoder.avc", "video_encoder.avc" },
        { MEDIA_MIMETYPE_VIDEO_MPEG4,
            "video_decoder.mpeg4", "video_encoder.mpeg4" },
        { MEDIA_MIMETYPE_VIDEO_H263,
            "video_decoder.h263", "video_encoder.h263" },
        { MEDIA_MIMETYPE_VIDEO_VP8,
            "video_decoder.vp8", "video_encoder.vp8" },
        { MEDIA_MIMETYPE_VIDEO_VP9,
            "video_decoder.vp9", "video_encoder.vp9" },
        { MEDIA_MIMETYPE_AUDIO_RAW,
            "audio_decoder.raw", "audio_encoder.raw" },
        { MEDIA_MIMETYPE_AUDIO_FLAC,
            "audio_decoder.flac", "audio_encoder.flac" },
        { MEDIA_MIMETYPE_AUDIO_MSGSM,
            "audio_decoder.gsm", "audio_encoder.gsm" },
    };

    static const size_t kNumMimeToRole =
        sizeof(kMimeToRole) / sizeof(kMimeToRole[0]);

    size_t i;
    for (i = 0; i < kNumMimeToRole; ++i) {
        if (!strcasecmp(mime, kMimeToRole[i].mime)) {
            break;
        }
    }

    if (i == kNumMimeToRole) {
#ifdef QCOM_HARDWARE
        return ExtendedCodec::setSupportedRole(mOMX, mNode, isEncoder, mime);
#else
        return ERROR_UNSUPPORTED;
#endif
    }

    const char *role =
        isEncoder ? kMimeToRole[i].encoderRole
                  : kMimeToRole[i].decoderRole;

    if (role != NULL) {
        OMX_PARAM_COMPONENTROLETYPE roleParams;
        InitOMXParams(&roleParams);

        strncpy((char *)roleParams.cRole,
                role, OMX_MAX_STRINGNAME_SIZE - 1);

        roleParams.cRole[OMX_MAX_STRINGNAME_SIZE - 1] = '\0';

        status_t err = mOMX->setParameter(
                mNode, OMX_IndexParamStandardComponentRole,
                &roleParams, sizeof(roleParams));

        if (err != OK) {
            ALOGW("[%s] Failed to set standard component role '%s'.",
                 mComponentName.c_str(), role);

            return err;
        }
    }

    return OK;
}

status_t ACodec::configureCodec(
        const char *mime, const sp<AMessage> &msg) {
    int32_t encoder;
    if (!msg->findInt32("encoder", &encoder)) {
        encoder = false;
    }

    mIsEncoder = encoder;

    status_t err = setComponentRole(encoder /* isEncoder */, mime);

    if (err != OK) {
        return err;
    }

    int32_t bitRate = 0;
    // FLAC encoder doesn't need a bitrate, other encoders do
    if (encoder && strcasecmp(mime, MEDIA_MIMETYPE_AUDIO_FLAC)
            && !msg->findInt32("bitrate", &bitRate)) {
        return INVALID_OPERATION;
    }

    int32_t storeMeta;
    if (encoder
            && msg->findInt32("store-metadata-in-buffers", &storeMeta)
            && storeMeta != 0) {
        err = mOMX->storeMetaDataInBuffers(mNode, kPortIndexInput, OMX_TRUE);

        if (err != OK) {
              ALOGE("[%s] storeMetaDataInBuffers (input) failed w/ err %d",
                    mComponentName.c_str(), err);

              return err;
          }
      }

    int32_t prependSPSPPS = 0;
    if (encoder
            && msg->findInt32("prepend-sps-pps-to-idr-frames", &prependSPSPPS)
            && prependSPSPPS != 0) {
        OMX_INDEXTYPE index;
        err = mOMX->getExtensionIndex(
                mNode,
                "OMX.google.android.index.prependSPSPPSToIDRFrames",
                &index);

        if (err == OK) {
            PrependSPSPPSToIDRFramesParams params;
            InitOMXParams(&params);
            params.bEnable = OMX_TRUE;

            err = mOMX->setParameter(
                    mNode, index, &params, sizeof(params));
        }

        if (err != OK) {
            ALOGE("Encoder could not be configured to emit SPS/PPS before "
                  "IDR frames. (err %d)", err);

            return err;
        }
    }

    // Only enable metadata mode on encoder output if encoder can prepend
    // sps/pps to idr frames, since in metadata mode the bitstream is in an
    // opaque handle, to which we don't have access.
    int32_t video = !strncasecmp(mime, "video/", 6);
    if (encoder && video) {
        OMX_BOOL enable = (OMX_BOOL) (prependSPSPPS
            && msg->findInt32("store-metadata-in-buffers-output", &storeMeta)
            && storeMeta != 0);

        err = mOMX->storeMetaDataInBuffers(mNode, kPortIndexOutput, enable);

        if (err != OK) {
            ALOGE("[%s] storeMetaDataInBuffers (output) failed w/ err %d",
                mComponentName.c_str(), err);
            mUseMetadataOnEncoderOutput = 0;
        } else {
            mUseMetadataOnEncoderOutput = enable;
        }

        if (!msg->findInt64(
                    "repeat-previous-frame-after",
                    &mRepeatFrameDelayUs)) {
            mRepeatFrameDelayUs = -1ll;
        }

        if (!msg->findInt64("max-pts-gap-to-encoder", &mMaxPtsGapUs)) {
            mMaxPtsGapUs = -1l;
        }
    }

    // Always try to enable dynamic output buffers on native surface
    sp<RefBase> obj;
    int32_t haveNativeWindow = msg->findObject("native-window", &obj) &&
            obj != NULL;
    mStoreMetaDataInOutputBuffers = false;
<<<<<<< HEAD
    bool bAdaptivePlaybackMode = false;
=======
    mIsConfiguredForAdaptivePlayback = false;
>>>>>>> 66809dc4
    if (!encoder && video && haveNativeWindow) {
        int32_t preferAdaptive = 0;
        if (msg->findInt32("prefer-adaptive-playback", &preferAdaptive)
                && preferAdaptive == 1) {
            ALOGI("[%s] Adaptive playback preferred", mComponentName.c_str());
        } else {
            preferAdaptive = 0;
            err = mOMX->storeMetaDataInBuffers(mNode, kPortIndexOutput, OMX_TRUE);
        }
        if (err != OK || preferAdaptive) {
            if (!preferAdaptive) {
                ALOGE("[%s] storeMetaDataInBuffers failed w/ err %d",
                      mComponentName.c_str(), err);
            }

            // if adaptive playback has been requested, try JB fallback
            // NOTE: THIS FALLBACK MECHANISM WILL BE REMOVED DUE TO ITS
            // LARGE MEMORY REQUIREMENT

            // we will not do adaptive playback on software accessed
            // surfaces as they never had to respond to changes in the
            // crop window, and we don't trust that they will be able to.
            int usageBits = 0;
            bool canDoAdaptivePlayback;

            sp<NativeWindowWrapper> windowWrapper(
                    static_cast<NativeWindowWrapper *>(obj.get()));
            sp<ANativeWindow> nativeWindow = windowWrapper->getNativeWindow();

            if (nativeWindow->query(
                    nativeWindow.get(),
                    NATIVE_WINDOW_CONSUMER_USAGE_BITS,
                    &usageBits) != OK) {
                canDoAdaptivePlayback = false;
            } else {
                canDoAdaptivePlayback =
                    (usageBits &
                            (GRALLOC_USAGE_SW_READ_MASK |
                             GRALLOC_USAGE_SW_WRITE_MASK)) == 0;
            }

            int32_t maxWidth = 0, maxHeight = 0;
            if (canDoAdaptivePlayback &&
                msg->findInt32("max-width", &maxWidth) &&
                msg->findInt32("max-height", &maxHeight)) {
                ALOGI("[%s] prepareForAdaptivePlayback(%ldx%ld)",
                      mComponentName.c_str(), maxWidth, maxHeight);

                err = mOMX->prepareForAdaptivePlayback(
                        mNode, kPortIndexOutput, OMX_TRUE, maxWidth, maxHeight);
                ALOGW_IF(err != OK,
                        "[%s] prepareForAdaptivePlayback failed w/ err %d",
                        mComponentName.c_str(), err);
<<<<<<< HEAD
                bAdaptivePlaybackMode = (err == OK);
            }
            // if Adaptive mode was tried first and codec failed it, try dynamic mode
            if (err != OK && preferAdaptive) {
                err = mOMX->storeMetaDataInBuffers(mNode, kPortIndexOutput, OMX_TRUE);
                if (err != OK) {
                    ALOGE("[%s] storeMetaDataInBuffers failed w/ err %d",
                          mComponentName.c_str(), err);
                }
=======
                mIsConfiguredForAdaptivePlayback = (err == OK);
>>>>>>> 66809dc4
            }
            // allow failure
            err = OK;
        } else {
            ALOGV("[%s] storeMetaDataInBuffers succeeded", mComponentName.c_str());
            mStoreMetaDataInOutputBuffers = true;
            mIsConfiguredForAdaptivePlayback = true;
        }

        ALOGI("DRC Mode: %s",(mStoreMetaDataInOutputBuffers ? "Dynamic Buffer Mode" :
                (bAdaptivePlaybackMode ? "Adaptive Mode" : "Port Reconfig Mode")));

        int32_t push;
        if (msg->findInt32("push-blank-buffers-on-shutdown", &push)
                && push != 0) {
            mFlags |= kFlagPushBlankBuffersToNativeWindowOnShutdown;
        }
    }

    if (video) {
        if (encoder) {
            err = setupVideoEncoder(mime, msg);
        } else {
            int32_t width, height;
            if (!msg->findInt32("width", &width)
                    || !msg->findInt32("height", &height)) {
                err = INVALID_OPERATION;
            } else {
                err = setupVideoDecoder(mime, width, height);
            }
        }
#ifdef QCOM_HARDWARE
        if (err == OK) {
            const char* componentName = mComponentName.c_str();
            ExtendedCodec::configureVideoDecoder(msg, mime, mOMX, 0, mNode, componentName);
        }
#endif
    } else if (!strcasecmp(mime, MEDIA_MIMETYPE_AUDIO_MPEG)) {
        int32_t numChannels, sampleRate;
        if (!msg->findInt32("channel-count", &numChannels)
                || !msg->findInt32("sample-rate", &sampleRate)) {
            // Since we did not always check for these, leave them optional
            // and have the decoder figure it all out.
            err = OK;
        } else {
            err = setupRawAudioFormat(
                    encoder ? kPortIndexInput : kPortIndexOutput,
                    sampleRate,
                    numChannels);
        }
    } else if (!strcasecmp(mime, MEDIA_MIMETYPE_AUDIO_AAC)) {
        int32_t numChannels, sampleRate;
        if (!msg->findInt32("channel-count", &numChannels)
                || !msg->findInt32("sample-rate", &sampleRate)) {
            err = INVALID_OPERATION;
        } else {
            int32_t isADTS, aacProfile;
            if (!msg->findInt32("is-adts", &isADTS)) {
                isADTS = 0;
            }
            if (!msg->findInt32("aac-profile", &aacProfile)) {
                aacProfile = OMX_AUDIO_AACObjectNull;
            }

            err = setupAACCodec(
                    encoder, numChannels, sampleRate, bitRate, aacProfile,
                    isADTS != 0);
        }
    } else if (!strcasecmp(mime, MEDIA_MIMETYPE_AUDIO_AMR_NB)) {
        err = setupAMRCodec(encoder, false /* isWAMR */, bitRate);
    } else if (!strcasecmp(mime, MEDIA_MIMETYPE_AUDIO_AMR_WB)) {
        err = setupAMRCodec(encoder, true /* isWAMR */, bitRate);
    } else if (!strcasecmp(mime, MEDIA_MIMETYPE_AUDIO_G711_ALAW)
            || !strcasecmp(mime, MEDIA_MIMETYPE_AUDIO_G711_MLAW)) {
        // These are PCM-like formats with a fixed sample rate but
        // a variable number of channels.

        int32_t numChannels;
        if (!msg->findInt32("channel-count", &numChannels)) {
            err = INVALID_OPERATION;
        } else {
            err = setupG711Codec(encoder, numChannels);
        }
    } else if (!strcasecmp(mime, MEDIA_MIMETYPE_AUDIO_FLAC)) {
        int32_t numChannels, sampleRate, compressionLevel = -1;
        if (encoder &&
                (!msg->findInt32("channel-count", &numChannels)
                        || !msg->findInt32("sample-rate", &sampleRate))) {
            ALOGE("missing channel count or sample rate for FLAC encoder");
            err = INVALID_OPERATION;
        } else {
            if (encoder) {
                if (!msg->findInt32(
                            "flac-compression-level", &compressionLevel)) {
                    compressionLevel = 5;// default FLAC compression level
                } else if (compressionLevel < 0) {
                    ALOGW("compression level %d outside [0..8] range, "
                          "using 0",
                          compressionLevel);
                    compressionLevel = 0;
                } else if (compressionLevel > 8) {
                    ALOGW("compression level %d outside [0..8] range, "
                          "using 8",
                          compressionLevel);
                    compressionLevel = 8;
                }
            }
            err = setupFlacCodec(
                    encoder, numChannels, sampleRate, compressionLevel);
        }
    } else if (!strcasecmp(mime, MEDIA_MIMETYPE_AUDIO_RAW)) {
        int32_t numChannels, sampleRate;
        if (encoder
                || !msg->findInt32("channel-count", &numChannels)
                || !msg->findInt32("sample-rate", &sampleRate)) {
            err = INVALID_OPERATION;
        } else {
            err = setupRawAudioFormat(kPortIndexInput, sampleRate, numChannels);
        }
#ifdef QCOM_HARDWARE
    } else {
        if (encoder) {
            int32_t numChannels, sampleRate;
            if (msg->findInt32("channel-count", &numChannels)
                  && msg->findInt32("sample-rate", &sampleRate)) {
                setupRawAudioFormat(kPortIndexInput, sampleRate, numChannels);
            }
       }
       err = ExtendedCodec::setAudioFormat(
                 msg, mime, mOMX, mNode, mIsEncoder);
       if(err != OK) {
           return err;
       }
#endif
    }

    if (err != OK) {
        return err;
    }

    if (!msg->findInt32("encoder-delay", &mEncoderDelay)) {
        mEncoderDelay = 0;
    }

    if (!msg->findInt32("encoder-padding", &mEncoderPadding)) {
        mEncoderPadding = 0;
    }

    if (msg->findInt32("channel-mask", &mChannelMask)) {
        mChannelMaskPresent = true;
    } else {
        mChannelMaskPresent = false;
    }

    int32_t maxInputSize;
    if (msg->findInt32("max-input-size", &maxInputSize)) {
        err = setMinBufferSize(kPortIndexInput, (size_t)maxInputSize);
    } else if (!strcmp("OMX.Nvidia.aac.decoder", mComponentName.c_str())) {
        err = setMinBufferSize(kPortIndexInput, 8192);  // XXX
    }

    return err;
}

status_t ACodec::setMinBufferSize(OMX_U32 portIndex, size_t size) {
    OMX_PARAM_PORTDEFINITIONTYPE def;
    InitOMXParams(&def);
    def.nPortIndex = portIndex;

    status_t err = mOMX->getParameter(
            mNode, OMX_IndexParamPortDefinition, &def, sizeof(def));

    if (err != OK) {
        return err;
    }

    if (def.nBufferSize >= size) {
        return OK;
    }

    def.nBufferSize = size;

    err = mOMX->setParameter(
            mNode, OMX_IndexParamPortDefinition, &def, sizeof(def));

    if (err != OK) {
        return err;
    }

    err = mOMX->getParameter(
            mNode, OMX_IndexParamPortDefinition, &def, sizeof(def));

    if (err != OK) {
        return err;
    }

    CHECK(def.nBufferSize >= size);

    return OK;
}

status_t ACodec::selectAudioPortFormat(
        OMX_U32 portIndex, OMX_AUDIO_CODINGTYPE desiredFormat) {
    OMX_AUDIO_PARAM_PORTFORMATTYPE format;
    InitOMXParams(&format);

    format.nPortIndex = portIndex;
    for (OMX_U32 index = 0;; ++index) {
        format.nIndex = index;

        status_t err = mOMX->getParameter(
                mNode, OMX_IndexParamAudioPortFormat,
                &format, sizeof(format));

        if (err != OK) {
            return err;
        }

        if (format.eEncoding == desiredFormat) {
            break;
        }
    }

    return mOMX->setParameter(
            mNode, OMX_IndexParamAudioPortFormat, &format, sizeof(format));
}

status_t ACodec::setupAACCodec(
        bool encoder, int32_t numChannels, int32_t sampleRate,
        int32_t bitRate, int32_t aacProfile, bool isADTS) {
    if (encoder && isADTS) {
        return -EINVAL;
    }

    status_t err = setupRawAudioFormat(
            encoder ? kPortIndexInput : kPortIndexOutput,
            sampleRate,
            numChannels);

    if (err != OK) {
        return err;
    }

    if (encoder) {
        err = selectAudioPortFormat(kPortIndexOutput, OMX_AUDIO_CodingAAC);

        if (err != OK) {
            return err;
        }

        OMX_PARAM_PORTDEFINITIONTYPE def;
        InitOMXParams(&def);
        def.nPortIndex = kPortIndexOutput;

        err = mOMX->getParameter(
                mNode, OMX_IndexParamPortDefinition, &def, sizeof(def));

        if (err != OK) {
            return err;
        }

        def.format.audio.bFlagErrorConcealment = OMX_TRUE;
        def.format.audio.eEncoding = OMX_AUDIO_CodingAAC;

        err = mOMX->setParameter(
                mNode, OMX_IndexParamPortDefinition, &def, sizeof(def));

        if (err != OK) {
            return err;
        }

        OMX_AUDIO_PARAM_AACPROFILETYPE profile;
        InitOMXParams(&profile);
        profile.nPortIndex = kPortIndexOutput;

        err = mOMX->getParameter(
                mNode, OMX_IndexParamAudioAac, &profile, sizeof(profile));

        if (err != OK) {
            return err;
        }

        profile.nChannels = numChannels;

        profile.eChannelMode =
            (numChannels == 1)
                ? OMX_AUDIO_ChannelModeMono: OMX_AUDIO_ChannelModeStereo;

        profile.nSampleRate = sampleRate;
        profile.nBitRate = bitRate;
        profile.nAudioBandWidth = 0;
        profile.nFrameLength = 0;
        profile.nAACtools = OMX_AUDIO_AACToolAll;
        profile.nAACERtools = OMX_AUDIO_AACERNone;
        profile.eAACProfile = (OMX_AUDIO_AACPROFILETYPE) aacProfile;
        profile.eAACStreamFormat = OMX_AUDIO_AACStreamFormatMP4FF;

        err = mOMX->setParameter(
                mNode, OMX_IndexParamAudioAac, &profile, sizeof(profile));

        if (err != OK) {
            return err;
        }

        return err;
    }

    OMX_AUDIO_PARAM_AACPROFILETYPE profile;
    InitOMXParams(&profile);
    profile.nPortIndex = kPortIndexInput;

    err = mOMX->getParameter(
            mNode, OMX_IndexParamAudioAac, &profile, sizeof(profile));

    if (err != OK) {
        return err;
    }

    profile.nChannels = numChannels;
    profile.nSampleRate = sampleRate;

    profile.eAACStreamFormat =
        isADTS
            ? OMX_AUDIO_AACStreamFormatMP4ADTS
            : OMX_AUDIO_AACStreamFormatMP4FF;

    return mOMX->setParameter(
            mNode, OMX_IndexParamAudioAac, &profile, sizeof(profile));
}

static OMX_AUDIO_AMRBANDMODETYPE pickModeFromBitRate(
        bool isAMRWB, int32_t bps) {
    if (isAMRWB) {
        if (bps <= 6600) {
            return OMX_AUDIO_AMRBandModeWB0;
        } else if (bps <= 8850) {
            return OMX_AUDIO_AMRBandModeWB1;
        } else if (bps <= 12650) {
            return OMX_AUDIO_AMRBandModeWB2;
        } else if (bps <= 14250) {
            return OMX_AUDIO_AMRBandModeWB3;
        } else if (bps <= 15850) {
            return OMX_AUDIO_AMRBandModeWB4;
        } else if (bps <= 18250) {
            return OMX_AUDIO_AMRBandModeWB5;
        } else if (bps <= 19850) {
            return OMX_AUDIO_AMRBandModeWB6;
        } else if (bps <= 23050) {
            return OMX_AUDIO_AMRBandModeWB7;
        }

        // 23850 bps
        return OMX_AUDIO_AMRBandModeWB8;
    } else {  // AMRNB
        if (bps <= 4750) {
            return OMX_AUDIO_AMRBandModeNB0;
        } else if (bps <= 5150) {
            return OMX_AUDIO_AMRBandModeNB1;
        } else if (bps <= 5900) {
            return OMX_AUDIO_AMRBandModeNB2;
        } else if (bps <= 6700) {
            return OMX_AUDIO_AMRBandModeNB3;
        } else if (bps <= 7400) {
            return OMX_AUDIO_AMRBandModeNB4;
        } else if (bps <= 7950) {
            return OMX_AUDIO_AMRBandModeNB5;
        } else if (bps <= 10200) {
            return OMX_AUDIO_AMRBandModeNB6;
        }

        // 12200 bps
        return OMX_AUDIO_AMRBandModeNB7;
    }
}

status_t ACodec::setupAMRCodec(bool encoder, bool isWAMR, int32_t bitrate) {
    OMX_AUDIO_PARAM_AMRTYPE def;
    InitOMXParams(&def);
    def.nPortIndex = encoder ? kPortIndexOutput : kPortIndexInput;

    status_t err =
        mOMX->getParameter(mNode, OMX_IndexParamAudioAmr, &def, sizeof(def));

    if (err != OK) {
        return err;
    }

    def.eAMRFrameFormat = OMX_AUDIO_AMRFrameFormatFSF;
    def.eAMRBandMode = pickModeFromBitRate(isWAMR, bitrate);

    err = mOMX->setParameter(
            mNode, OMX_IndexParamAudioAmr, &def, sizeof(def));

    if (err != OK) {
        return err;
    }

    return setupRawAudioFormat(
            encoder ? kPortIndexInput : kPortIndexOutput,
            isWAMR ? 16000 : 8000 /* sampleRate */,
            1 /* numChannels */);
}

status_t ACodec::setupG711Codec(bool encoder, int32_t numChannels) {
    CHECK(!encoder);  // XXX TODO

    return setupRawAudioFormat(
            kPortIndexInput, 8000 /* sampleRate */, numChannels);
}

status_t ACodec::setupFlacCodec(
        bool encoder, int32_t numChannels, int32_t sampleRate, int32_t compressionLevel) {

    if (encoder) {
        OMX_AUDIO_PARAM_FLACTYPE def;
        InitOMXParams(&def);
        def.nPortIndex = kPortIndexOutput;

        // configure compression level
        status_t err = mOMX->getParameter(mNode, OMX_IndexParamAudioFlac, &def, sizeof(def));
        if (err != OK) {
            ALOGE("setupFlacCodec(): Error %d getting OMX_IndexParamAudioFlac parameter", err);
            return err;
        }
        def.nCompressionLevel = compressionLevel;
        err = mOMX->setParameter(mNode, OMX_IndexParamAudioFlac, &def, sizeof(def));
        if (err != OK) {
            ALOGE("setupFlacCodec(): Error %d setting OMX_IndexParamAudioFlac parameter", err);
            return err;
        }
    }

    return setupRawAudioFormat(
            encoder ? kPortIndexInput : kPortIndexOutput,
            sampleRate,
            numChannels);
}

status_t ACodec::setupRawAudioFormat(
        OMX_U32 portIndex, int32_t sampleRate, int32_t numChannels) {
    OMX_PARAM_PORTDEFINITIONTYPE def;
    InitOMXParams(&def);
    def.nPortIndex = portIndex;

    status_t err = mOMX->getParameter(
            mNode, OMX_IndexParamPortDefinition, &def, sizeof(def));

    if (err != OK) {
        return err;
    }

    def.format.audio.eEncoding = OMX_AUDIO_CodingPCM;

    err = mOMX->setParameter(
            mNode, OMX_IndexParamPortDefinition, &def, sizeof(def));

    if (err != OK) {
        return err;
    }

    OMX_AUDIO_PARAM_PCMMODETYPE pcmParams;
    InitOMXParams(&pcmParams);
    pcmParams.nPortIndex = portIndex;

    err = mOMX->getParameter(
            mNode, OMX_IndexParamAudioPcm, &pcmParams, sizeof(pcmParams));

    if (err != OK) {
        return err;
    }

    pcmParams.nChannels = numChannels;
    pcmParams.eNumData = OMX_NumericalDataSigned;
    pcmParams.bInterleaved = OMX_TRUE;
    pcmParams.nBitPerSample = 16;
    pcmParams.nSamplingRate = sampleRate;
    pcmParams.ePCMMode = OMX_AUDIO_PCMModeLinear;

    if (getOMXChannelMapping(numChannels, pcmParams.eChannelMapping) != OK) {
        return OMX_ErrorNone;
    }

    return mOMX->setParameter(
            mNode, OMX_IndexParamAudioPcm, &pcmParams, sizeof(pcmParams));
}

status_t ACodec::setVideoPortFormatType(
        OMX_U32 portIndex,
        OMX_VIDEO_CODINGTYPE compressionFormat,
        OMX_COLOR_FORMATTYPE colorFormat) {
    OMX_VIDEO_PARAM_PORTFORMATTYPE format;
    InitOMXParams(&format);
    format.nPortIndex = portIndex;
    format.nIndex = 0;
    bool found = false;

    OMX_U32 index = 0;
    for (;;) {
        format.nIndex = index;
        status_t err = mOMX->getParameter(
                mNode, OMX_IndexParamVideoPortFormat,
                &format, sizeof(format));

        if (err != OK) {
            return err;
        }

        // The following assertion is violated by TI's video decoder.
        // CHECK_EQ(format.nIndex, index);

        if (!strcmp("OMX.TI.Video.encoder", mComponentName.c_str())) {
            if (portIndex == kPortIndexInput
                    && colorFormat == format.eColorFormat) {
                // eCompressionFormat does not seem right.
                found = true;
                break;
            }
            if (portIndex == kPortIndexOutput
                    && compressionFormat == format.eCompressionFormat) {
                // eColorFormat does not seem right.
                found = true;
                break;
            }
        }

        if (format.eCompressionFormat == compressionFormat
            && format.eColorFormat == colorFormat) {
            found = true;
            break;
        }

        ++index;
    }

    if (!found) {
        return UNKNOWN_ERROR;
    }

    status_t err = mOMX->setParameter(
            mNode, OMX_IndexParamVideoPortFormat,
            &format, sizeof(format));

    return err;
}

status_t ACodec::setSupportedOutputFormat() {
    OMX_VIDEO_PARAM_PORTFORMATTYPE format;
    InitOMXParams(&format);
    format.nPortIndex = kPortIndexOutput;
    format.nIndex = 0;

    status_t err = mOMX->getParameter(
            mNode, OMX_IndexParamVideoPortFormat,
            &format, sizeof(format));
    CHECK_EQ(err, (status_t)OK);
    CHECK_EQ((int)format.eCompressionFormat, (int)OMX_VIDEO_CodingUnused);

    return mOMX->setParameter(
            mNode, OMX_IndexParamVideoPortFormat,
            &format, sizeof(format));
}

static const struct VideoCodingMapEntry {
    const char *mMime;
    OMX_VIDEO_CODINGTYPE mVideoCodingType;
} kVideoCodingMapEntry[] = {
    { MEDIA_MIMETYPE_VIDEO_AVC, OMX_VIDEO_CodingAVC },
    { MEDIA_MIMETYPE_VIDEO_MPEG4, OMX_VIDEO_CodingMPEG4 },
    { MEDIA_MIMETYPE_VIDEO_H263, OMX_VIDEO_CodingH263 },
    { MEDIA_MIMETYPE_VIDEO_MPEG2, OMX_VIDEO_CodingMPEG2 },
    { MEDIA_MIMETYPE_VIDEO_VP8, OMX_VIDEO_CodingVP8 },
    { MEDIA_MIMETYPE_VIDEO_VP9, OMX_VIDEO_CodingVP9 },
};

static status_t GetVideoCodingTypeFromMime(
        const char *mime, OMX_VIDEO_CODINGTYPE *codingType) {
    for (size_t i = 0;
         i < sizeof(kVideoCodingMapEntry) / sizeof(kVideoCodingMapEntry[0]);
         ++i) {
        if (!strcasecmp(mime, kVideoCodingMapEntry[i].mMime)) {
            *codingType = kVideoCodingMapEntry[i].mVideoCodingType;
            return OK;
        }
    }

    *codingType = OMX_VIDEO_CodingUnused;

    return ERROR_UNSUPPORTED;
}

static status_t GetMimeTypeForVideoCoding(
        OMX_VIDEO_CODINGTYPE codingType, AString *mime) {
    for (size_t i = 0;
         i < sizeof(kVideoCodingMapEntry) / sizeof(kVideoCodingMapEntry[0]);
         ++i) {
        if (codingType == kVideoCodingMapEntry[i].mVideoCodingType) {
            *mime = kVideoCodingMapEntry[i].mMime;
            return OK;
        }
    }

    mime->clear();

    return ERROR_UNSUPPORTED;
}

status_t ACodec::setupVideoDecoder(
        const char *mime, int32_t width, int32_t height) {
    OMX_VIDEO_CODINGTYPE compressionFormat;
    status_t err = GetVideoCodingTypeFromMime(mime, &compressionFormat);

    if (err != OK) {
#ifdef QCOM_HARDWARE
        err = ExtendedCodec::setVideoOutputFormat(mime, &compressionFormat);
        if (err != OK)
#endif
            return err;
    }

    err = setVideoPortFormatType(
            kPortIndexInput, compressionFormat, OMX_COLOR_FormatUnused);

    if (err != OK) {
        return err;
    }

    err = setSupportedOutputFormat();

    if (err != OK) {
        return err;
    }

    err = setVideoFormatOnPort(
            kPortIndexInput, width, height, compressionFormat);

    if (err != OK) {
        return err;
    }

    err = setVideoFormatOnPort(
            kPortIndexOutput, width, height, OMX_VIDEO_CodingUnused);

    if (err != OK) {
        return err;
    }

    return OK;
}

status_t ACodec::setupVideoEncoder(const char *mime, const sp<AMessage> &msg) {
    int32_t tmp;
    if (!msg->findInt32("color-format", &tmp)) {
        return INVALID_OPERATION;
    }

    OMX_COLOR_FORMATTYPE colorFormat =
        static_cast<OMX_COLOR_FORMATTYPE>(tmp);

    status_t err = setVideoPortFormatType(
            kPortIndexInput, OMX_VIDEO_CodingUnused, colorFormat);

    if (err != OK) {
        ALOGE("[%s] does not support color format %d",
              mComponentName.c_str(), colorFormat);

        return err;
    }

    /* Input port configuration */

    OMX_PARAM_PORTDEFINITIONTYPE def;
    InitOMXParams(&def);

    OMX_VIDEO_PORTDEFINITIONTYPE *video_def = &def.format.video;

    def.nPortIndex = kPortIndexInput;

    err = mOMX->getParameter(
            mNode, OMX_IndexParamPortDefinition, &def, sizeof(def));

    if (err != OK) {
        return err;
    }

    int32_t width, height, bitrate;
    if (!msg->findInt32("width", &width)
            || !msg->findInt32("height", &height)
            || !msg->findInt32("bitrate", &bitrate)) {
        return INVALID_OPERATION;
    }

    video_def->nFrameWidth = width;
    video_def->nFrameHeight = height;

    int32_t stride;
    if (!msg->findInt32("stride", &stride)) {
        stride = width;
    }

    video_def->nStride = stride;

    int32_t sliceHeight;
    if (!msg->findInt32("slice-height", &sliceHeight)) {
        sliceHeight = height;
    }

    video_def->nSliceHeight = sliceHeight;

    def.nBufferSize = (video_def->nStride * video_def->nSliceHeight * 3) / 2;

    float frameRate;
    if (!msg->findFloat("frame-rate", &frameRate)) {
        int32_t tmp;
        if (!msg->findInt32("frame-rate", &tmp)) {
            return INVALID_OPERATION;
        }
        frameRate = (float)tmp;
    }

    video_def->xFramerate = (OMX_U32)(frameRate * 65536.0f);
    video_def->eCompressionFormat = OMX_VIDEO_CodingUnused;
    video_def->eColorFormat = colorFormat;

    err = mOMX->setParameter(
            mNode, OMX_IndexParamPortDefinition, &def, sizeof(def));

    if (err != OK) {
        ALOGE("[%s] failed to set input port definition parameters.",
              mComponentName.c_str());

        return err;
    }

    /* Output port configuration */

    OMX_VIDEO_CODINGTYPE compressionFormat;
    err = GetVideoCodingTypeFromMime(mime, &compressionFormat);

    if (err != OK) {
#ifdef QCOM_HARDWARE
        err = ExtendedCodec::setVideoInputFormat(mime, &compressionFormat);
        if (err != OK) {
            ALOGE("Not a supported video mime type: %s", mime);
#endif
            return err;
#ifdef QCOM_HARDWARE
        }
#endif
    }

    err = setVideoPortFormatType(
            kPortIndexOutput, compressionFormat, OMX_COLOR_FormatUnused);

    if (err != OK) {
        ALOGE("[%s] does not support compression format %d",
             mComponentName.c_str(), compressionFormat);

        return err;
    }

    def.nPortIndex = kPortIndexOutput;

    err = mOMX->getParameter(
            mNode, OMX_IndexParamPortDefinition, &def, sizeof(def));

    if (err != OK) {
        return err;
    }

    video_def->nFrameWidth = width;
    video_def->nFrameHeight = height;
    video_def->xFramerate = 0;
    video_def->nBitrate = bitrate;
    video_def->eCompressionFormat = compressionFormat;
    video_def->eColorFormat = OMX_COLOR_FormatUnused;

    err = mOMX->setParameter(
            mNode, OMX_IndexParamPortDefinition, &def, sizeof(def));

    if (err != OK) {
        ALOGE("[%s] failed to set output port definition parameters.",
              mComponentName.c_str());

        return err;
    }

    switch (compressionFormat) {
        case OMX_VIDEO_CodingMPEG4:
            err = setupMPEG4EncoderParameters(msg);
            break;

        case OMX_VIDEO_CodingH263:
            err = setupH263EncoderParameters(msg);
            break;

        case OMX_VIDEO_CodingAVC:
            err = setupAVCEncoderParameters(msg);
            break;

        case OMX_VIDEO_CodingVP8:
        case OMX_VIDEO_CodingVP9:
            err = setupVPXEncoderParameters(msg);
            break;

        default:
            break;
    }

    ALOGI("setupVideoEncoder succeeded");

    return err;
}

status_t ACodec::setCyclicIntraMacroblockRefresh(const sp<AMessage> &msg, int32_t mode) {
    OMX_VIDEO_PARAM_INTRAREFRESHTYPE params;
    InitOMXParams(&params);
    params.nPortIndex = kPortIndexOutput;

    params.eRefreshMode = static_cast<OMX_VIDEO_INTRAREFRESHTYPE>(mode);

    if (params.eRefreshMode == OMX_VIDEO_IntraRefreshCyclic ||
            params.eRefreshMode == OMX_VIDEO_IntraRefreshBoth) {
        int32_t mbs;
        if (!msg->findInt32("intra-refresh-CIR-mbs", &mbs)) {
            return INVALID_OPERATION;
        }
        params.nCirMBs = mbs;
    }

    if (params.eRefreshMode == OMX_VIDEO_IntraRefreshAdaptive ||
            params.eRefreshMode == OMX_VIDEO_IntraRefreshBoth) {
        int32_t mbs;
        if (!msg->findInt32("intra-refresh-AIR-mbs", &mbs)) {
            return INVALID_OPERATION;
        }
        params.nAirMBs = mbs;

        int32_t ref;
        if (!msg->findInt32("intra-refresh-AIR-ref", &ref)) {
            return INVALID_OPERATION;
        }
        params.nAirRef = ref;
    }

    status_t err = mOMX->setParameter(
            mNode, OMX_IndexParamVideoIntraRefresh,
            &params, sizeof(params));
    return err;
}

static OMX_U32 setPFramesSpacing(int32_t iFramesInterval, int32_t frameRate) {
    if (iFramesInterval < 0) {
        return 0xFFFFFFFF;
    } else if (iFramesInterval == 0) {
        return 0;
    }
    OMX_U32 ret = frameRate * iFramesInterval;
    CHECK(ret > 1);
    return ret;
}

static OMX_VIDEO_CONTROLRATETYPE getBitrateMode(const sp<AMessage> &msg) {
    int32_t tmp;
    if (!msg->findInt32("bitrate-mode", &tmp)) {
        return OMX_Video_ControlRateVariable;
    }

    return static_cast<OMX_VIDEO_CONTROLRATETYPE>(tmp);
}

status_t ACodec::setupMPEG4EncoderParameters(const sp<AMessage> &msg) {
    int32_t bitrate, iFrameInterval;
    if (!msg->findInt32("bitrate", &bitrate)
            || !msg->findInt32("i-frame-interval", &iFrameInterval)) {
        return INVALID_OPERATION;
    }

    OMX_VIDEO_CONTROLRATETYPE bitrateMode = getBitrateMode(msg);

    float frameRate;
    if (!msg->findFloat("frame-rate", &frameRate)) {
        int32_t tmp;
        if (!msg->findInt32("frame-rate", &tmp)) {
            return INVALID_OPERATION;
        }
        frameRate = (float)tmp;
    }

    OMX_VIDEO_PARAM_MPEG4TYPE mpeg4type;
    InitOMXParams(&mpeg4type);
    mpeg4type.nPortIndex = kPortIndexOutput;

    status_t err = mOMX->getParameter(
            mNode, OMX_IndexParamVideoMpeg4, &mpeg4type, sizeof(mpeg4type));

    if (err != OK) {
        return err;
    }

    mpeg4type.nSliceHeaderSpacing = 0;
    mpeg4type.bSVH = OMX_FALSE;
    mpeg4type.bGov = OMX_FALSE;

    mpeg4type.nAllowedPictureTypes =
        OMX_VIDEO_PictureTypeI | OMX_VIDEO_PictureTypeP;

    mpeg4type.nPFrames = setPFramesSpacing(iFrameInterval, frameRate);
    if (mpeg4type.nPFrames == 0) {
        mpeg4type.nAllowedPictureTypes = OMX_VIDEO_PictureTypeI;
    }
    mpeg4type.nBFrames = 0;
    mpeg4type.nIDCVLCThreshold = 0;
    mpeg4type.bACPred = OMX_TRUE;
    mpeg4type.nMaxPacketSize = 256;
    mpeg4type.nTimeIncRes = 1000;
    mpeg4type.nHeaderExtension = 0;
    mpeg4type.bReversibleVLC = OMX_FALSE;

    int32_t profile;
    if (msg->findInt32("profile", &profile)) {
        int32_t level;
        if (!msg->findInt32("level", &level)) {
            return INVALID_OPERATION;
        }

        err = verifySupportForProfileAndLevel(profile, level);

        if (err != OK) {
            return err;
        }

        mpeg4type.eProfile = static_cast<OMX_VIDEO_MPEG4PROFILETYPE>(profile);
        mpeg4type.eLevel = static_cast<OMX_VIDEO_MPEG4LEVELTYPE>(level);
    }

    err = mOMX->setParameter(
            mNode, OMX_IndexParamVideoMpeg4, &mpeg4type, sizeof(mpeg4type));

    if (err != OK) {
        return err;
    }

    err = configureBitrate(bitrate, bitrateMode);

    if (err != OK) {
        return err;
    }

    return setupErrorCorrectionParameters();
}

status_t ACodec::setupH263EncoderParameters(const sp<AMessage> &msg) {
    int32_t bitrate, iFrameInterval;
    if (!msg->findInt32("bitrate", &bitrate)
            || !msg->findInt32("i-frame-interval", &iFrameInterval)) {
        return INVALID_OPERATION;
    }

    OMX_VIDEO_CONTROLRATETYPE bitrateMode = getBitrateMode(msg);

    float frameRate;
    if (!msg->findFloat("frame-rate", &frameRate)) {
        int32_t tmp;
        if (!msg->findInt32("frame-rate", &tmp)) {
            return INVALID_OPERATION;
        }
        frameRate = (float)tmp;
    }

    OMX_VIDEO_PARAM_H263TYPE h263type;
    InitOMXParams(&h263type);
    h263type.nPortIndex = kPortIndexOutput;

    status_t err = mOMX->getParameter(
            mNode, OMX_IndexParamVideoH263, &h263type, sizeof(h263type));

    if (err != OK) {
        return err;
    }

    h263type.nAllowedPictureTypes =
        OMX_VIDEO_PictureTypeI | OMX_VIDEO_PictureTypeP;

    h263type.nPFrames = setPFramesSpacing(iFrameInterval, frameRate);
    if (h263type.nPFrames == 0) {
        h263type.nAllowedPictureTypes = OMX_VIDEO_PictureTypeI;
    }
    h263type.nBFrames = 0;

    int32_t profile;
    if (msg->findInt32("profile", &profile)) {
        int32_t level;
        if (!msg->findInt32("level", &level)) {
            return INVALID_OPERATION;
        }

        err = verifySupportForProfileAndLevel(profile, level);

        if (err != OK) {
            return err;
        }

        h263type.eProfile = static_cast<OMX_VIDEO_H263PROFILETYPE>(profile);
        h263type.eLevel = static_cast<OMX_VIDEO_H263LEVELTYPE>(level);
    }

    h263type.bPLUSPTYPEAllowed = OMX_FALSE;
    h263type.bForceRoundingTypeToZero = OMX_FALSE;
    h263type.nPictureHeaderRepetition = 0;
    h263type.nGOBHeaderInterval = 0;

    err = mOMX->setParameter(
            mNode, OMX_IndexParamVideoH263, &h263type, sizeof(h263type));

    if (err != OK) {
        return err;
    }

    err = configureBitrate(bitrate, bitrateMode);

    if (err != OK) {
        return err;
    }

    return setupErrorCorrectionParameters();
}

status_t ACodec::setupAVCEncoderParameters(const sp<AMessage> &msg) {
    int32_t bitrate, iFrameInterval;
    if (!msg->findInt32("bitrate", &bitrate)
            || !msg->findInt32("i-frame-interval", &iFrameInterval)) {
        return INVALID_OPERATION;
    }

    OMX_VIDEO_CONTROLRATETYPE bitrateMode = getBitrateMode(msg);

    float frameRate;
    if (!msg->findFloat("frame-rate", &frameRate)) {
        int32_t tmp;
        if (!msg->findInt32("frame-rate", &tmp)) {
            return INVALID_OPERATION;
        }
        frameRate = (float)tmp;
    }

    status_t err = OK;
    int32_t intraRefreshMode = 0;
    if (msg->findInt32("intra-refresh-mode", &intraRefreshMode)) {
        err = setCyclicIntraMacroblockRefresh(msg, intraRefreshMode);
        if (err != OK) {
            ALOGE("Setting intra macroblock refresh mode (%d) failed: 0x%x",
                    err, intraRefreshMode);
            return err;
        }
    }

    OMX_VIDEO_PARAM_AVCTYPE h264type;
    InitOMXParams(&h264type);
    h264type.nPortIndex = kPortIndexOutput;

    err = mOMX->getParameter(
            mNode, OMX_IndexParamVideoAvc, &h264type, sizeof(h264type));

    if (err != OK) {
        return err;
    }

    h264type.nAllowedPictureTypes =
        OMX_VIDEO_PictureTypeI | OMX_VIDEO_PictureTypeP;

    int32_t profile;
    if (msg->findInt32("profile", &profile)) {
        int32_t level;
        if (!msg->findInt32("level", &level)) {
            return INVALID_OPERATION;
        }

        err = verifySupportForProfileAndLevel(profile, level);

        if (err != OK) {
            return err;
        }

        h264type.eProfile = static_cast<OMX_VIDEO_AVCPROFILETYPE>(profile);
        h264type.eLevel = static_cast<OMX_VIDEO_AVCLEVELTYPE>(level);
    }

    // XXX
    if (h264type.eProfile != OMX_VIDEO_AVCProfileBaseline) {
        ALOGW("Use baseline profile instead of %d for AVC recording",
            h264type.eProfile);
        h264type.eProfile = OMX_VIDEO_AVCProfileBaseline;
    }

    if (h264type.eProfile == OMX_VIDEO_AVCProfileBaseline) {
        h264type.nSliceHeaderSpacing = 0;
        h264type.bUseHadamard = OMX_TRUE;
        h264type.nRefFrames = 1;
        h264type.nBFrames = 0;
        h264type.nPFrames = setPFramesSpacing(iFrameInterval, frameRate);
        if (h264type.nPFrames == 0) {
            h264type.nAllowedPictureTypes = OMX_VIDEO_PictureTypeI;
        }
        h264type.nRefIdx10ActiveMinus1 = 0;
        h264type.nRefIdx11ActiveMinus1 = 0;
        h264type.bEntropyCodingCABAC = OMX_FALSE;
        h264type.bWeightedPPrediction = OMX_FALSE;
        h264type.bconstIpred = OMX_FALSE;
        h264type.bDirect8x8Inference = OMX_FALSE;
        h264type.bDirectSpatialTemporal = OMX_FALSE;
        h264type.nCabacInitIdc = 0;
    }

    if (h264type.nBFrames != 0) {
        h264type.nAllowedPictureTypes |= OMX_VIDEO_PictureTypeB;
    }

    h264type.bEnableUEP = OMX_FALSE;
    h264type.bEnableFMO = OMX_FALSE;
    h264type.bEnableASO = OMX_FALSE;
    h264type.bEnableRS = OMX_FALSE;
    h264type.bFrameMBsOnly = OMX_TRUE;
    h264type.bMBAFF = OMX_FALSE;
    h264type.eLoopFilterMode = OMX_VIDEO_AVCLoopFilterEnable;

    err = mOMX->setParameter(
            mNode, OMX_IndexParamVideoAvc, &h264type, sizeof(h264type));

    if (err != OK) {
        return err;
    }

    return configureBitrate(bitrate, bitrateMode);
}

status_t ACodec::setupVPXEncoderParameters(const sp<AMessage> &msg) {
    int32_t bitrate;
    if (!msg->findInt32("bitrate", &bitrate)) {
        return INVALID_OPERATION;
    }

    OMX_VIDEO_CONTROLRATETYPE bitrateMode = getBitrateMode(msg);

    return configureBitrate(bitrate, bitrateMode);
}

status_t ACodec::verifySupportForProfileAndLevel(
        int32_t profile, int32_t level) {
    OMX_VIDEO_PARAM_PROFILELEVELTYPE params;
    InitOMXParams(&params);
    params.nPortIndex = kPortIndexOutput;

    for (params.nProfileIndex = 0;; ++params.nProfileIndex) {
        status_t err = mOMX->getParameter(
                mNode,
                OMX_IndexParamVideoProfileLevelQuerySupported,
                &params,
                sizeof(params));

        if (err != OK) {
            return err;
        }

        int32_t supportedProfile = static_cast<int32_t>(params.eProfile);
        int32_t supportedLevel = static_cast<int32_t>(params.eLevel);

        if (profile == supportedProfile && level <= supportedLevel) {
            return OK;
        }
    }
}

status_t ACodec::configureBitrate(
        int32_t bitrate, OMX_VIDEO_CONTROLRATETYPE bitrateMode) {
    OMX_VIDEO_PARAM_BITRATETYPE bitrateType;
    InitOMXParams(&bitrateType);
    bitrateType.nPortIndex = kPortIndexOutput;

    status_t err = mOMX->getParameter(
            mNode, OMX_IndexParamVideoBitrate,
            &bitrateType, sizeof(bitrateType));

    if (err != OK) {
        return err;
    }

    bitrateType.eControlRate = bitrateMode;
    bitrateType.nTargetBitrate = bitrate;

    return mOMX->setParameter(
            mNode, OMX_IndexParamVideoBitrate,
            &bitrateType, sizeof(bitrateType));
}

status_t ACodec::setupErrorCorrectionParameters() {
    OMX_VIDEO_PARAM_ERRORCORRECTIONTYPE errorCorrectionType;
    InitOMXParams(&errorCorrectionType);
    errorCorrectionType.nPortIndex = kPortIndexOutput;

    status_t err = mOMX->getParameter(
            mNode, OMX_IndexParamVideoErrorCorrection,
            &errorCorrectionType, sizeof(errorCorrectionType));

    if (err != OK) {
        return OK;  // Optional feature. Ignore this failure
    }

    errorCorrectionType.bEnableHEC = OMX_FALSE;
    errorCorrectionType.bEnableResync = OMX_TRUE;
    errorCorrectionType.nResynchMarkerSpacing = 256;
    errorCorrectionType.bEnableDataPartitioning = OMX_FALSE;
    errorCorrectionType.bEnableRVLC = OMX_FALSE;

    return mOMX->setParameter(
            mNode, OMX_IndexParamVideoErrorCorrection,
            &errorCorrectionType, sizeof(errorCorrectionType));
}

status_t ACodec::setVideoFormatOnPort(
        OMX_U32 portIndex,
        int32_t width, int32_t height, OMX_VIDEO_CODINGTYPE compressionFormat) {
    OMX_PARAM_PORTDEFINITIONTYPE def;
    InitOMXParams(&def);
    def.nPortIndex = portIndex;

    OMX_VIDEO_PORTDEFINITIONTYPE *video_def = &def.format.video;

    status_t err = mOMX->getParameter(
            mNode, OMX_IndexParamPortDefinition, &def, sizeof(def));

    CHECK_EQ(err, (status_t)OK);

    if (portIndex == kPortIndexInput) {
        // XXX Need a (much) better heuristic to compute input buffer sizes.
        const size_t X = 64 * 1024;
        if (def.nBufferSize < X) {
            def.nBufferSize = X;
        }
    }

    CHECK_EQ((int)def.eDomain, (int)OMX_PortDomainVideo);

    video_def->nFrameWidth = width;
    video_def->nFrameHeight = height;

    if (portIndex == kPortIndexInput) {
        video_def->eCompressionFormat = compressionFormat;
        video_def->eColorFormat = OMX_COLOR_FormatUnused;
    }

    err = mOMX->setParameter(
            mNode, OMX_IndexParamPortDefinition, &def, sizeof(def));

    return err;
}

status_t ACodec::initNativeWindow() {
    if (mNativeWindow != NULL) {
        return mOMX->enableGraphicBuffers(mNode, kPortIndexOutput, OMX_TRUE);
    }

    mOMX->enableGraphicBuffers(mNode, kPortIndexOutput, OMX_FALSE);
    return OK;
}

size_t ACodec::countBuffersOwnedByComponent(OMX_U32 portIndex) const {
    size_t n = 0;

    for (size_t i = 0; i < mBuffers[portIndex].size(); ++i) {
        const BufferInfo &info = mBuffers[portIndex].itemAt(i);

        if (info.mStatus == BufferInfo::OWNED_BY_COMPONENT) {
            ++n;
        }
    }

    return n;
}

size_t ACodec::countBuffersOwnedByNativeWindow() const {
    size_t n = 0;

    for (size_t i = 0; i < mBuffers[kPortIndexOutput].size(); ++i) {
        const BufferInfo &info = mBuffers[kPortIndexOutput].itemAt(i);

        if (info.mStatus == BufferInfo::OWNED_BY_NATIVE_WINDOW) {
            ++n;
        }
    }

    return n;
}

void ACodec::waitUntilAllPossibleNativeWindowBuffersAreReturnedToUs() {
    if (mNativeWindow == NULL) {
        return;
    }

    int minUndequeuedBufs = 0;
    status_t err = mNativeWindow->query(
            mNativeWindow.get(), NATIVE_WINDOW_MIN_UNDEQUEUED_BUFFERS,
            &minUndequeuedBufs);

    if (err != OK) {
        ALOGE("[%s] NATIVE_WINDOW_MIN_UNDEQUEUED_BUFFERS query failed: %s (%d)",
                mComponentName.c_str(), strerror(-err), -err);

        minUndequeuedBufs = 0;
    }

    while (countBuffersOwnedByNativeWindow() > (size_t)minUndequeuedBufs
            && dequeueBufferFromNativeWindow() != NULL) {
        // these buffers will be submitted as regular buffers; account for this
        if (mStoreMetaDataInOutputBuffers && mMetaDataBuffersToSubmit > 0) {
            --mMetaDataBuffersToSubmit;
        }
    }
}

bool ACodec::allYourBuffersAreBelongToUs(
        OMX_U32 portIndex) {
    for (size_t i = 0; i < mBuffers[portIndex].size(); ++i) {
        BufferInfo *info = &mBuffers[portIndex].editItemAt(i);

        if (info->mStatus != BufferInfo::OWNED_BY_US
                && info->mStatus != BufferInfo::OWNED_BY_NATIVE_WINDOW) {
            ALOGV("[%s] Buffer %p on port %ld still has status %d",
                    mComponentName.c_str(),
                    info->mBufferID, portIndex, info->mStatus);
            return false;
        }
    }

    return true;
}

bool ACodec::allYourBuffersAreBelongToUs() {
    return allYourBuffersAreBelongToUs(kPortIndexInput)
        && allYourBuffersAreBelongToUs(kPortIndexOutput);
}

void ACodec::deferMessage(const sp<AMessage> &msg) {
    bool wasEmptyBefore = mDeferredQueue.empty();
    mDeferredQueue.push_back(msg);
}

void ACodec::processDeferredMessages() {
    List<sp<AMessage> > queue = mDeferredQueue;
    mDeferredQueue.clear();

    List<sp<AMessage> >::iterator it = queue.begin();
    while (it != queue.end()) {
        onMessageReceived(*it++);
    }
}

void ACodec::sendFormatChange(const sp<AMessage> &reply) {
    sp<AMessage> notify = mNotify->dup();
    notify->setInt32("what", kWhatOutputFormatChanged);

    OMX_PARAM_PORTDEFINITIONTYPE def;
    InitOMXParams(&def);
    def.nPortIndex = kPortIndexOutput;

    CHECK_EQ(mOMX->getParameter(
                mNode, OMX_IndexParamPortDefinition, &def, sizeof(def)),
             (status_t)OK);

    CHECK_EQ((int)def.eDir, (int)OMX_DirOutput);

    switch (def.eDomain) {
        case OMX_PortDomainVideo:
        {
            OMX_VIDEO_PORTDEFINITIONTYPE *videoDef = &def.format.video;

            AString mime;
            if (!mIsEncoder) {
                notify->setString("mime", MEDIA_MIMETYPE_VIDEO_RAW);
            } else if (GetMimeTypeForVideoCoding(
                        videoDef->eCompressionFormat, &mime) != OK) {
                notify->setString("mime", "application/octet-stream");
            } else {
                notify->setString("mime", mime.c_str());
            }

            notify->setInt32("width", videoDef->nFrameWidth);
            notify->setInt32("height", videoDef->nFrameHeight);

            if (!mIsEncoder) {
                notify->setInt32("stride", videoDef->nStride);
                notify->setInt32("slice-height", videoDef->nSliceHeight);
                notify->setInt32("color-format", videoDef->eColorFormat);

                OMX_CONFIG_RECTTYPE rect;
                InitOMXParams(&rect);
                rect.nPortIndex = kPortIndexOutput;

                if (mOMX->getConfig(
                            mNode, OMX_IndexConfigCommonOutputCrop,
                            &rect, sizeof(rect)) != OK) {
                    rect.nLeft = 0;
                    rect.nTop = 0;
                    rect.nWidth = videoDef->nFrameWidth;
                    rect.nHeight = videoDef->nFrameHeight;
                }

                CHECK_GE(rect.nLeft, 0);
                CHECK_GE(rect.nTop, 0);
                CHECK_GE(rect.nWidth, 0u);
                CHECK_GE(rect.nHeight, 0u);
                CHECK_LE(rect.nLeft + rect.nWidth - 1, videoDef->nFrameWidth);
                CHECK_LE(rect.nTop + rect.nHeight - 1, videoDef->nFrameHeight);

                notify->setRect(
                        "crop",
                        rect.nLeft,
                        rect.nTop,
                        rect.nLeft + rect.nWidth - 1,
                        rect.nTop + rect.nHeight - 1);

                if (mNativeWindow != NULL) {
                    reply->setRect(
                            "crop",
                            rect.nLeft,
                            rect.nTop,
                            rect.nLeft + rect.nWidth,
                            rect.nTop + rect.nHeight);
                }
            }
            break;
        }

        case OMX_PortDomainAudio:
        {
            OMX_AUDIO_PORTDEFINITIONTYPE *audioDef = &def.format.audio;

            switch (audioDef->eEncoding) {
                case OMX_AUDIO_CodingPCM:
                {
                    OMX_AUDIO_PARAM_PCMMODETYPE params;
                    InitOMXParams(&params);
                    params.nPortIndex = kPortIndexOutput;

                    CHECK_EQ(mOMX->getParameter(
                                mNode, OMX_IndexParamAudioPcm,
                                &params, sizeof(params)),
                             (status_t)OK);

                    CHECK_GT(params.nChannels, 0);
                    CHECK(params.nChannels == 1 || params.bInterleaved);
                    CHECK_EQ(params.nBitPerSample, 16u);

                    CHECK_EQ((int)params.eNumData,
                             (int)OMX_NumericalDataSigned);

                    CHECK_EQ((int)params.ePCMMode,
                             (int)OMX_AUDIO_PCMModeLinear);

                    notify->setString("mime", MEDIA_MIMETYPE_AUDIO_RAW);
                    notify->setInt32("channel-count", params.nChannels);
                    notify->setInt32("sample-rate", params.nSamplingRate);
                    if (mEncoderDelay + mEncoderPadding) {
                        size_t frameSize = params.nChannels * sizeof(int16_t);
                        if (mSkipCutBuffer != NULL) {
                            size_t prevbufsize = mSkipCutBuffer->size();
                            if (prevbufsize != 0) {
                                ALOGW("Replacing SkipCutBuffer holding %d "
                                      "bytes",
                                      prevbufsize);
                            }
                        }
                        mSkipCutBuffer = new SkipCutBuffer(
                                mEncoderDelay * frameSize,
                                mEncoderPadding * frameSize);
                    }

                    if (mChannelMaskPresent) {
                        notify->setInt32("channel-mask", mChannelMask);
                    }
                    break;
                }

                case OMX_AUDIO_CodingAAC:
                {
                    OMX_AUDIO_PARAM_AACPROFILETYPE params;
                    InitOMXParams(&params);
                    params.nPortIndex = kPortIndexOutput;

                    CHECK_EQ(mOMX->getParameter(
                                mNode, OMX_IndexParamAudioAac,
                                &params, sizeof(params)),
                             (status_t)OK);

                    notify->setString("mime", MEDIA_MIMETYPE_AUDIO_AAC);
                    notify->setInt32("channel-count", params.nChannels);
                    notify->setInt32("sample-rate", params.nSampleRate);
                    break;
                }

                case OMX_AUDIO_CodingAMR:
                {
                    OMX_AUDIO_PARAM_AMRTYPE params;
                    InitOMXParams(&params);
                    params.nPortIndex = kPortIndexOutput;

                    CHECK_EQ(mOMX->getParameter(
                                mNode, OMX_IndexParamAudioAmr,
                                &params, sizeof(params)),
                             (status_t)OK);

                    notify->setInt32("channel-count", 1);
                    if (params.eAMRBandMode >= OMX_AUDIO_AMRBandModeWB0) {
                        notify->setString(
                                "mime", MEDIA_MIMETYPE_AUDIO_AMR_WB);

                        notify->setInt32("sample-rate", 16000);
                    } else {
                        notify->setString(
                                "mime", MEDIA_MIMETYPE_AUDIO_AMR_NB);

                        notify->setInt32("sample-rate", 8000);
                    }
                    break;
                }

                case OMX_AUDIO_CodingFLAC:
                {
                    OMX_AUDIO_PARAM_FLACTYPE params;
                    InitOMXParams(&params);
                    params.nPortIndex = kPortIndexOutput;

                    CHECK_EQ(mOMX->getParameter(
                                mNode, OMX_IndexParamAudioFlac,
                                &params, sizeof(params)),
                             (status_t)OK);

                    notify->setString("mime", MEDIA_MIMETYPE_AUDIO_FLAC);
                    notify->setInt32("channel-count", params.nChannels);
                    notify->setInt32("sample-rate", params.nSampleRate);
                    break;
                }

                default:
                {
#ifdef QCOM_HARDWARE
                    AString mimeType;
                    status_t err = ExtendedCodec::handleSupportedAudioFormats(
                        audioDef->eEncoding, &mimeType);
                    if (err == OK) {
                        int channelCount;
                        err = ExtendedCodec::getSupportedAudioFormatInfo(
                                      &mimeType,
                                      mOMX,
                                      mNode,
                                      kPortIndexOutput,
                                      &channelCount);
                        notify->setString("mime", mimeType.c_str());
                        notify->setInt32("channel-count", channelCount);
                        break;
                    }
#endif
                    TRESPASS();
                }
            }
            break;
        }

        default:
            TRESPASS();
    }

    notify->post();

    mSentFormat = true;
}

void ACodec::signalError(OMX_ERRORTYPE error, status_t internalError) {
    sp<AMessage> notify = mNotify->dup();
    notify->setInt32("what", ACodec::kWhatError);
    notify->setInt32("omx-error", error);
    notify->setInt32("err", internalError);
    notify->post();
}

status_t ACodec::pushBlankBuffersToNativeWindow() {
    status_t err = NO_ERROR;
    ANativeWindowBuffer* anb = NULL;
    int numBufs = 0;
    int minUndequeuedBufs = 0;

    // We need to reconnect to the ANativeWindow as a CPU client to ensure that
    // no frames get dropped by SurfaceFlinger assuming that these are video
    // frames.
    err = native_window_api_disconnect(mNativeWindow.get(),
            NATIVE_WINDOW_API_MEDIA);
    if (err != NO_ERROR) {
        ALOGE("error pushing blank frames: api_disconnect failed: %s (%d)",
                strerror(-err), -err);
        return err;
    }

    err = native_window_api_connect(mNativeWindow.get(),
            NATIVE_WINDOW_API_CPU);
    if (err != NO_ERROR) {
        ALOGE("error pushing blank frames: api_connect failed: %s (%d)",
                strerror(-err), -err);
        return err;
    }

    err = native_window_set_buffers_geometry(mNativeWindow.get(), 1, 1,
            HAL_PIXEL_FORMAT_RGBX_8888);
    if (err != NO_ERROR) {
        ALOGE("error pushing blank frames: set_buffers_geometry failed: %s (%d)",
                strerror(-err), -err);
        goto error;
    }

    err = native_window_set_scaling_mode(mNativeWindow.get(),
                NATIVE_WINDOW_SCALING_MODE_SCALE_TO_WINDOW);
    if (err != NO_ERROR) {
        ALOGE("error pushing blank_frames: set_scaling_mode failed: %s (%d)",
              strerror(-err), -err);
        goto error;
    }

    err = native_window_set_usage(mNativeWindow.get(),
            GRALLOC_USAGE_SW_WRITE_OFTEN);
    if (err != NO_ERROR) {
        ALOGE("error pushing blank frames: set_usage failed: %s (%d)",
                strerror(-err), -err);
        goto error;
    }

    err = mNativeWindow->query(mNativeWindow.get(),
            NATIVE_WINDOW_MIN_UNDEQUEUED_BUFFERS, &minUndequeuedBufs);
    if (err != NO_ERROR) {
        ALOGE("error pushing blank frames: MIN_UNDEQUEUED_BUFFERS query "
                "failed: %s (%d)", strerror(-err), -err);
        goto error;
    }

    numBufs = minUndequeuedBufs + 1;
    err = native_window_set_buffer_count(mNativeWindow.get(), numBufs);
    if (err != NO_ERROR) {
        ALOGE("error pushing blank frames: set_buffer_count failed: %s (%d)",
                strerror(-err), -err);
        goto error;
    }

    // We  push numBufs + 1 buffers to ensure that we've drawn into the same
    // buffer twice.  This should guarantee that the buffer has been displayed
    // on the screen and then been replaced, so an previous video frames are
    // guaranteed NOT to be currently displayed.
    for (int i = 0; i < numBufs + 1; i++) {
        int fenceFd = -1;
        err = native_window_dequeue_buffer_and_wait(mNativeWindow.get(), &anb);
        if (err != NO_ERROR) {
            ALOGE("error pushing blank frames: dequeueBuffer failed: %s (%d)",
                    strerror(-err), -err);
            goto error;
        }

        sp<GraphicBuffer> buf(new GraphicBuffer(anb, false));

        // Fill the buffer with the a 1x1 checkerboard pattern ;)
        uint32_t* img = NULL;
        err = buf->lock(GRALLOC_USAGE_SW_WRITE_OFTEN, (void**)(&img));
        if (err != NO_ERROR) {
            ALOGE("error pushing blank frames: lock failed: %s (%d)",
                    strerror(-err), -err);
            goto error;
        }

        *img = 0;

        err = buf->unlock();
        if (err != NO_ERROR) {
            ALOGE("error pushing blank frames: unlock failed: %s (%d)",
                    strerror(-err), -err);
            goto error;
        }

        err = mNativeWindow->queueBuffer(mNativeWindow.get(),
                buf->getNativeBuffer(), -1);
        if (err != NO_ERROR) {
            ALOGE("error pushing blank frames: queueBuffer failed: %s (%d)",
                    strerror(-err), -err);
            goto error;
        }

        anb = NULL;
    }

error:

    if (err != NO_ERROR) {
        // Clean up after an error.
        if (anb != NULL) {
            mNativeWindow->cancelBuffer(mNativeWindow.get(), anb, -1);
        }

        native_window_api_disconnect(mNativeWindow.get(),
                NATIVE_WINDOW_API_CPU);
        native_window_api_connect(mNativeWindow.get(),
                NATIVE_WINDOW_API_MEDIA);

        return err;
    } else {
        // Clean up after success.
        err = native_window_api_disconnect(mNativeWindow.get(),
                NATIVE_WINDOW_API_CPU);
        if (err != NO_ERROR) {
            ALOGE("error pushing blank frames: api_disconnect failed: %s (%d)",
                    strerror(-err), -err);
            return err;
        }

        err = native_window_api_connect(mNativeWindow.get(),
                NATIVE_WINDOW_API_MEDIA);
        if (err != NO_ERROR) {
            ALOGE("error pushing blank frames: api_connect failed: %s (%d)",
                    strerror(-err), -err);
            return err;
        }

        return NO_ERROR;
    }
}

////////////////////////////////////////////////////////////////////////////////

ACodec::PortDescription::PortDescription() {
}

status_t ACodec::requestIDRFrame() {
    if (!mIsEncoder) {
        return ERROR_UNSUPPORTED;
    }

    OMX_CONFIG_INTRAREFRESHVOPTYPE params;
    InitOMXParams(&params);

    params.nPortIndex = kPortIndexOutput;
    params.IntraRefreshVOP = OMX_TRUE;

    return mOMX->setConfig(
            mNode,
            OMX_IndexConfigVideoIntraVOPRefresh,
            &params,
            sizeof(params));
}

void ACodec::PortDescription::addBuffer(
        IOMX::buffer_id id, const sp<ABuffer> &buffer) {
    mBufferIDs.push_back(id);
    mBuffers.push_back(buffer);
}

size_t ACodec::PortDescription::countBuffers() {
    return mBufferIDs.size();
}

IOMX::buffer_id ACodec::PortDescription::bufferIDAt(size_t index) const {
    return mBufferIDs.itemAt(index);
}

sp<ABuffer> ACodec::PortDescription::bufferAt(size_t index) const {
    return mBuffers.itemAt(index);
}

////////////////////////////////////////////////////////////////////////////////

ACodec::BaseState::BaseState(ACodec *codec, const sp<AState> &parentState)
    : AState(parentState),
      mCodec(codec) {
}

ACodec::BaseState::PortMode ACodec::BaseState::getPortMode(OMX_U32 portIndex) {
    return KEEP_BUFFERS;
}

bool ACodec::BaseState::onMessageReceived(const sp<AMessage> &msg) {
    switch (msg->what()) {
        case kWhatInputBufferFilled:
        {
            onInputBufferFilled(msg);
            break;
        }

        case kWhatOutputBufferDrained:
        {
            onOutputBufferDrained(msg);
            break;
        }

        case ACodec::kWhatOMXMessage:
        {
            return onOMXMessage(msg);
        }

        case ACodec::kWhatCreateInputSurface:
        case ACodec::kWhatSignalEndOfInputStream:
        {
            ALOGE("Message 0x%x was not handled", msg->what());
            mCodec->signalError(OMX_ErrorUndefined, INVALID_OPERATION);
            return true;
        }

        case ACodec::kWhatOMXDied:
        {
            ALOGE("OMX/mediaserver died, signalling error!");
            mCodec->signalError(OMX_ErrorResourcesLost, DEAD_OBJECT);
            break;
        }

        default:
            return false;
    }

    return true;
}

bool ACodec::BaseState::onOMXMessage(const sp<AMessage> &msg) {
    int32_t type;
    CHECK(msg->findInt32("type", &type));

    IOMX::node_id nodeID;
    CHECK(msg->findPointer("node", &nodeID));
    CHECK_EQ(nodeID, mCodec->mNode);

    switch (type) {
        case omx_message::EVENT:
        {
            int32_t event, data1, data2;
            CHECK(msg->findInt32("event", &event));
            CHECK(msg->findInt32("data1", &data1));
            CHECK(msg->findInt32("data2", &data2));

            if (event == OMX_EventCmdComplete
                    && data1 == OMX_CommandFlush
                    && data2 == (int32_t)OMX_ALL) {
                // Use of this notification is not consistent across
                // implementations. We'll drop this notification and rely
                // on flush-complete notifications on the individual port
                // indices instead.

                return true;
            }

            return onOMXEvent(
                    static_cast<OMX_EVENTTYPE>(event),
                    static_cast<OMX_U32>(data1),
                    static_cast<OMX_U32>(data2));
        }

        case omx_message::EMPTY_BUFFER_DONE:
        {
            IOMX::buffer_id bufferID;
            CHECK(msg->findPointer("buffer", &bufferID));

            return onOMXEmptyBufferDone(bufferID);
        }

        case omx_message::FILL_BUFFER_DONE:
        {
            IOMX::buffer_id bufferID;
            CHECK(msg->findPointer("buffer", &bufferID));

            int32_t rangeOffset, rangeLength, flags;
            int64_t timeUs;
            void *platformPrivate;
            void *dataPtr;

            CHECK(msg->findInt32("range_offset", &rangeOffset));
            CHECK(msg->findInt32("range_length", &rangeLength));
            CHECK(msg->findInt32("flags", &flags));
            CHECK(msg->findInt64("timestamp", &timeUs));
            CHECK(msg->findPointer("platform_private", &platformPrivate));
            CHECK(msg->findPointer("data_ptr", &dataPtr));

            return onOMXFillBufferDone(
                    bufferID,
                    (size_t)rangeOffset, (size_t)rangeLength,
                    (OMX_U32)flags,
                    timeUs,
                    platformPrivate,
                    dataPtr);
        }

        default:
            TRESPASS();
            break;
    }
}

bool ACodec::BaseState::onOMXEvent(
        OMX_EVENTTYPE event, OMX_U32 data1, OMX_U32 data2) {
    if (event != OMX_EventError) {
        ALOGV("[%s] EVENT(%d, 0x%08lx, 0x%08lx)",
             mCodec->mComponentName.c_str(), event, data1, data2);

        return false;
    }

    ALOGE("[%s] ERROR(0x%08lx)", mCodec->mComponentName.c_str(), data1);

    mCodec->signalError((OMX_ERRORTYPE)data1);

    return true;
}

bool ACodec::BaseState::onOMXEmptyBufferDone(IOMX::buffer_id bufferID) {
    ALOGV("[%s] onOMXEmptyBufferDone %p",
         mCodec->mComponentName.c_str(), bufferID);

    BufferInfo *info =
        mCodec->findBufferByID(kPortIndexInput, bufferID);

    CHECK_EQ((int)info->mStatus, (int)BufferInfo::OWNED_BY_COMPONENT);
    info->mStatus = BufferInfo::OWNED_BY_US;

    const sp<AMessage> &bufferMeta = info->mData->meta();
    void *mediaBuffer;
    if (bufferMeta->findPointer("mediaBuffer", &mediaBuffer)
            && mediaBuffer != NULL) {
        // We're in "store-metadata-in-buffers" mode, the underlying
        // OMX component had access to data that's implicitly refcounted
        // by this "mediaBuffer" object. Now that the OMX component has
        // told us that it's done with the input buffer, we can decrement
        // the mediaBuffer's reference count.

        ALOGV("releasing mbuf %p", mediaBuffer);

        ((MediaBuffer *)mediaBuffer)->release();
        mediaBuffer = NULL;

        bufferMeta->setPointer("mediaBuffer", NULL);
    }

    PortMode mode = getPortMode(kPortIndexInput);

    switch (mode) {
        case KEEP_BUFFERS:
            break;

        case RESUBMIT_BUFFERS:
            postFillThisBuffer(info);
            break;

        default:
        {
            CHECK_EQ((int)mode, (int)FREE_BUFFERS);
            TRESPASS();  // Not currently used
            break;
        }
    }

    return true;
}

void ACodec::BaseState::postFillThisBuffer(BufferInfo *info) {
    if (mCodec->mPortEOS[kPortIndexInput]) {
        return;
    }

    CHECK_EQ((int)info->mStatus, (int)BufferInfo::OWNED_BY_US);

    sp<AMessage> notify = mCodec->mNotify->dup();
    notify->setInt32("what", ACodec::kWhatFillThisBuffer);
    notify->setPointer("buffer-id", info->mBufferID);

    info->mData->meta()->clear();
    notify->setBuffer("buffer", info->mData);

    sp<AMessage> reply = new AMessage(kWhatInputBufferFilled, mCodec->id());
    reply->setPointer("buffer-id", info->mBufferID);

    notify->setMessage("reply", reply);

    notify->post();

    info->mStatus = BufferInfo::OWNED_BY_UPSTREAM;
}

void ACodec::BaseState::onInputBufferFilled(const sp<AMessage> &msg) {
    IOMX::buffer_id bufferID;
    CHECK(msg->findPointer("buffer-id", &bufferID));

    sp<ABuffer> buffer;
    int32_t err = OK;
    bool eos = false;
    PortMode mode = getPortMode(kPortIndexInput);

    if (!msg->findBuffer("buffer", &buffer)) {
        /* these are unfilled buffers returned by client */
        CHECK(msg->findInt32("err", &err));

        if (err == OK) {
            /* buffers with no errors are returned on MediaCodec.flush */
            mode = KEEP_BUFFERS;
        } else {
            ALOGV("[%s] saw error %d instead of an input buffer",
                 mCodec->mComponentName.c_str(), err);
            eos = true;
        }

        buffer.clear();
    }

    int32_t tmp;
    if (buffer != NULL && buffer->meta()->findInt32("eos", &tmp) && tmp) {
        eos = true;
        err = ERROR_END_OF_STREAM;
    }

    BufferInfo *info = mCodec->findBufferByID(kPortIndexInput, bufferID);
    CHECK_EQ((int)info->mStatus, (int)BufferInfo::OWNED_BY_UPSTREAM);

    info->mStatus = BufferInfo::OWNED_BY_US;

    switch (mode) {
        case KEEP_BUFFERS:
        {
            if (eos) {
                if (!mCodec->mPortEOS[kPortIndexInput]) {
                    mCodec->mPortEOS[kPortIndexInput] = true;
                    mCodec->mInputEOSResult = err;
                }
            }
            break;
        }

        case RESUBMIT_BUFFERS:
        {
            if (buffer != NULL && !mCodec->mPortEOS[kPortIndexInput]) {
                int64_t timeUs;
                CHECK(buffer->meta()->findInt64("timeUs", &timeUs));

                OMX_U32 flags = OMX_BUFFERFLAG_ENDOFFRAME;

                int32_t isCSD;
                if (buffer->meta()->findInt32("csd", &isCSD) && isCSD != 0) {
                    flags |= OMX_BUFFERFLAG_CODECCONFIG;
                }

                if (eos) {
                    flags |= OMX_BUFFERFLAG_EOS;
                }

                if (buffer != info->mData) {
                    ALOGV("[%s] Needs to copy input data for buffer %p. (%p != %p)",
                         mCodec->mComponentName.c_str(),
                         bufferID,
                         buffer.get(), info->mData.get());

                    CHECK_LE(buffer->size(), info->mData->capacity());
                    memcpy(info->mData->data(), buffer->data(), buffer->size());
                }

                if (flags & OMX_BUFFERFLAG_CODECCONFIG) {
                    ALOGV("[%s] calling emptyBuffer %p w/ codec specific data",
                         mCodec->mComponentName.c_str(), bufferID);
                } else if (flags & OMX_BUFFERFLAG_EOS) {
                    ALOGV("[%s] calling emptyBuffer %p w/ EOS",
                         mCodec->mComponentName.c_str(), bufferID);
                } else {
#if TRACK_BUFFER_TIMING
                    ALOGI("[%s] calling emptyBuffer %p w/ time %lld us",
                         mCodec->mComponentName.c_str(), bufferID, timeUs);
#else
                    ALOGV("[%s] calling emptyBuffer %p w/ time %lld us",
                         mCodec->mComponentName.c_str(), bufferID, timeUs);
#endif
                }

#if TRACK_BUFFER_TIMING
                ACodec::BufferStats stats;
                stats.mEmptyBufferTimeUs = ALooper::GetNowUs();
                stats.mFillBufferDoneTimeUs = -1ll;
                mCodec->mBufferStats.add(timeUs, stats);
#endif

                if (mCodec->mStoreMetaDataInOutputBuffers) {
                    // try to submit an output buffer for each input buffer
                    PortMode outputMode = getPortMode(kPortIndexOutput);

                    ALOGV("MetaDataBuffersToSubmit=%u portMode=%s",
                            mCodec->mMetaDataBuffersToSubmit,
                            (outputMode == FREE_BUFFERS ? "FREE" :
                             outputMode == KEEP_BUFFERS ? "KEEP" : "RESUBMIT"));
                    if (outputMode == RESUBMIT_BUFFERS) {
                        CHECK_EQ(mCodec->submitOutputMetaDataBuffer(),
                                (status_t)OK);
                    }
                }

                CHECK_EQ(mCodec->mOMX->emptyBuffer(
                            mCodec->mNode,
                            bufferID,
                            0,
                            buffer->size(),
                            flags,
                            timeUs),
                         (status_t)OK);

                info->mStatus = BufferInfo::OWNED_BY_COMPONENT;

                if (!eos) {
                    getMoreInputDataIfPossible();
                } else {
                    ALOGV("[%s] Signalled EOS on the input port",
                         mCodec->mComponentName.c_str());

                    mCodec->mPortEOS[kPortIndexInput] = true;
                    mCodec->mInputEOSResult = err;
                }
            } else if (!mCodec->mPortEOS[kPortIndexInput]) {
                if (err != ERROR_END_OF_STREAM) {
                    ALOGV("[%s] Signalling EOS on the input port "
                         "due to error %d",
                         mCodec->mComponentName.c_str(), err);
                } else {
                    ALOGV("[%s] Signalling EOS on the input port",
                         mCodec->mComponentName.c_str());
                }

                ALOGV("[%s] calling emptyBuffer %p signalling EOS",
                     mCodec->mComponentName.c_str(), bufferID);

                CHECK_EQ(mCodec->mOMX->emptyBuffer(
                            mCodec->mNode,
                            bufferID,
                            0,
                            0,
                            OMX_BUFFERFLAG_EOS,
                            0),
                         (status_t)OK);

                info->mStatus = BufferInfo::OWNED_BY_COMPONENT;

                mCodec->mPortEOS[kPortIndexInput] = true;
                mCodec->mInputEOSResult = err;
            }
            break;
        }

        default:
            CHECK_EQ((int)mode, (int)FREE_BUFFERS);
            break;
    }
}

void ACodec::BaseState::getMoreInputDataIfPossible() {
    if (mCodec->mPortEOS[kPortIndexInput]) {
        return;
    }

    BufferInfo *eligible = NULL;

    for (size_t i = 0; i < mCodec->mBuffers[kPortIndexInput].size(); ++i) {
        BufferInfo *info = &mCodec->mBuffers[kPortIndexInput].editItemAt(i);

#if 0
        if (info->mStatus == BufferInfo::OWNED_BY_UPSTREAM) {
            // There's already a "read" pending.
            return;
        }
#endif

        if (info->mStatus == BufferInfo::OWNED_BY_US) {
            eligible = info;
        }
    }

    if (eligible == NULL) {
        return;
    }

    postFillThisBuffer(eligible);
}

bool ACodec::BaseState::onOMXFillBufferDone(
        IOMX::buffer_id bufferID,
        size_t rangeOffset, size_t rangeLength,
        OMX_U32 flags,
        int64_t timeUs,
        void *platformPrivate,
        void *dataPtr) {
    ALOGV("[%s] onOMXFillBufferDone %p time %lld us, flags = 0x%08lx",
         mCodec->mComponentName.c_str(), bufferID, timeUs, flags);

    ssize_t index;

#if TRACK_BUFFER_TIMING
    index = mCodec->mBufferStats.indexOfKey(timeUs);
    if (index >= 0) {
        ACodec::BufferStats *stats = &mCodec->mBufferStats.editValueAt(index);
        stats->mFillBufferDoneTimeUs = ALooper::GetNowUs();

        ALOGI("frame PTS %lld: %lld",
                timeUs,
                stats->mFillBufferDoneTimeUs - stats->mEmptyBufferTimeUs);

        mCodec->mBufferStats.removeItemsAt(index);
        stats = NULL;
    }
#endif

    BufferInfo *info =
        mCodec->findBufferByID(kPortIndexOutput, bufferID, &index);

    CHECK_EQ((int)info->mStatus, (int)BufferInfo::OWNED_BY_COMPONENT);

    info->mDequeuedAt = ++mCodec->mDequeueCounter;
    info->mStatus = BufferInfo::OWNED_BY_US;

    PortMode mode = getPortMode(kPortIndexOutput);

    switch (mode) {
        case KEEP_BUFFERS:
            break;

        case RESUBMIT_BUFFERS:
        {
            if (rangeLength == 0 && !(flags & OMX_BUFFERFLAG_EOS)) {
                ALOGV("[%s] calling fillBuffer %p",
                     mCodec->mComponentName.c_str(), info->mBufferID);

                CHECK_EQ(mCodec->mOMX->fillBuffer(
                            mCodec->mNode, info->mBufferID),
                         (status_t)OK);

                info->mStatus = BufferInfo::OWNED_BY_COMPONENT;
                break;
            }

            sp<AMessage> reply =
                new AMessage(kWhatOutputBufferDrained, mCodec->id());

            if (!mCodec->mSentFormat) {
                mCodec->sendFormatChange(reply);
            }

            if (mCodec->mUseMetadataOnEncoderOutput) {
                native_handle_t* handle =
                        *(native_handle_t**)(info->mData->data() + 4);
                info->mData->meta()->setPointer("handle", handle);
                info->mData->meta()->setInt32("rangeOffset", rangeOffset);
                info->mData->meta()->setInt32("rangeLength", rangeLength);
            } else {
                info->mData->setRange(rangeOffset, rangeLength);
            }
#if 0
            if (mCodec->mNativeWindow == NULL) {
                if (IsIDR(info->mData)) {
                    ALOGI("IDR frame");
                }
            }
#endif

            if (mCodec->mSkipCutBuffer != NULL) {
                mCodec->mSkipCutBuffer->submit(info->mData);
            }
            info->mData->meta()->setInt64("timeUs", timeUs);

            sp<AMessage> notify = mCodec->mNotify->dup();
            notify->setInt32("what", ACodec::kWhatDrainThisBuffer);
            notify->setPointer("buffer-id", info->mBufferID);
            notify->setBuffer("buffer", info->mData);
            notify->setInt32("flags", flags);

            reply->setPointer("buffer-id", info->mBufferID);

            notify->setMessage("reply", reply);

            notify->post();

            info->mStatus = BufferInfo::OWNED_BY_DOWNSTREAM;

            if (flags & OMX_BUFFERFLAG_EOS) {
                ALOGV("[%s] saw output EOS", mCodec->mComponentName.c_str());

                sp<AMessage> notify = mCodec->mNotify->dup();
                notify->setInt32("what", ACodec::kWhatEOS);
                notify->setInt32("err", mCodec->mInputEOSResult);
                notify->post();

                mCodec->mPortEOS[kPortIndexOutput] = true;
            }
            break;
        }

        default:
        {
            CHECK_EQ((int)mode, (int)FREE_BUFFERS);

            CHECK_EQ((status_t)OK,
                     mCodec->freeBuffer(kPortIndexOutput, index));
            break;
        }
    }

    return true;
}

void ACodec::BaseState::onOutputBufferDrained(const sp<AMessage> &msg) {
    IOMX::buffer_id bufferID;
    CHECK(msg->findPointer("buffer-id", &bufferID));

    ssize_t index;
    BufferInfo *info =
        mCodec->findBufferByID(kPortIndexOutput, bufferID, &index);
    CHECK_EQ((int)info->mStatus, (int)BufferInfo::OWNED_BY_DOWNSTREAM);

    android_native_rect_t crop;
    if (msg->findRect("crop",
            &crop.left, &crop.top, &crop.right, &crop.bottom)) {
        CHECK_EQ(0, native_window_set_crop(
                mCodec->mNativeWindow.get(), &crop));
    }

    int32_t render;
    if (mCodec->mNativeWindow != NULL
            && msg->findInt32("render", &render) && render != 0
            && (info->mData == NULL || info->mData->size() != 0)) {
        // The client wants this buffer to be rendered.

        status_t err;
        if ((err = mCodec->mNativeWindow->queueBuffer(
                    mCodec->mNativeWindow.get(),
                    info->mGraphicBuffer.get(), -1)) == OK) {
            info->mStatus = BufferInfo::OWNED_BY_NATIVE_WINDOW;
        } else {
            mCodec->signalError(OMX_ErrorUndefined, err);
            info->mStatus = BufferInfo::OWNED_BY_US;
        }
    } else {
        info->mStatus = BufferInfo::OWNED_BY_US;
    }

    PortMode mode = getPortMode(kPortIndexOutput);

    switch (mode) {
        case KEEP_BUFFERS:
        {
            // XXX fishy, revisit!!! What about the FREE_BUFFERS case below?

            if (info->mStatus == BufferInfo::OWNED_BY_NATIVE_WINDOW) {
                // We cannot resubmit the buffer we just rendered, dequeue
                // the spare instead.

                info = mCodec->dequeueBufferFromNativeWindow();
            }
            break;
        }

        case RESUBMIT_BUFFERS:
        {
            if (!mCodec->mPortEOS[kPortIndexOutput]) {
                if (info->mStatus == BufferInfo::OWNED_BY_NATIVE_WINDOW) {
                    // We cannot resubmit the buffer we just rendered, dequeue
                    // the spare instead.

                    info = mCodec->dequeueBufferFromNativeWindow();
                }

                if (info != NULL) {
                    ALOGV("[%s] calling fillBuffer %p",
                         mCodec->mComponentName.c_str(), info->mBufferID);

                    CHECK_EQ(mCodec->mOMX->fillBuffer(mCodec->mNode, info->mBufferID),
                             (status_t)OK);

                    info->mStatus = BufferInfo::OWNED_BY_COMPONENT;
                }
            }
            break;
        }

        default:
        {
            CHECK_EQ((int)mode, (int)FREE_BUFFERS);

            CHECK_EQ((status_t)OK,
                     mCodec->freeBuffer(kPortIndexOutput, index));
            break;
        }
    }
}

////////////////////////////////////////////////////////////////////////////////

ACodec::UninitializedState::UninitializedState(ACodec *codec)
    : BaseState(codec) {
}

void ACodec::UninitializedState::stateEntered() {
    ALOGV("Now uninitialized");

    if (mDeathNotifier != NULL) {
        mCodec->mOMX->asBinder()->unlinkToDeath(mDeathNotifier);
        mDeathNotifier.clear();
    }

    mCodec->mNativeWindow.clear();
    mCodec->mNode = NULL;
    mCodec->mOMX.clear();
    mCodec->mQuirks = 0;
    mCodec->mFlags = 0;
    mCodec->mUseMetadataOnEncoderOutput = 0;
    mCodec->mComponentName.clear();
}

bool ACodec::UninitializedState::onMessageReceived(const sp<AMessage> &msg) {
    bool handled = false;

    switch (msg->what()) {
        case ACodec::kWhatSetup:
        {
            onSetup(msg);

            handled = true;
            break;
        }

        case ACodec::kWhatAllocateComponent:
        {
            onAllocateComponent(msg);
            handled = true;
            break;
        }

        case ACodec::kWhatShutdown:
        {
            int32_t keepComponentAllocated;
            CHECK(msg->findInt32(
                        "keepComponentAllocated", &keepComponentAllocated));
            CHECK(!keepComponentAllocated);

            sp<AMessage> notify = mCodec->mNotify->dup();
            notify->setInt32("what", ACodec::kWhatShutdownCompleted);
            notify->post();

            handled = true;
            break;
        }

        case ACodec::kWhatFlush:
        {
            sp<AMessage> notify = mCodec->mNotify->dup();
            notify->setInt32("what", ACodec::kWhatFlushCompleted);
            notify->post();

            handled = true;
            break;
        }

        default:
            return BaseState::onMessageReceived(msg);
    }

    return handled;
}

void ACodec::UninitializedState::onSetup(
        const sp<AMessage> &msg) {
    if (onAllocateComponent(msg)
            && mCodec->mLoadedState->onConfigureComponent(msg)) {
        mCodec->mLoadedState->onStart();
    }
}

bool ACodec::UninitializedState::onAllocateComponent(const sp<AMessage> &msg) {
    ALOGV("onAllocateComponent");

    CHECK(mCodec->mNode == NULL);

    OMXClient client;
    CHECK_EQ(client.connect(), (status_t)OK);

    sp<IOMX> omx = client.interface();

    sp<AMessage> notify = new AMessage(kWhatOMXDied, mCodec->id());

    mDeathNotifier = new DeathNotifier(notify);
    if (omx->asBinder()->linkToDeath(mDeathNotifier) != OK) {
        // This was a local binder, if it dies so do we, we won't care
        // about any notifications in the afterlife.
        mDeathNotifier.clear();
    }

    Vector<OMXCodec::CodecNameAndQuirks> matchingCodecs;

    AString mime;
    int32_t encoder = false;
    AString componentName;
    uint32_t quirks = 0;
    if (msg->findString("componentName", &componentName)) {
        ssize_t index = matchingCodecs.add();
        OMXCodec::CodecNameAndQuirks *entry = &matchingCodecs.editItemAt(index);
        entry->mName = String8(componentName.c_str());

        if (!OMXCodec::findCodecQuirks(
                    componentName.c_str(), &entry->mQuirks)) {
            entry->mQuirks = 0;
        }
    } else {
        CHECK(msg->findString("mime", &mime));

        if (!msg->findInt32("encoder", &encoder)) {
            encoder = false;
        }

        OMXCodec::findMatchingCodecs(
                mime.c_str(),
                encoder, // createEncoder
                NULL,  // matchComponentName
                0,     // flags
                &matchingCodecs);
    }

    sp<CodecObserver> observer = new CodecObserver;
    IOMX::node_id node = NULL;

    for (size_t matchIndex = 0; matchIndex < matchingCodecs.size();
            ++matchIndex) {
        componentName = matchingCodecs.itemAt(matchIndex).mName.string();
        quirks = matchingCodecs.itemAt(matchIndex).mQuirks;
#ifdef QCOM_HARDWARE
        ExtendedCodec::overrideComponentName(quirks, msg, &componentName);
#endif

        pid_t tid = androidGetTid();
        int prevPriority = androidGetThreadPriority(tid);
        androidSetThreadPriority(tid, ANDROID_PRIORITY_FOREGROUND);
        status_t err = omx->allocateNode(componentName.c_str(), observer, &node);
        androidSetThreadPriority(tid, prevPriority);

        if(err == OK && node != NULL) {
            // set component name
            mCodec->mComponentName = componentName;
            mCodec->mFlags = 0;

            if (componentName.endsWith(".secure")) {
                mCodec->mFlags |= kFlagIsSecure;
                mCodec->mFlags |= kFlagPushBlankBuffersToNativeWindowOnShutdown;
            }

            mCodec->mQuirks = quirks;
            mCodec->mOMX = omx;
            mCodec->mNode = node;
        }

        if ((err == OK) && !encoder && !strncasecmp(mime.c_str(), "video/", 6)) {
            int32_t width=0, height=0;
            if (msg->findInt32("width", &width)
                    && msg->findInt32("height", &height)) {
                //set and check if resolution is supported
                OMX_VIDEO_CODINGTYPE compressionFormat;
                err = GetVideoCodingTypeFromMime(mime.c_str(), &compressionFormat);

#ifdef QCOM_HARDWARE
                if (err != OK) {
                    err = ExtendedCodec::setVideoOutputFormat(mime.c_str(),
                                                              &compressionFormat);
                }
#endif
                if (err == OK) {
                    err = mCodec->setVideoFormatOnPort(kPortIndexInput, width,
                                                       height, compressionFormat);
                }

                if(err != OK) {
                    ALOGE("setVideoFormatOnPort Failed");
                }
            }
        }

        if (err == OK) {
            break;
        }

        node = NULL;
    }

    if (node == NULL) {
        if (!mime.empty()) {
            ALOGE("Unable to instantiate a decoder for type '%s'.",
                 mime.c_str());
        } else {
            ALOGE("Unable to instantiate decoder '%s'.", componentName.c_str());
        }

        mCodec->signalError(OMX_ErrorComponentNotFound);
        return false;
    }

    notify = new AMessage(kWhatOMXMessage, mCodec->id());
    observer->setNotificationMessage(notify);

    {
        sp<AMessage> notify = mCodec->mNotify->dup();
        notify->setInt32("what", ACodec::kWhatComponentAllocated);
        notify->setString("componentName", mCodec->mComponentName.c_str());
        notify->post();
    }

    mCodec->changeState(mCodec->mLoadedState);

    return true;
}

////////////////////////////////////////////////////////////////////////////////

ACodec::LoadedState::LoadedState(ACodec *codec)
    : BaseState(codec) {
}

void ACodec::LoadedState::stateEntered() {
    ALOGV("[%s] Now Loaded", mCodec->mComponentName.c_str());

    mCodec->mPortEOS[kPortIndexInput] =
        mCodec->mPortEOS[kPortIndexOutput] = false;

    mCodec->mInputEOSResult = OK;

    mCodec->mDequeueCounter = 0;
    mCodec->mMetaDataBuffersToSubmit = 0;
    mCodec->mRepeatFrameDelayUs = -1ll;
    mCodec->mIsConfiguredForAdaptivePlayback = false;

    if (mCodec->mShutdownInProgress) {
        bool keepComponentAllocated = mCodec->mKeepComponentAllocated;

        mCodec->mShutdownInProgress = false;
        mCodec->mKeepComponentAllocated = false;

        onShutdown(keepComponentAllocated);
    }
}

void ACodec::LoadedState::onShutdown(bool keepComponentAllocated) {
    if (!keepComponentAllocated) {
        CHECK_EQ(mCodec->mOMX->freeNode(mCodec->mNode), (status_t)OK);

        mCodec->changeState(mCodec->mUninitializedState);
    }

    sp<AMessage> notify = mCodec->mNotify->dup();
    notify->setInt32("what", ACodec::kWhatShutdownCompleted);
    notify->post();
}

bool ACodec::LoadedState::onMessageReceived(const sp<AMessage> &msg) {
    bool handled = false;

    switch (msg->what()) {
        case ACodec::kWhatConfigureComponent:
        {
            onConfigureComponent(msg);
            handled = true;
            break;
        }

        case ACodec::kWhatCreateInputSurface:
        {
            onCreateInputSurface(msg);
            handled = true;
            break;
        }

        case ACodec::kWhatStart:
        {
            onStart();
            handled = true;
            break;
        }

        case ACodec::kWhatShutdown:
        {
            int32_t keepComponentAllocated;
            CHECK(msg->findInt32(
                        "keepComponentAllocated", &keepComponentAllocated));

            onShutdown(keepComponentAllocated);

            handled = true;
            break;
        }

        case ACodec::kWhatFlush:
        {
            sp<AMessage> notify = mCodec->mNotify->dup();
            notify->setInt32("what", ACodec::kWhatFlushCompleted);
            notify->post();

            handled = true;
            break;
        }

        default:
            return BaseState::onMessageReceived(msg);
    }

    return handled;
}

bool ACodec::LoadedState::onConfigureComponent(
        const sp<AMessage> &msg) {
    ALOGV("onConfigureComponent");

    CHECK(mCodec->mNode != NULL);

#ifndef QCOM_HARDWARE
    AString mime;
    CHECK(msg->findString("mime", &mime));

    status_t err = mCodec->configureCodec(mime.c_str(), msg);

    if (err != OK) {
        ALOGE("[%s] configureCodec returning error %d",
              mCodec->mComponentName.c_str(), err);

        mCodec->signalError(OMX_ErrorUndefined, err);
        return false;
    }

    {
        sp<AMessage> notify = mCodec->mNotify->dup();
        notify->setInt32("what", ACodec::kWhatComponentConfigured);
        notify->post();
    }
#endif

    sp<RefBase> obj;
    if (msg->findObject("native-window", &obj)
            && strncmp("OMX.google.", mCodec->mComponentName.c_str(), 11)) {
        sp<NativeWindowWrapper> nativeWindow(
                static_cast<NativeWindowWrapper *>(obj.get()));
        CHECK(nativeWindow != NULL);
        mCodec->mNativeWindow = nativeWindow->getNativeWindow();

        native_window_set_scaling_mode(
                mCodec->mNativeWindow.get(),
                NATIVE_WINDOW_SCALING_MODE_SCALE_TO_WINDOW);
    }
    CHECK_EQ((status_t)OK, mCodec->initNativeWindow());

#ifdef QCOM_HARDWARE
    AString mime;
    CHECK(msg->findString("mime", &mime));

    status_t err = mCodec->configureCodec(mime.c_str(), msg);

    if (err != OK) {
        ALOGE("[%s] configureCodec returning error %d",
              mCodec->mComponentName.c_str(), err);

        mCodec->signalError(OMX_ErrorUndefined, err);
        return false;
    }

    {
        sp<AMessage> notify = mCodec->mNotify->dup();
        notify->setInt32("what", ACodec::kWhatComponentConfigured);
        notify->post();
    }
#endif

    return true;
}

void ACodec::LoadedState::onCreateInputSurface(
        const sp<AMessage> &msg) {
    ALOGV("onCreateInputSurface");

    sp<AMessage> notify = mCodec->mNotify->dup();
    notify->setInt32("what", ACodec::kWhatInputSurfaceCreated);

    sp<IGraphicBufferProducer> bufferProducer;
    status_t err;

    err = mCodec->mOMX->createInputSurface(mCodec->mNode, kPortIndexInput,
            &bufferProducer);

    if (err == OK && mCodec->mRepeatFrameDelayUs > 0ll) {
        err = mCodec->mOMX->setInternalOption(
                mCodec->mNode,
                kPortIndexInput,
                IOMX::INTERNAL_OPTION_REPEAT_PREVIOUS_FRAME_DELAY,
                &mCodec->mRepeatFrameDelayUs,
                sizeof(mCodec->mRepeatFrameDelayUs));

        if (err != OK) {
            ALOGE("[%s] Unable to configure option to repeat previous "
                  "frames (err %d)",
                  mCodec->mComponentName.c_str(),
                  err);
        }
    }

    if (err == OK && mCodec->mMaxPtsGapUs > 0l) {
        err = mCodec->mOMX->setInternalOption(
                mCodec->mNode,
                kPortIndexInput,
                IOMX::INTERNAL_OPTION_MAX_TIMESTAMP_GAP,
                &mCodec->mMaxPtsGapUs,
                sizeof(mCodec->mMaxPtsGapUs));

        if (err != OK) {
            ALOGE("[%s] Unable to configure max timestamp gap (err %d)",
                  mCodec->mComponentName.c_str(),
                  err);
        }
    }

    if (err == OK) {
        notify->setObject("input-surface",
                new BufferProducerWrapper(bufferProducer));
    } else {
        // Can't use mCodec->signalError() here -- MediaCodec won't forward
        // the error through because it's in the "configured" state.  We
        // send a kWhatInputSurfaceCreated with an error value instead.
        ALOGE("[%s] onCreateInputSurface returning error %d",
                mCodec->mComponentName.c_str(), err);
        notify->setInt32("err", err);
    }
    notify->post();
}

void ACodec::LoadedState::onStart() {
    ALOGV("onStart");

    CHECK_EQ(mCodec->mOMX->sendCommand(
                mCodec->mNode, OMX_CommandStateSet, OMX_StateIdle),
             (status_t)OK);

    mCodec->changeState(mCodec->mLoadedToIdleState);
}

////////////////////////////////////////////////////////////////////////////////

ACodec::LoadedToIdleState::LoadedToIdleState(ACodec *codec)
    : BaseState(codec) {
}

void ACodec::LoadedToIdleState::stateEntered() {
    ALOGV("[%s] Now Loaded->Idle", mCodec->mComponentName.c_str());

    status_t err;
    if ((err = allocateBuffers()) != OK) {
        ALOGE("Failed to allocate buffers after transitioning to IDLE state "
             "(error 0x%08x)",
             err);

        mCodec->signalError(OMX_ErrorUndefined, err);

        mCodec->changeState(mCodec->mLoadedState);
    }
}

status_t ACodec::LoadedToIdleState::allocateBuffers() {
    status_t err = mCodec->allocateBuffersOnPort(kPortIndexInput);

    if (err != OK) {
        return err;
    }

    return mCodec->allocateBuffersOnPort(kPortIndexOutput);
}

bool ACodec::LoadedToIdleState::onMessageReceived(const sp<AMessage> &msg) {
    switch (msg->what()) {
        case kWhatShutdown:
        {
            mCodec->deferMessage(msg);
            return true;
        }

        case kWhatSignalEndOfInputStream:
        {
            mCodec->onSignalEndOfInputStream();
            return true;
        }

        case kWhatResume:
        {
            // We'll be active soon enough.
            return true;
        }

        case kWhatFlush:
        {
            // We haven't even started yet, so we're flushed alright...
            sp<AMessage> notify = mCodec->mNotify->dup();
            notify->setInt32("what", ACodec::kWhatFlushCompleted);
            notify->post();
            return true;
        }

        default:
            return BaseState::onMessageReceived(msg);
    }
}

bool ACodec::LoadedToIdleState::onOMXEvent(
        OMX_EVENTTYPE event, OMX_U32 data1, OMX_U32 data2) {
    switch (event) {
        case OMX_EventCmdComplete:
        {
            CHECK_EQ(data1, (OMX_U32)OMX_CommandStateSet);
            CHECK_EQ(data2, (OMX_U32)OMX_StateIdle);

            CHECK_EQ(mCodec->mOMX->sendCommand(
                        mCodec->mNode, OMX_CommandStateSet, OMX_StateExecuting),
                     (status_t)OK);

            mCodec->changeState(mCodec->mIdleToExecutingState);

            return true;
        }

        default:
            return BaseState::onOMXEvent(event, data1, data2);
    }
}

////////////////////////////////////////////////////////////////////////////////

ACodec::IdleToExecutingState::IdleToExecutingState(ACodec *codec)
    : BaseState(codec) {
}

void ACodec::IdleToExecutingState::stateEntered() {
    ALOGV("[%s] Now Idle->Executing", mCodec->mComponentName.c_str());
}

bool ACodec::IdleToExecutingState::onMessageReceived(const sp<AMessage> &msg) {
    switch (msg->what()) {
        case kWhatShutdown:
        {
            mCodec->deferMessage(msg);
            return true;
        }

        case kWhatResume:
        {
            // We'll be active soon enough.
            return true;
        }

        case kWhatFlush:
        {
            // We haven't even started yet, so we're flushed alright...
            sp<AMessage> notify = mCodec->mNotify->dup();
            notify->setInt32("what", ACodec::kWhatFlushCompleted);
            notify->post();

            return true;
        }

        case kWhatSignalEndOfInputStream:
        {
            mCodec->onSignalEndOfInputStream();
            return true;
        }

        default:
            return BaseState::onMessageReceived(msg);
    }
}

bool ACodec::IdleToExecutingState::onOMXEvent(
        OMX_EVENTTYPE event, OMX_U32 data1, OMX_U32 data2) {
    switch (event) {
        case OMX_EventCmdComplete:
        {
            CHECK_EQ(data1, (OMX_U32)OMX_CommandStateSet);
            CHECK_EQ(data2, (OMX_U32)OMX_StateExecuting);

            mCodec->mExecutingState->resume();
            mCodec->changeState(mCodec->mExecutingState);

            return true;
        }

        default:
            return BaseState::onOMXEvent(event, data1, data2);
    }
}

////////////////////////////////////////////////////////////////////////////////

ACodec::ExecutingState::ExecutingState(ACodec *codec)
    : BaseState(codec),
      mActive(false) {
}

ACodec::BaseState::PortMode ACodec::ExecutingState::getPortMode(
        OMX_U32 portIndex) {
    return RESUBMIT_BUFFERS;
}

void ACodec::ExecutingState::submitOutputMetaBuffers() {
    // submit as many buffers as there are input buffers with the codec
    // in case we are in port reconfiguring
    for (size_t i = 0; i < mCodec->mBuffers[kPortIndexInput].size(); ++i) {
        BufferInfo *info = &mCodec->mBuffers[kPortIndexInput].editItemAt(i);

        if (info->mStatus == BufferInfo::OWNED_BY_COMPONENT) {
            if (mCodec->submitOutputMetaDataBuffer() != OK)
                break;
        }
    }

    // *** NOTE: THE FOLLOWING WORKAROUND WILL BE REMOVED ***
    mCodec->signalSubmitOutputMetaDataBufferIfEOS_workaround();
}

void ACodec::ExecutingState::submitRegularOutputBuffers() {
    for (size_t i = 0; i < mCodec->mBuffers[kPortIndexOutput].size(); ++i) {
        BufferInfo *info = &mCodec->mBuffers[kPortIndexOutput].editItemAt(i);

        if (mCodec->mNativeWindow != NULL) {
            CHECK(info->mStatus == BufferInfo::OWNED_BY_US
                    || info->mStatus == BufferInfo::OWNED_BY_NATIVE_WINDOW);

            if (info->mStatus == BufferInfo::OWNED_BY_NATIVE_WINDOW) {
                continue;
            }
        } else {
            CHECK_EQ((int)info->mStatus, (int)BufferInfo::OWNED_BY_US);
        }

        ALOGV("[%s] calling fillBuffer %p",
             mCodec->mComponentName.c_str(), info->mBufferID);

        CHECK_EQ(mCodec->mOMX->fillBuffer(mCodec->mNode, info->mBufferID),
                 (status_t)OK);

        info->mStatus = BufferInfo::OWNED_BY_COMPONENT;
    }
}

void ACodec::ExecutingState::submitOutputBuffers() {
    submitRegularOutputBuffers();
    if (mCodec->mStoreMetaDataInOutputBuffers) {
        submitOutputMetaBuffers();
    }
}

void ACodec::ExecutingState::resume() {
    if (mActive) {
        ALOGV("[%s] We're already active, no need to resume.",
             mCodec->mComponentName.c_str());

        return;
    }

    submitOutputBuffers();

    // Post the first input buffer.
    CHECK_GT(mCodec->mBuffers[kPortIndexInput].size(), 0u);
    BufferInfo *info = &mCodec->mBuffers[kPortIndexInput].editItemAt(0);

    postFillThisBuffer(info);

    mActive = true;
}

void ACodec::ExecutingState::stateEntered() {
    ALOGV("[%s] Now Executing", mCodec->mComponentName.c_str());

    mCodec->processDeferredMessages();
}

bool ACodec::ExecutingState::onMessageReceived(const sp<AMessage> &msg) {
    bool handled = false;

    switch (msg->what()) {
        case kWhatShutdown:
        {
            int32_t keepComponentAllocated;
            CHECK(msg->findInt32(
                        "keepComponentAllocated", &keepComponentAllocated));

            mCodec->mShutdownInProgress = true;
            mCodec->mKeepComponentAllocated = keepComponentAllocated;

            mActive = false;

            CHECK_EQ(mCodec->mOMX->sendCommand(
                        mCodec->mNode, OMX_CommandStateSet, OMX_StateIdle),
                     (status_t)OK);

            mCodec->changeState(mCodec->mExecutingToIdleState);

            handled = true;
            break;
        }

        case kWhatFlush:
        {
            ALOGV("[%s] ExecutingState flushing now "
                 "(codec owns %d/%d input, %d/%d output).",
                    mCodec->mComponentName.c_str(),
                    mCodec->countBuffersOwnedByComponent(kPortIndexInput),
                    mCodec->mBuffers[kPortIndexInput].size(),
                    mCodec->countBuffersOwnedByComponent(kPortIndexOutput),
                    mCodec->mBuffers[kPortIndexOutput].size());

            mActive = false;

            CHECK_EQ(mCodec->mOMX->sendCommand(
                        mCodec->mNode, OMX_CommandFlush, OMX_ALL),
                     (status_t)OK);

            mCodec->changeState(mCodec->mFlushingState);
            handled = true;
            break;
        }

        case kWhatResume:
        {
            resume();

            handled = true;
            break;
        }

        case kWhatRequestIDRFrame:
        {
            status_t err = mCodec->requestIDRFrame();
            if (err != OK) {
                ALOGW("Requesting an IDR frame failed.");
            }

            handled = true;
            break;
        }

        case kWhatSetParameters:
        {
            sp<AMessage> params;
            CHECK(msg->findMessage("params", &params));

            status_t err = mCodec->setParameters(params);

            sp<AMessage> reply;
            if (msg->findMessage("reply", &reply)) {
                reply->setInt32("err", err);
                reply->post();
            }

            handled = true;
            break;
        }

        case ACodec::kWhatSignalEndOfInputStream:
        {
            mCodec->onSignalEndOfInputStream();
            handled = true;
            break;
        }

        // *** NOTE: THE FOLLOWING WORKAROUND WILL BE REMOVED ***
        case kWhatSubmitOutputMetaDataBufferIfEOS:
        {
            if (mCodec->mPortEOS[kPortIndexInput] &&
                    !mCodec->mPortEOS[kPortIndexOutput]) {
                status_t err = mCodec->submitOutputMetaDataBuffer();
                if (err == OK) {
                    mCodec->signalSubmitOutputMetaDataBufferIfEOS_workaround();
                }
            }
            return true;
        }

        default:
            handled = BaseState::onMessageReceived(msg);
            break;
    }

    return handled;
}

status_t ACodec::setParameters(const sp<AMessage> &params) {
    int32_t videoBitrate;
    if (params->findInt32("video-bitrate", &videoBitrate)) {
        OMX_VIDEO_CONFIG_BITRATETYPE configParams;
        InitOMXParams(&configParams);
        configParams.nPortIndex = kPortIndexOutput;
        configParams.nEncodeBitrate = videoBitrate;

        status_t err = mOMX->setConfig(
                mNode,
                OMX_IndexConfigVideoBitrate,
                &configParams,
                sizeof(configParams));

        if (err != OK) {
            ALOGE("setConfig(OMX_IndexConfigVideoBitrate, %d) failed w/ err %d",
                   videoBitrate, err);

            return err;
        }
    }

    int32_t dropInputFrames;
    if (params->findInt32("drop-input-frames", &dropInputFrames)) {
        bool suspend = dropInputFrames != 0;

        status_t err =
            mOMX->setInternalOption(
                     mNode,
                     kPortIndexInput,
                     IOMX::INTERNAL_OPTION_SUSPEND,
                     &suspend,
                     sizeof(suspend));

        if (err != OK) {
            ALOGE("Failed to set parameter 'drop-input-frames' (err %d)", err);
            return err;
        }
    }

    int32_t dummy;
    if (params->findInt32("request-sync", &dummy)) {
        status_t err = requestIDRFrame();

        if (err != OK) {
            ALOGE("Requesting a sync frame failed w/ err %d", err);
            return err;
        }
    }

    return OK;
}

void ACodec::onSignalEndOfInputStream() {
    sp<AMessage> notify = mNotify->dup();
    notify->setInt32("what", ACodec::kWhatSignaledInputEOS);

    status_t err = mOMX->signalEndOfInputStream(mNode);
    if (err != OK) {
        notify->setInt32("err", err);
    }
    notify->post();
}

bool ACodec::ExecutingState::onOMXEvent(
        OMX_EVENTTYPE event, OMX_U32 data1, OMX_U32 data2) {
    switch (event) {
        case OMX_EventPortSettingsChanged:
        {
            CHECK_EQ(data1, (OMX_U32)kPortIndexOutput);

            if (data2 == 0 || data2 == OMX_IndexParamPortDefinition) {
                mCodec->mMetaDataBuffersToSubmit = 0;
                CHECK_EQ(mCodec->mOMX->sendCommand(
                            mCodec->mNode,
                            OMX_CommandPortDisable, kPortIndexOutput),
                         (status_t)OK);

                mCodec->freeOutputBuffersNotOwnedByComponent();

                mCodec->changeState(mCodec->mOutputPortSettingsChangedState);
            } else if (data2 == OMX_IndexConfigCommonOutputCrop) {
                mCodec->mSentFormat = false;
            } else {
                ALOGV("[%s] OMX_EventPortSettingsChanged 0x%08lx",
                     mCodec->mComponentName.c_str(), data2);
            }

            return true;
        }

        case OMX_EventBufferFlag:
        {
            return true;
        }

        default:
            return BaseState::onOMXEvent(event, data1, data2);
    }
}

////////////////////////////////////////////////////////////////////////////////

ACodec::OutputPortSettingsChangedState::OutputPortSettingsChangedState(
        ACodec *codec)
    : BaseState(codec) {
}

ACodec::BaseState::PortMode ACodec::OutputPortSettingsChangedState::getPortMode(
        OMX_U32 portIndex) {
    if (portIndex == kPortIndexOutput) {
        return FREE_BUFFERS;
    }

    CHECK_EQ(portIndex, (OMX_U32)kPortIndexInput);

    return RESUBMIT_BUFFERS;
}

bool ACodec::OutputPortSettingsChangedState::onMessageReceived(
        const sp<AMessage> &msg) {
    bool handled = false;

    switch (msg->what()) {
        case kWhatFlush:
        case kWhatShutdown:
        case kWhatResume:
        {
            if (msg->what() == kWhatResume) {
                ALOGV("[%s] Deferring resume", mCodec->mComponentName.c_str());
            }

            mCodec->deferMessage(msg);
            handled = true;
            break;
        }

        default:
            handled = BaseState::onMessageReceived(msg);
            break;
    }

    return handled;
}

void ACodec::OutputPortSettingsChangedState::stateEntered() {
    ALOGV("[%s] Now handling output port settings change",
         mCodec->mComponentName.c_str());
}

bool ACodec::OutputPortSettingsChangedState::onOMXEvent(
        OMX_EVENTTYPE event, OMX_U32 data1, OMX_U32 data2) {
    switch (event) {
        case OMX_EventCmdComplete:
        {
            if (data1 == (OMX_U32)OMX_CommandPortDisable) {
                CHECK_EQ(data2, (OMX_U32)kPortIndexOutput);

                ALOGV("[%s] Output port now disabled.",
                        mCodec->mComponentName.c_str());

                CHECK(mCodec->mBuffers[kPortIndexOutput].isEmpty());
                mCodec->mDealer[kPortIndexOutput].clear();

                CHECK_EQ(mCodec->mOMX->sendCommand(
                            mCodec->mNode, OMX_CommandPortEnable, kPortIndexOutput),
                         (status_t)OK);

                status_t err;
                if ((err = mCodec->allocateBuffersOnPort(
                                kPortIndexOutput)) != OK) {
                    ALOGE("Failed to allocate output port buffers after "
                         "port reconfiguration (error 0x%08x)",
                         err);

                    mCodec->signalError(OMX_ErrorUndefined, err);

                    // This is technically not correct, but appears to be
                    // the only way to free the component instance.
                    // Controlled transitioning from excecuting->idle
                    // and idle->loaded seem impossible probably because
                    // the output port never finishes re-enabling.
                    mCodec->mShutdownInProgress = true;
                    mCodec->mKeepComponentAllocated = false;
                    mCodec->changeState(mCodec->mLoadedState);
                }

                return true;
            } else if (data1 == (OMX_U32)OMX_CommandPortEnable) {
                CHECK_EQ(data2, (OMX_U32)kPortIndexOutput);

                mCodec->mSentFormat = false;

                ALOGV("[%s] Output port now reenabled.",
                        mCodec->mComponentName.c_str());

                if (mCodec->mExecutingState->active()) {
                    mCodec->mExecutingState->submitOutputBuffers();
                }

                mCodec->changeState(mCodec->mExecutingState);

                return true;
            }

            return false;
        }

        default:
            return false;
    }
}

////////////////////////////////////////////////////////////////////////////////

ACodec::ExecutingToIdleState::ExecutingToIdleState(ACodec *codec)
    : BaseState(codec),
      mComponentNowIdle(false) {
}

bool ACodec::ExecutingToIdleState::onMessageReceived(const sp<AMessage> &msg) {
    bool handled = false;

    switch (msg->what()) {
        case kWhatFlush:
        {
            // Don't send me a flush request if you previously wanted me
            // to shutdown.
            TRESPASS();
            break;
        }

        case kWhatShutdown:
        {
            // We're already doing that...

            handled = true;
            break;
        }

        default:
            handled = BaseState::onMessageReceived(msg);
            break;
    }

    return handled;
}

void ACodec::ExecutingToIdleState::stateEntered() {
    ALOGV("[%s] Now Executing->Idle", mCodec->mComponentName.c_str());

    mComponentNowIdle = false;
    mCodec->mSentFormat = false;
}

bool ACodec::ExecutingToIdleState::onOMXEvent(
        OMX_EVENTTYPE event, OMX_U32 data1, OMX_U32 data2) {
    switch (event) {
        case OMX_EventCmdComplete:
        {
            CHECK_EQ(data1, (OMX_U32)OMX_CommandStateSet);
            CHECK_EQ(data2, (OMX_U32)OMX_StateIdle);

            mComponentNowIdle = true;

            changeStateIfWeOwnAllBuffers();

            return true;
        }

        case OMX_EventPortSettingsChanged:
        case OMX_EventBufferFlag:
        {
            // We're shutting down and don't care about this anymore.
            return true;
        }

        default:
            return BaseState::onOMXEvent(event, data1, data2);
    }
}

void ACodec::ExecutingToIdleState::changeStateIfWeOwnAllBuffers() {
    if (mComponentNowIdle && mCodec->allYourBuffersAreBelongToUs()) {
        CHECK_EQ(mCodec->mOMX->sendCommand(
                    mCodec->mNode, OMX_CommandStateSet, OMX_StateLoaded),
                 (status_t)OK);

        CHECK_EQ(mCodec->freeBuffersOnPort(kPortIndexInput), (status_t)OK);
        CHECK_EQ(mCodec->freeBuffersOnPort(kPortIndexOutput), (status_t)OK);

        if ((mCodec->mFlags & kFlagPushBlankBuffersToNativeWindowOnShutdown)
                && mCodec->mNativeWindow != NULL) {
            // We push enough 1x1 blank buffers to ensure that one of
            // them has made it to the display.  This allows the OMX
            // component teardown to zero out any protected buffers
            // without the risk of scanning out one of those buffers.
            mCodec->pushBlankBuffersToNativeWindow();
        }

        mCodec->changeState(mCodec->mIdleToLoadedState);
    }
}

void ACodec::ExecutingToIdleState::onInputBufferFilled(
        const sp<AMessage> &msg) {
    BaseState::onInputBufferFilled(msg);

    changeStateIfWeOwnAllBuffers();
}

void ACodec::ExecutingToIdleState::onOutputBufferDrained(
        const sp<AMessage> &msg) {
    BaseState::onOutputBufferDrained(msg);

    changeStateIfWeOwnAllBuffers();
}

////////////////////////////////////////////////////////////////////////////////

ACodec::IdleToLoadedState::IdleToLoadedState(ACodec *codec)
    : BaseState(codec) {
}

bool ACodec::IdleToLoadedState::onMessageReceived(const sp<AMessage> &msg) {
    bool handled = false;

    switch (msg->what()) {
        case kWhatShutdown:
        {
            // We're already doing that...

            handled = true;
            break;
        }

        case kWhatFlush:
        {
            // Don't send me a flush request if you previously wanted me
            // to shutdown.
            TRESPASS();
            break;
        }

        default:
            handled = BaseState::onMessageReceived(msg);
            break;
    }

    return handled;
}

void ACodec::IdleToLoadedState::stateEntered() {
    ALOGV("[%s] Now Idle->Loaded", mCodec->mComponentName.c_str());
}

bool ACodec::IdleToLoadedState::onOMXEvent(
        OMX_EVENTTYPE event, OMX_U32 data1, OMX_U32 data2) {
    switch (event) {
        case OMX_EventCmdComplete:
        {
            CHECK_EQ(data1, (OMX_U32)OMX_CommandStateSet);
            CHECK_EQ(data2, (OMX_U32)OMX_StateLoaded);

            mCodec->changeState(mCodec->mLoadedState);

            return true;
        }

        default:
            return BaseState::onOMXEvent(event, data1, data2);
    }
}

////////////////////////////////////////////////////////////////////////////////

ACodec::FlushingState::FlushingState(ACodec *codec)
    : BaseState(codec) {
}

void ACodec::FlushingState::stateEntered() {
    ALOGV("[%s] Now Flushing", mCodec->mComponentName.c_str());

    mFlushComplete[kPortIndexInput] = mFlushComplete[kPortIndexOutput] = false;
}

bool ACodec::FlushingState::onMessageReceived(const sp<AMessage> &msg) {
    bool handled = false;

    switch (msg->what()) {
        case kWhatShutdown:
        {
            mCodec->deferMessage(msg);
            break;
        }

        case kWhatFlush:
        {
            // We're already doing this right now.
            handled = true;
            break;
        }

        default:
            handled = BaseState::onMessageReceived(msg);
            break;
    }

    return handled;
}

bool ACodec::FlushingState::onOMXEvent(
        OMX_EVENTTYPE event, OMX_U32 data1, OMX_U32 data2) {
    ALOGV("[%s] FlushingState onOMXEvent(%d,%ld)",
            mCodec->mComponentName.c_str(), event, data1);

    switch (event) {
        case OMX_EventCmdComplete:
        {
            CHECK_EQ(data1, (OMX_U32)OMX_CommandFlush);

            if (data2 == kPortIndexInput || data2 == kPortIndexOutput) {
                CHECK(!mFlushComplete[data2]);
                mFlushComplete[data2] = true;

                if (mFlushComplete[kPortIndexInput]
                        && mFlushComplete[kPortIndexOutput]) {
                    changeStateIfWeOwnAllBuffers();
                }
            } else {
                CHECK_EQ(data2, OMX_ALL);
                CHECK(mFlushComplete[kPortIndexInput]);
                CHECK(mFlushComplete[kPortIndexOutput]);

                changeStateIfWeOwnAllBuffers();
            }

            return true;
        }

        case OMX_EventPortSettingsChanged:
        {
            sp<AMessage> msg = new AMessage(kWhatOMXMessage, mCodec->id());
            msg->setInt32("type", omx_message::EVENT);
            msg->setPointer("node", mCodec->mNode);
            msg->setInt32("event", event);
            msg->setInt32("data1", data1);
            msg->setInt32("data2", data2);

            ALOGV("[%s] Deferring OMX_EventPortSettingsChanged",
                 mCodec->mComponentName.c_str());

            mCodec->deferMessage(msg);

            return true;
        }

        default:
            return BaseState::onOMXEvent(event, data1, data2);
    }

    return true;
}

void ACodec::FlushingState::onOutputBufferDrained(const sp<AMessage> &msg) {
    BaseState::onOutputBufferDrained(msg);

    changeStateIfWeOwnAllBuffers();
}

void ACodec::FlushingState::onInputBufferFilled(const sp<AMessage> &msg) {
    BaseState::onInputBufferFilled(msg);

    changeStateIfWeOwnAllBuffers();
}

void ACodec::FlushingState::changeStateIfWeOwnAllBuffers() {
    if (mFlushComplete[kPortIndexInput]
            && mFlushComplete[kPortIndexOutput]
            && mCodec->allYourBuffersAreBelongToUs()) {
        // We now own all buffers except possibly those still queued with
        // the native window for rendering. Let's get those back as well.
        mCodec->waitUntilAllPossibleNativeWindowBuffersAreReturnedToUs();

        sp<AMessage> notify = mCodec->mNotify->dup();
        notify->setInt32("what", ACodec::kWhatFlushCompleted);
        notify->post();

        mCodec->mPortEOS[kPortIndexInput] =
            mCodec->mPortEOS[kPortIndexOutput] = false;

        mCodec->mInputEOSResult = OK;

        if (mCodec->mSkipCutBuffer != NULL) {
            mCodec->mSkipCutBuffer->clear();
        }

        mCodec->changeState(mCodec->mExecutingState);
    }
}

}  // namespace android<|MERGE_RESOLUTION|>--- conflicted
+++ resolved
@@ -377,7 +377,6 @@
       mIsEncoder(false),
       mUseMetadataOnEncoderOutput(false),
       mShutdownInProgress(false),
-      mIsConfiguredForAdaptivePlayback(false),
       mEncoderDelay(0),
       mEncoderPadding(0),
       mChannelMaskPresent(false),
@@ -1173,11 +1172,7 @@
     int32_t haveNativeWindow = msg->findObject("native-window", &obj) &&
             obj != NULL;
     mStoreMetaDataInOutputBuffers = false;
-<<<<<<< HEAD
     bool bAdaptivePlaybackMode = false;
-=======
-    mIsConfiguredForAdaptivePlayback = false;
->>>>>>> 66809dc4
     if (!encoder && video && haveNativeWindow) {
         int32_t preferAdaptive = 0;
         if (msg->findInt32("prefer-adaptive-playback", &preferAdaptive)
@@ -1231,7 +1226,6 @@
                 ALOGW_IF(err != OK,
                         "[%s] prepareForAdaptivePlayback failed w/ err %d",
                         mComponentName.c_str(), err);
-<<<<<<< HEAD
                 bAdaptivePlaybackMode = (err == OK);
             }
             // if Adaptive mode was tried first and codec failed it, try dynamic mode
@@ -1241,16 +1235,12 @@
                     ALOGE("[%s] storeMetaDataInBuffers failed w/ err %d",
                           mComponentName.c_str(), err);
                 }
-=======
-                mIsConfiguredForAdaptivePlayback = (err == OK);
->>>>>>> 66809dc4
             }
             // allow failure
             err = OK;
         } else {
             ALOGV("[%s] storeMetaDataInBuffers succeeded", mComponentName.c_str());
             mStoreMetaDataInOutputBuffers = true;
-            mIsConfiguredForAdaptivePlayback = true;
         }
 
         ALOGI("DRC Mode: %s",(mStoreMetaDataInOutputBuffers ? "Dynamic Buffer Mode" :
@@ -3873,7 +3863,6 @@
     mCodec->mDequeueCounter = 0;
     mCodec->mMetaDataBuffersToSubmit = 0;
     mCodec->mRepeatFrameDelayUs = -1ll;
-    mCodec->mIsConfiguredForAdaptivePlayback = false;
 
     if (mCodec->mShutdownInProgress) {
         bool keepComponentAllocated = mCodec->mKeepComponentAllocated;
