--- conflicted
+++ resolved
@@ -41,15 +41,11 @@
         ".mpeg", ".ogg", ".mid", ".smf", ".imy", ".wma", ".aac",
         ".wav", ".amr", ".midi", ".xmf", ".rtttl", ".rtx", ".ota",
         ".mkv", ".mka", ".webm", ".ts", ".fl", ".flac", ".mxmf",
-<<<<<<< HEAD
         ".adts", ".dm", ".m2ts", ".mp3d", ".wmv", ".asf", ".flv",
         ".mov", ".ra", ".rm", ".rmvb", ".ac3", ".ape", ".dts",
         ".mp1", ".mp2", ".f4v", "hlv", "nrg", "m2v", ".swf",
         ".avi", ".mpg", ".mpeg", ".awb", ".vc1", ".vob", ".divx",
         ".mpga", ".mov", ".qcp", ".ec3", ".opus"
-=======
-        ".avi", ".mpeg", ".mpg", ".awb", ".mpga", ".mov"
->>>>>>> 9c318e64
     };
     static const size_t kNumValidExtensions =
         sizeof(kValidExtensions) / sizeof(kValidExtensions[0]);
