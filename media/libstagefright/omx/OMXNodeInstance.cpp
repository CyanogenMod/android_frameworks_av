/*
 * Copyright (C) 2009 The Android Open Source Project
 *
 * Licensed under the Apache License, Version 2.0 (the "License");
 * you may not use this file except in compliance with the License.
 * You may obtain a copy of the License at
 *
 *      http://www.apache.org/licenses/LICENSE-2.0
 *
 * Unless required by applicable law or agreed to in writing, software
 * distributed under the License is distributed on an "AS IS" BASIS,
 * WITHOUT WARRANTIES OR CONDITIONS OF ANY KIND, either express or implied.
 * See the License for the specific language governing permissions and
 * limitations under the License.
 */

//#define LOG_NDEBUG 0
#define LOG_TAG "OMXNodeInstance"
#include <utils/Log.h>

#include <inttypes.h>

#include "../include/OMXNodeInstance.h"
#include "OMXMaster.h"
#include "OMXUtils.h"
#include "GraphicBufferSource.h"

#include <OMX_Component.h>
#include <OMX_IndexExt.h>
#include <OMX_AsString.h>

#include <binder/IMemory.h>
#include <cutils/properties.h>
#include <gui/BufferQueue.h>
#include <HardwareAPI.h>
#include <media/stagefright/foundation/ADebug.h>
#include <media/stagefright/foundation/ABuffer.h>
#include <media/stagefright/MediaErrors.h>
#include <utils/misc.h>
#include <utils/NativeHandle.h>

static const OMX_U32 kPortIndexInput = 0;
static const OMX_U32 kPortIndexOutput = 1;

#define CLOGW(fmt, ...) ALOGW("[%x:%s] " fmt, mNodeID, mName, ##__VA_ARGS__)

#define CLOG_ERROR_IF(cond, fn, err, fmt, ...) \
    ALOGE_IF(cond, #fn "(%x:%s, " fmt ") ERROR: %s(%#x)", \
    mNodeID, mName, ##__VA_ARGS__, asString(err), err)
#define CLOG_ERROR(fn, err, fmt, ...) CLOG_ERROR_IF(true, fn, err, fmt, ##__VA_ARGS__)
#define CLOG_IF_ERROR(fn, err, fmt, ...) \
    CLOG_ERROR_IF((err) != OMX_ErrorNone, fn, err, fmt, ##__VA_ARGS__)

#define CLOGI_(level, fn, fmt, ...) \
    ALOGI_IF(DEBUG >= (level), #fn "(%x:%s, " fmt ")", mNodeID, mName, ##__VA_ARGS__)
#define CLOGD_(level, fn, fmt, ...) \
    ALOGD_IF(DEBUG >= (level), #fn "(%x:%s, " fmt ")", mNodeID, mName, ##__VA_ARGS__)

#define CLOG_LIFE(fn, fmt, ...)     CLOGI_(ADebug::kDebugLifeCycle,     fn, fmt, ##__VA_ARGS__)
#define CLOG_STATE(fn, fmt, ...)    CLOGI_(ADebug::kDebugState,         fn, fmt, ##__VA_ARGS__)
#define CLOG_CONFIG(fn, fmt, ...)   CLOGI_(ADebug::kDebugConfig,        fn, fmt, ##__VA_ARGS__)
#define CLOG_INTERNAL(fn, fmt, ...) CLOGD_(ADebug::kDebugInternalState, fn, fmt, ##__VA_ARGS__)

#define CLOG_DEBUG_IF(cond, fn, fmt, ...) \
    ALOGD_IF(cond, #fn "(%x, " fmt ")", mNodeID, ##__VA_ARGS__)

#define CLOG_BUFFER(fn, fmt, ...) \
    CLOG_DEBUG_IF(DEBUG >= ADebug::kDebugAll, fn, fmt, ##__VA_ARGS__)
#define CLOG_BUMPED_BUFFER(fn, fmt, ...) \
    CLOG_DEBUG_IF(DEBUG_BUMP >= ADebug::kDebugAll, fn, fmt, ##__VA_ARGS__)

/* buffer formatting */
#define BUFFER_FMT(port, fmt, ...) "%s:%u " fmt, portString(port), (port), ##__VA_ARGS__
#define NEW_BUFFER_FMT(buffer_id, port, fmt, ...) \
    BUFFER_FMT(port, fmt ") (#%zu => %#x", ##__VA_ARGS__, mActiveBuffers.size(), (buffer_id))

#define SIMPLE_BUFFER(port, size, data) BUFFER_FMT(port, "%zu@%p", (size), (data))
#define SIMPLE_NEW_BUFFER(buffer_id, port, size, data) \
    NEW_BUFFER_FMT(buffer_id, port, "%zu@%p", (size), (data))

#define EMPTY_BUFFER(addr, header, fenceFd) "%#x [%u@%p fc=%d]", \
    (addr), (header)->nAllocLen, (header)->pBuffer, (fenceFd)
#define FULL_BUFFER(addr, header, fenceFd) "%#" PRIxPTR " [%u@%p (%u..+%u) f=%x ts=%lld fc=%d]", \
    (intptr_t)(addr), (header)->nAllocLen, (header)->pBuffer, \
    (header)->nOffset, (header)->nFilledLen, (header)->nFlags, (header)->nTimeStamp, (fenceFd)

#define WITH_STATS_WRAPPER(fmt, ...) fmt " { IN=%zu/%zu OUT=%zu/%zu }", ##__VA_ARGS__, \
    mInputBuffersWithCodec.size(), mNumPortBuffers[kPortIndexInput], \
    mOutputBuffersWithCodec.size(), mNumPortBuffers[kPortIndexOutput]
// TRICKY: this is needed so formatting macros expand before substitution
#define WITH_STATS(fmt, ...) WITH_STATS_WRAPPER(fmt, ##__VA_ARGS__)

namespace android {

struct BufferMeta {
    BufferMeta(
            const sp<IMemory> &mem, OMX_U32 portIndex, bool copyToOmx,
            bool copyFromOmx, OMX_U8 *backup)
        : mMem(mem),
          mCopyFromOmx(copyFromOmx),
          mCopyToOmx(copyToOmx),
          mPortIndex(portIndex),
          mBackup(backup) {
    }

    BufferMeta(size_t size, OMX_U32 portIndex)
        : mSize(size),
          mCopyFromOmx(false),
          mCopyToOmx(false),
          mPortIndex(portIndex),
          mBackup(NULL) {
    }

    BufferMeta(const sp<GraphicBuffer> &graphicBuffer, OMX_U32 portIndex)
        : mGraphicBuffer(graphicBuffer),
          mCopyFromOmx(false),
          mCopyToOmx(false),
          mPortIndex(portIndex),
          mBackup(NULL) {
    }

    void CopyFromOMX(const OMX_BUFFERHEADERTYPE *header) {
        if (!mCopyFromOmx) {
            return;
        }

        // check component returns proper range
        sp<ABuffer> codec = getBuffer(header, false /* backup */,
                !(header->nFlags & OMX_BUFFERFLAG_EXTRADATA));

        memcpy((OMX_U8 *)mMem->pointer() + header->nOffset, codec->data(), codec->size());
    }

    void CopyToOMX(const OMX_BUFFERHEADERTYPE *header) {
        if (!mCopyToOmx) {
            return;
        }

        size_t bytesToCopy = header->nFlags & OMX_BUFFERFLAG_EXTRADATA ?
            header->nAllocLen - header->nOffset : header->nFilledLen;
        memcpy(header->pBuffer + header->nOffset,
                (const OMX_U8 *)mMem->pointer() + header->nOffset,
                bytesToCopy);
    }

    // return either the codec or the backup buffer
    sp<ABuffer> getBuffer(const OMX_BUFFERHEADERTYPE *header, bool backup, bool limit) {
        sp<ABuffer> buf;
        if (backup && mMem != NULL) {
            buf = new ABuffer(mMem->pointer(), mMem->size());
        } else {
            buf = new ABuffer(header->pBuffer, header->nAllocLen);
        }
        if (limit) {
            if (header->nOffset + header->nFilledLen > header->nOffset
                    && header->nOffset + header->nFilledLen <= header->nAllocLen) {
                buf->setRange(header->nOffset, header->nFilledLen);
            } else {
                buf->setRange(0, 0);
            }
        }
        return buf;
    }

    void setGraphicBuffer(const sp<GraphicBuffer> &graphicBuffer) {
        mGraphicBuffer = graphicBuffer;
    }

    void setNativeHandle(const sp<NativeHandle> &nativeHandle) {
        mNativeHandle = nativeHandle;
    }

    OMX_U32 getPortIndex() {
        return mPortIndex;
    }

    ~BufferMeta() {
        delete[] mBackup;
    }

private:
    sp<GraphicBuffer> mGraphicBuffer;
    sp<NativeHandle> mNativeHandle;
    sp<IMemory> mMem;
    size_t mSize;
    bool mCopyFromOmx;
    bool mCopyToOmx;
    OMX_U32 mPortIndex;
    OMX_U8 *mBackup;

    BufferMeta(const BufferMeta &);
    BufferMeta &operator=(const BufferMeta &);
};

// static
OMX_CALLBACKTYPE OMXNodeInstance::kCallbacks = {
    &OnEvent, &OnEmptyBufferDone, &OnFillBufferDone
};

static inline const char *portString(OMX_U32 portIndex) {
    switch (portIndex) {
        case kPortIndexInput:  return "Input";
        case kPortIndexOutput: return "Output";
        case ~0U:              return "All";
        default:               return "port";
    }
}

OMXNodeInstance::OMXNodeInstance(
        OMX *owner, const sp<IOMXObserver> &observer, const char *name)
    : mOwner(owner),
      mNodeID(0),
      mHandle(NULL),
      mObserver(observer),
<<<<<<< HEAD
=======
      mDying(false),
>>>>>>> 56bc26ea
      mSailed(false),
      mQueriedProhibitedExtensions(false),
      mBufferIDCount(0)
{
    mName = ADebug::GetDebugName(name);
    DEBUG = ADebug::GetDebugLevelFromProperty(name, "debug.stagefright.omx-debug");
    ALOGV("debug level for %s is %d", name, DEBUG);
    DEBUG_BUMP = DEBUG;
    mNumPortBuffers[0] = 0;
    mNumPortBuffers[1] = 0;
    mDebugLevelBumpPendingBuffers[0] = 0;
    mDebugLevelBumpPendingBuffers[1] = 0;
    mMetadataType[0] = kMetadataBufferTypeInvalid;
    mMetadataType[1] = kMetadataBufferTypeInvalid;
    mSecureBufferType[0] = kSecureBufferTypeUnknown;
    mSecureBufferType[1] = kSecureBufferTypeUnknown;
    mIsSecure = AString(name).endsWith(".secure");
    atomic_store(&mDying, false);
}

OMXNodeInstance::~OMXNodeInstance() {
    free(mName);
    CHECK(mHandle == NULL);
}

void OMXNodeInstance::setHandle(OMX::node_id node_id, OMX_HANDLETYPE handle) {
    mNodeID = node_id;
    CLOG_LIFE(allocateNode, "handle=%p", handle);
    CHECK(mHandle == NULL);
    mHandle = handle;
}

sp<GraphicBufferSource> OMXNodeInstance::getGraphicBufferSource() {
    Mutex::Autolock autoLock(mGraphicBufferSourceLock);
    return mGraphicBufferSource;
}

void OMXNodeInstance::setGraphicBufferSource(
        const sp<GraphicBufferSource>& bufferSource) {
    Mutex::Autolock autoLock(mGraphicBufferSourceLock);
    CLOG_INTERNAL(setGraphicBufferSource, "%p", bufferSource.get());
    mGraphicBufferSource = bufferSource;
}

OMX *OMXNodeInstance::owner() {
    return mOwner;
}

sp<IOMXObserver> OMXNodeInstance::observer() {
    return mObserver;
}

OMX::node_id OMXNodeInstance::nodeID() {
    return mNodeID;
}

status_t OMXNodeInstance::freeNode(OMXMaster *master) {
    CLOG_LIFE(freeNode, "handle=%p", mHandle);
    static int32_t kMaxNumIterations = 10;

    // exit if we have already freed the node
    if (mHandle == NULL) {
        return OK;
    }

    // Transition the node from its current state all the way down
    // to "Loaded".
    // This ensures that all active buffers are properly freed even
    // for components that don't do this themselves on a call to
    // "FreeHandle".

    // The code below may trigger some more events to be dispatched
    // by the OMX component - we want to ignore them as our client
    // does not expect them.
    atomic_store(&mDying, true);

    OMX_STATETYPE state;
    CHECK_EQ(OMX_GetState(mHandle, &state), OMX_ErrorNone);
    switch (state) {
        case OMX_StatePause:
        case OMX_StateExecuting:
        {
            ALOGV("forcing Executing->Idle");
            sendCommand(OMX_CommandStateSet, OMX_StateIdle);
            OMX_ERRORTYPE err;
            int32_t iteration = 0;
            while ((err = OMX_GetState(mHandle, &state)) == OMX_ErrorNone
                    && state != OMX_StateIdle
                    && state != OMX_StateInvalid) {
                if (++iteration > kMaxNumIterations) {
                    CLOGW("failed to enter Idle state (now %s(%d), aborting.",
                            asString(state), state);
                    state = OMX_StateInvalid;
                    break;
                }

                usleep(100000);
            }
            CHECK_EQ(err, OMX_ErrorNone);

            if (state == OMX_StateInvalid) {
                break;
            }

            // fall through
        }

        case OMX_StateIdle:
        {
            ALOGV("forcing Idle->Loaded");
            sendCommand(OMX_CommandStateSet, OMX_StateLoaded);

            freeActiveBuffers();

            OMX_ERRORTYPE err;
            int32_t iteration = 0;
            while ((err = OMX_GetState(mHandle, &state)) == OMX_ErrorNone
                    && state != OMX_StateLoaded
                    && state != OMX_StateInvalid) {
                if (++iteration > kMaxNumIterations) {
                    CLOGW("failed to enter Loaded state (now %s(%d), aborting.",
                            asString(state), state);
                    state = OMX_StateInvalid;
                    break;
                }

                ALOGV("waiting for Loaded state...");
                usleep(100000);
            }
            CHECK_EQ(err, OMX_ErrorNone);

            // fall through
        }

        case OMX_StateLoaded:
        case OMX_StateInvalid:
            break;

        default:
            LOG_ALWAYS_FATAL("unknown state %s(%#x).", asString(state), state);
            break;
    }

    ALOGV("[%x:%s] calling destroyComponentInstance", mNodeID, mName);
    OMX_ERRORTYPE err = master->destroyComponentInstance(
            static_cast<OMX_COMPONENTTYPE *>(mHandle));

    mHandle = NULL;
    CLOG_IF_ERROR(freeNode, err, "");
    free(mName);
    mName = NULL;

    mOwner->invalidateNodeID(mNodeID);
    mNodeID = 0;

    ALOGV("OMXNodeInstance going away.");
    delete this;

    return StatusFromOMXError(err);
}

status_t OMXNodeInstance::sendCommand(
        OMX_COMMANDTYPE cmd, OMX_S32 param) {
    if (cmd == OMX_CommandStateSet) {
        // There are no configurations past first StateSet command.
        mSailed = true;
    }
    const sp<GraphicBufferSource> bufferSource(getGraphicBufferSource());
    if (bufferSource != NULL && cmd == OMX_CommandStateSet) {
        if (param == OMX_StateIdle) {
            // Initiating transition from Executing -> Idle
            // ACodec is waiting for all buffers to be returned, do NOT
            // submit any more buffers to the codec.
            bufferSource->omxIdle();
        } else if (param == OMX_StateLoaded) {
            // Initiating transition from Idle/Executing -> Loaded
            // Buffers are about to be freed.
            bufferSource->omxLoaded();
            setGraphicBufferSource(NULL);
        }

        // fall through
    }

    Mutex::Autolock autoLock(mLock);

    // bump internal-state debug level for 2 input and output frames past a command
    {
        Mutex::Autolock _l(mDebugLock);
        bumpDebugLevel_l(2 /* numInputBuffers */, 2 /* numOutputBuffers */);
    }

    const char *paramString =
        cmd == OMX_CommandStateSet ? asString((OMX_STATETYPE)param) : portString(param);
    CLOG_STATE(sendCommand, "%s(%d), %s(%d)", asString(cmd), cmd, paramString, param);
    OMX_ERRORTYPE err = OMX_SendCommand(mHandle, cmd, param, NULL);
    CLOG_IF_ERROR(sendCommand, err, "%s(%d), %s(%d)", asString(cmd), cmd, paramString, param);
    return StatusFromOMXError(err);
}

bool OMXNodeInstance::isProhibitedIndex_l(OMX_INDEXTYPE index) {
    // these extensions can only be used from OMXNodeInstance, not by clients directly.
    static const char *restricted_extensions[] = {
        "OMX.google.android.index.storeMetaDataInBuffers",
        "OMX.google.android.index.storeANWBufferInMetadata",
        "OMX.google.android.index.prepareForAdaptivePlayback",
        "OMX.google.android.index.configureVideoTunnelMode",
        "OMX.google.android.index.useAndroidNativeBuffer2",
        "OMX.google.android.index.useAndroidNativeBuffer",
        "OMX.google.android.index.enableAndroidNativeBuffers",
        "OMX.google.android.index.allocateNativeHandle",
        "OMX.google.android.index.getAndroidNativeBufferUsage",
    };

    if ((index > OMX_IndexComponentStartUnused && index <= OMX_IndexParamStandardComponentRole)
            || (index > OMX_IndexPortStartUnused && index <= OMX_IndexParamCompBufferSupplier)
            || (index > OMX_IndexAudioStartUnused && index <= OMX_IndexConfigAudioChannelVolume)
            || (index > OMX_IndexVideoStartUnused && index <= OMX_IndexConfigVideoNalSize)
            || (index > OMX_IndexCommonStartUnused
                    && index <= OMX_IndexConfigCommonTransitionEffect)
            || (index > (OMX_INDEXTYPE)OMX_IndexExtAudioStartUnused
                    && index <= (OMX_INDEXTYPE)OMX_IndexParamAudioProfileQuerySupported)
            || (index > (OMX_INDEXTYPE)OMX_IndexExtVideoStartUnused
<<<<<<< HEAD
                    && index <= (OMX_INDEXTYPE)OMX_IndexConfigAndroidIntraRefresh)
=======
                    && index <= (OMX_INDEXTYPE)OMX_IndexConfigAndroidVideoTemporalLayering)
>>>>>>> 56bc26ea
            || (index > (OMX_INDEXTYPE)OMX_IndexExtOtherStartUnused
                    && index <= (OMX_INDEXTYPE)OMX_IndexParamConsumerUsageBits)) {
        return false;
    }

    if (!mQueriedProhibitedExtensions) {
        for (size_t i = 0; i < NELEM(restricted_extensions); ++i) {
            OMX_INDEXTYPE ext;
            if (OMX_GetExtensionIndex(mHandle, (OMX_STRING)restricted_extensions[i], &ext) == OMX_ErrorNone) {
                mProhibitedExtensions.add(ext);
            }
        }
        mQueriedProhibitedExtensions = true;
    }

    return mProhibitedExtensions.indexOf(index) >= 0;
}

status_t OMXNodeInstance::getParameter(
        OMX_INDEXTYPE index, void *params, size_t /* size */) {
    Mutex::Autolock autoLock(mLock);

    if (isProhibitedIndex_l(index)) {
        android_errorWriteLog(0x534e4554, "29422020");
        return BAD_INDEX;
    }

    OMX_ERRORTYPE err = OMX_GetParameter(mHandle, index, params);
    OMX_INDEXEXTTYPE extIndex = (OMX_INDEXEXTTYPE)index;
    // some errors are expected for getParameter
    if (err != OMX_ErrorNoMore) {
        CLOG_IF_ERROR(getParameter, err, "%s(%#x)", asString(extIndex), index);
    }
    return StatusFromOMXError(err);
}

status_t OMXNodeInstance::setParameter(
        OMX_INDEXTYPE index, const void *params, size_t size) {
    Mutex::Autolock autoLock(mLock);
    OMX_INDEXEXTTYPE extIndex = (OMX_INDEXEXTTYPE)index;
    CLOG_CONFIG(setParameter, "%s(%#x), %zu@%p)", asString(extIndex), index, size, params);

    if (isProhibitedIndex_l(index)) {
        android_errorWriteLog(0x534e4554, "29422020");
        return BAD_INDEX;
    }

    OMX_ERRORTYPE err = OMX_SetParameter(
            mHandle, index, const_cast<void *>(params));
    CLOG_IF_ERROR(setParameter, err, "%s(%#x)", asString(extIndex), index);
    return StatusFromOMXError(err);
}

status_t OMXNodeInstance::getConfig(
        OMX_INDEXTYPE index, void *params, size_t /* size */) {
    Mutex::Autolock autoLock(mLock);

    if (isProhibitedIndex_l(index)) {
        android_errorWriteLog(0x534e4554, "29422020");
        return BAD_INDEX;
    }

    OMX_ERRORTYPE err = OMX_GetConfig(mHandle, index, params);
    OMX_INDEXEXTTYPE extIndex = (OMX_INDEXEXTTYPE)index;
    // some errors are expected for getConfig
    if (err != OMX_ErrorNoMore) {
        CLOG_IF_ERROR(getConfig, err, "%s(%#x)", asString(extIndex), index);
    }
    return StatusFromOMXError(err);
}

status_t OMXNodeInstance::setConfig(
        OMX_INDEXTYPE index, const void *params, size_t size) {
    Mutex::Autolock autoLock(mLock);
    OMX_INDEXEXTTYPE extIndex = (OMX_INDEXEXTTYPE)index;
    CLOG_CONFIG(setConfig, "%s(%#x), %zu@%p)", asString(extIndex), index, size, params);

    if (isProhibitedIndex_l(index)) {
        android_errorWriteLog(0x534e4554, "29422020");
        return BAD_INDEX;
    }

    OMX_ERRORTYPE err = OMX_SetConfig(
            mHandle, index, const_cast<void *>(params));
    CLOG_IF_ERROR(setConfig, err, "%s(%#x)", asString(extIndex), index);
    return StatusFromOMXError(err);
}

status_t OMXNodeInstance::getState(OMX_STATETYPE* state) {
    Mutex::Autolock autoLock(mLock);

    OMX_ERRORTYPE err = OMX_GetState(mHandle, state);
    CLOG_IF_ERROR(getState, err, "");
    return StatusFromOMXError(err);
}

status_t OMXNodeInstance::enableNativeBuffers(
        OMX_U32 portIndex, OMX_BOOL graphic, OMX_BOOL enable) {
    if (portIndex >= NELEM(mSecureBufferType)) {
        ALOGE("b/31385713, portIndex(%u)", portIndex);
        android_errorWriteLog(0x534e4554, "31385713");
        return BAD_VALUE;
    }

    Mutex::Autolock autoLock(mLock);
    CLOG_CONFIG(enableNativeBuffers, "%s:%u%s, %d", portString(portIndex), portIndex,
                graphic ? ", graphic" : "", enable);
    OMX_STRING name = const_cast<OMX_STRING>(
            graphic ? "OMX.google.android.index.enableAndroidNativeBuffers"
                    : "OMX.google.android.index.allocateNativeHandle");

    OMX_INDEXTYPE index;
    OMX_ERRORTYPE err = OMX_GetExtensionIndex(mHandle, name, &index);

    if (err == OMX_ErrorNone) {
        EnableAndroidNativeBuffersParams params;
        InitOMXParams(&params);
        params.nPortIndex = portIndex;
        params.enable = enable;

        err = OMX_SetParameter(mHandle, index, &params);
        CLOG_IF_ERROR(setParameter, err, "%s(%#x): %s:%u en=%d", name, index,
                      portString(portIndex), portIndex, enable);
        if (!graphic) {
            if (err == OMX_ErrorNone) {
                mSecureBufferType[portIndex] =
                    enable ? kSecureBufferTypeNativeHandle : kSecureBufferTypeOpaque;
            } else if (mSecureBufferType[portIndex] == kSecureBufferTypeUnknown) {
                mSecureBufferType[portIndex] = kSecureBufferTypeOpaque;
            }
        }
    } else {
        CLOG_ERROR_IF(enable, getExtensionIndex, err, "%s", name);
        if (!graphic) {
            // Extension not supported, check for manual override with system property
            // This is a temporary workaround until partners support the OMX extension
            char value[PROPERTY_VALUE_MAX];
            if (property_get("media.mediadrmservice.enable", value, NULL)
                && (!strcmp("1", value) || !strcasecmp("true", value))) {
                CLOG_CONFIG(enableNativeBuffers, "system property override: using native-handles");
                mSecureBufferType[portIndex] = kSecureBufferTypeNativeHandle;
            } else if (mSecureBufferType[portIndex] == kSecureBufferTypeUnknown) {
                mSecureBufferType[portIndex] = kSecureBufferTypeOpaque;
            }
            err = OMX_ErrorNone;
        }
    }

    return StatusFromOMXError(err);
}

status_t OMXNodeInstance::getGraphicBufferUsage(
        OMX_U32 portIndex, OMX_U32* usage) {
    Mutex::Autolock autoLock(mLock);

    OMX_INDEXTYPE index;
    OMX_STRING name = const_cast<OMX_STRING>(
            "OMX.google.android.index.getAndroidNativeBufferUsage");
    OMX_ERRORTYPE err = OMX_GetExtensionIndex(mHandle, name, &index);

    if (err != OMX_ErrorNone) {
        CLOG_ERROR(getExtensionIndex, err, "%s", name);
        return StatusFromOMXError(err);
    }

    GetAndroidNativeBufferUsageParams params;
    InitOMXParams(&params);
    params.nPortIndex = portIndex;

    err = OMX_GetParameter(mHandle, index, &params);
    if (err != OMX_ErrorNone) {
        CLOG_ERROR(getParameter, err, "%s(%#x): %s:%u", name, index,
                portString(portIndex), portIndex);
        return StatusFromOMXError(err);
    }

    *usage = params.nUsage;

    return OK;
}

status_t OMXNodeInstance::storeMetaDataInBuffers(
        OMX_U32 portIndex, OMX_BOOL enable, MetadataBufferType *type) {
    Mutex::Autolock autolock(mLock);
    CLOG_CONFIG(storeMetaDataInBuffers, "%s:%u en:%d", portString(portIndex), portIndex, enable);
    return storeMetaDataInBuffers_l(portIndex, enable, type);
}

status_t OMXNodeInstance::storeMetaDataInBuffers_l(
        OMX_U32 portIndex, OMX_BOOL enable, MetadataBufferType *type) {
    if (mSailed) {
        android_errorWriteLog(0x534e4554, "29422020");
        return INVALID_OPERATION;
    }
    if (portIndex != kPortIndexInput && portIndex != kPortIndexOutput) {
        android_errorWriteLog(0x534e4554, "26324358");
        if (type != NULL) {
            *type = kMetadataBufferTypeInvalid;
        }
        return BAD_VALUE;
    }

    OMX_INDEXTYPE index;
    OMX_STRING name = const_cast<OMX_STRING>(
            "OMX.google.android.index.storeMetaDataInBuffers");

    OMX_STRING nativeBufferName = const_cast<OMX_STRING>(
            "OMX.google.android.index.storeANWBufferInMetadata");
    MetadataBufferType negotiatedType;
    MetadataBufferType requestedType = type != NULL ? *type : kMetadataBufferTypeANWBuffer;

    StoreMetaDataInBuffersParams params;
    InitOMXParams(&params);
    params.nPortIndex = portIndex;
    params.bStoreMetaData = enable;

    OMX_ERRORTYPE err =
        requestedType == kMetadataBufferTypeANWBuffer
                ? OMX_GetExtensionIndex(mHandle, nativeBufferName, &index)
                : OMX_ErrorUnsupportedIndex;
    OMX_ERRORTYPE xerr = err;
    if (err == OMX_ErrorNone) {
        err = OMX_SetParameter(mHandle, index, &params);
        if (err == OMX_ErrorNone) {
            name = nativeBufferName; // set name for debugging
            negotiatedType = requestedType;
        }
    }
    if (err != OMX_ErrorNone) {
        err = OMX_GetExtensionIndex(mHandle, name, &index);
        xerr = err;
        if (err == OMX_ErrorNone) {
            negotiatedType =
                requestedType == kMetadataBufferTypeANWBuffer
                        ? kMetadataBufferTypeGrallocSource : requestedType;
            err = OMX_SetParameter(mHandle, index, &params);
        }
    }

    // don't log loud error if component does not support metadata mode on the output
    if (err != OMX_ErrorNone) {
        if (err == OMX_ErrorUnsupportedIndex && portIndex == kPortIndexOutput) {
            CLOGW("component does not support metadata mode; using fallback");
        } else if (xerr != OMX_ErrorNone) {
            CLOG_ERROR(getExtensionIndex, xerr, "%s", name);
        } else {
            CLOG_ERROR(setParameter, err, "%s(%#x): %s:%u en=%d type=%d", name, index,
                    portString(portIndex), portIndex, enable, negotiatedType);
        }
        negotiatedType = mMetadataType[portIndex];
    } else {
        if (!enable) {
            negotiatedType = kMetadataBufferTypeInvalid;
        }
        mMetadataType[portIndex] = negotiatedType;
    }
    CLOG_CONFIG(storeMetaDataInBuffers, "%s:%u %srequested %s:%d negotiated %s:%d",
            portString(portIndex), portIndex, enable ? "" : "UN",
            asString(requestedType), requestedType, asString(negotiatedType), negotiatedType);

    if (type != NULL) {
        *type = negotiatedType;
    }

    return StatusFromOMXError(err);
}

status_t OMXNodeInstance::prepareForAdaptivePlayback(
        OMX_U32 portIndex, OMX_BOOL enable, OMX_U32 maxFrameWidth,
        OMX_U32 maxFrameHeight) {
    Mutex::Autolock autolock(mLock);
    if (mSailed) {
        android_errorWriteLog(0x534e4554, "29422020");
        return INVALID_OPERATION;
    }
    CLOG_CONFIG(prepareForAdaptivePlayback, "%s:%u en=%d max=%ux%u",
            portString(portIndex), portIndex, enable, maxFrameWidth, maxFrameHeight);

    OMX_INDEXTYPE index;
    OMX_STRING name = const_cast<OMX_STRING>(
            "OMX.google.android.index.prepareForAdaptivePlayback");

    OMX_ERRORTYPE err = OMX_GetExtensionIndex(mHandle, name, &index);
    if (err != OMX_ErrorNone) {
        CLOG_ERROR_IF(enable, getExtensionIndex, err, "%s", name);
        return StatusFromOMXError(err);
    }

    PrepareForAdaptivePlaybackParams params;
    InitOMXParams(&params);
    params.nPortIndex = portIndex;
    params.bEnable = enable;
    params.nMaxFrameWidth = maxFrameWidth;
    params.nMaxFrameHeight = maxFrameHeight;

    err = OMX_SetParameter(mHandle, index, &params);
    CLOG_IF_ERROR(setParameter, err, "%s(%#x): %s:%u en=%d max=%ux%u", name, index,
            portString(portIndex), portIndex, enable, maxFrameWidth, maxFrameHeight);
    return StatusFromOMXError(err);
}

status_t OMXNodeInstance::configureVideoTunnelMode(
        OMX_U32 portIndex, OMX_BOOL tunneled, OMX_U32 audioHwSync,
        native_handle_t **sidebandHandle) {
    Mutex::Autolock autolock(mLock);
    if (mSailed) {
        android_errorWriteLog(0x534e4554, "29422020");
        return INVALID_OPERATION;
    }
    CLOG_CONFIG(configureVideoTunnelMode, "%s:%u tun=%d sync=%u",
            portString(portIndex), portIndex, tunneled, audioHwSync);

    OMX_INDEXTYPE index;
    OMX_STRING name = const_cast<OMX_STRING>(
            "OMX.google.android.index.configureVideoTunnelMode");

    OMX_ERRORTYPE err = OMX_GetExtensionIndex(mHandle, name, &index);
    if (err != OMX_ErrorNone) {
        CLOG_ERROR_IF(tunneled, getExtensionIndex, err, "%s", name);
        return StatusFromOMXError(err);
    }

    ConfigureVideoTunnelModeParams tunnelParams;
    InitOMXParams(&tunnelParams);
    tunnelParams.nPortIndex = portIndex;
    tunnelParams.bTunneled = tunneled;
    tunnelParams.nAudioHwSync = audioHwSync;
    err = OMX_SetParameter(mHandle, index, &tunnelParams);
    if (err != OMX_ErrorNone) {
        CLOG_ERROR(setParameter, err, "%s(%#x): %s:%u tun=%d sync=%u", name, index,
                portString(portIndex), portIndex, tunneled, audioHwSync);
        return StatusFromOMXError(err);
    }

    err = OMX_GetParameter(mHandle, index, &tunnelParams);
    if (err != OMX_ErrorNone) {
        CLOG_ERROR(getParameter, err, "%s(%#x): %s:%u tun=%d sync=%u", name, index,
                portString(portIndex), portIndex, tunneled, audioHwSync);
        return StatusFromOMXError(err);
    }
    if (sidebandHandle) {
        *sidebandHandle = (native_handle_t*)tunnelParams.pSidebandWindow;
    }

    return OK;
}

status_t OMXNodeInstance::useBuffer(
        OMX_U32 portIndex, const sp<IMemory> &params,
        OMX::buffer_id *buffer, OMX_U32 allottedSize) {
    if (params == NULL || buffer == NULL) {
        ALOGE("b/25884056 %d", __LINE__);
        return BAD_VALUE;
    }

    Mutex::Autolock autoLock(mLock);
    if (allottedSize > params->size() || portIndex >= NELEM(mNumPortBuffers)) {
        return BAD_VALUE;
    }

    // metadata buffers are not connected cross process
    // use a backup buffer instead of the actual buffer
    BufferMeta *buffer_meta;
<<<<<<< HEAD
#ifdef CAMCORDER_GRALLOC_SOURCE
    bool useBackup = false;
#else
    bool useBackup = mMetadataType[portIndex] != kMetadataBufferTypeInvalid;
#endif
=======
    bool useBackup = mMetadataType[portIndex] != kMetadataBufferTypeInvalid;
>>>>>>> 56bc26ea
    OMX_U8 *data = static_cast<OMX_U8 *>(params->pointer());
    // allocate backup buffer
    if (useBackup) {
        data = new (std::nothrow) OMX_U8[allottedSize];
        if (data == NULL) {
            return NO_MEMORY;
        }
        memset(data, 0, allottedSize);

        // if we are not connecting the buffers, the sizes must match
        if (allottedSize != params->size()) {
            CLOG_ERROR(useBuffer, BAD_VALUE, SIMPLE_BUFFER(portIndex, (size_t)allottedSize, data));
            delete[] data;
            return BAD_VALUE;
        }

        buffer_meta = new BufferMeta(
                params, portIndex, false /* copyToOmx */, false /* copyFromOmx */, data);
    } else {
        buffer_meta = new BufferMeta(
                params, portIndex, false /* copyToOmx */, false /* copyFromOmx */, NULL);
    }

    OMX_BUFFERHEADERTYPE *header;

    OMX_ERRORTYPE err = OMX_UseBuffer(
            mHandle, &header, portIndex, buffer_meta,
            allottedSize, data);

    if (err != OMX_ErrorNone) {
        CLOG_ERROR(useBuffer, err, SIMPLE_BUFFER(
                portIndex, (size_t)allottedSize, data));

        delete buffer_meta;
        buffer_meta = NULL;

        *buffer = 0;

        return StatusFromOMXError(err);
    }

    CHECK_EQ(header->pAppPrivate, buffer_meta);

    *buffer = makeBufferID(header);

    addActiveBuffer(portIndex, *buffer);

    sp<GraphicBufferSource> bufferSource(getGraphicBufferSource());
    if (bufferSource != NULL && portIndex == kPortIndexInput) {
        bufferSource->addCodecBuffer(header);
    }

    CLOG_BUFFER(useBuffer, NEW_BUFFER_FMT(
            *buffer, portIndex, "%u(%zu)@%p", allottedSize, params->size(), params->pointer()));
    return OK;
}

status_t OMXNodeInstance::useGraphicBuffer2_l(
        OMX_U32 portIndex, const sp<GraphicBuffer>& graphicBuffer,
        OMX::buffer_id *buffer) {
    if (graphicBuffer == NULL || buffer == NULL) {
        ALOGE("b/25884056 %d", __LINE__);
        return BAD_VALUE;
    }

    // port definition
    OMX_PARAM_PORTDEFINITIONTYPE def;
    InitOMXParams(&def);
    def.nPortIndex = portIndex;
    OMX_ERRORTYPE err = OMX_GetParameter(mHandle, OMX_IndexParamPortDefinition, &def);
    if (err != OMX_ErrorNone) {
        OMX_INDEXTYPE index = OMX_IndexParamPortDefinition;
        CLOG_ERROR(getParameter, err, "%s(%#x): %s:%u",
                asString(index), index, portString(portIndex), portIndex);
        return UNKNOWN_ERROR;
    }

    BufferMeta *bufferMeta = new BufferMeta(graphicBuffer, portIndex);

    OMX_BUFFERHEADERTYPE *header = NULL;
    OMX_U8* bufferHandle = const_cast<OMX_U8*>(
            reinterpret_cast<const OMX_U8*>(graphicBuffer->handle));

    err = OMX_UseBuffer(
            mHandle,
            &header,
            portIndex,
            bufferMeta,
            def.nBufferSize,
            bufferHandle);

    if (err != OMX_ErrorNone) {
        CLOG_ERROR(useBuffer, err, BUFFER_FMT(portIndex, "%u@%p", def.nBufferSize, bufferHandle));
        delete bufferMeta;
        bufferMeta = NULL;
        *buffer = 0;
        return StatusFromOMXError(err);
    }

    CHECK_EQ(header->pBuffer, bufferHandle);
    CHECK_EQ(header->pAppPrivate, bufferMeta);

    *buffer = makeBufferID(header);

    addActiveBuffer(portIndex, *buffer);
    CLOG_BUFFER(useGraphicBuffer2, NEW_BUFFER_FMT(
            *buffer, portIndex, "%u@%p", def.nBufferSize, bufferHandle));
    return OK;
}

// XXX: This function is here for backwards compatibility.  Once the OMX
// implementations have been updated this can be removed and useGraphicBuffer2
// can be renamed to useGraphicBuffer.
status_t OMXNodeInstance::useGraphicBuffer(
        OMX_U32 portIndex, const sp<GraphicBuffer>& graphicBuffer,
        OMX::buffer_id *buffer) {
    if (graphicBuffer == NULL || buffer == NULL) {
        ALOGE("b/25884056 %d", __LINE__);
        return BAD_VALUE;
    }
    Mutex::Autolock autoLock(mLock);

    // See if the newer version of the extension is present.
    OMX_INDEXTYPE index;
    if (OMX_GetExtensionIndex(
            mHandle,
            const_cast<OMX_STRING>("OMX.google.android.index.useAndroidNativeBuffer2"),
            &index) == OMX_ErrorNone) {
        return useGraphicBuffer2_l(portIndex, graphicBuffer, buffer);
    }

    OMX_STRING name = const_cast<OMX_STRING>(
        "OMX.google.android.index.useAndroidNativeBuffer");
    OMX_ERRORTYPE err = OMX_GetExtensionIndex(mHandle, name, &index);
    if (err != OMX_ErrorNone) {
        CLOG_ERROR(getExtensionIndex, err, "%s", name);
        return StatusFromOMXError(err);
    }

    BufferMeta *bufferMeta = new BufferMeta(graphicBuffer, portIndex);

    OMX_BUFFERHEADERTYPE *header;

    OMX_VERSIONTYPE ver;
    ver.s.nVersionMajor = 1;
    ver.s.nVersionMinor = 0;
    ver.s.nRevision = 0;
    ver.s.nStep = 0;
    UseAndroidNativeBufferParams params = {
        sizeof(UseAndroidNativeBufferParams), ver, portIndex, bufferMeta,
        &header, graphicBuffer,
    };

    err = OMX_SetParameter(mHandle, index, &params);

    if (err != OMX_ErrorNone) {
        CLOG_ERROR(setParameter, err, "%s(%#x): %s:%u meta=%p GB=%p", name, index,
                portString(portIndex), portIndex, bufferMeta, graphicBuffer->handle);

        delete bufferMeta;
        bufferMeta = NULL;

        *buffer = 0;

        return StatusFromOMXError(err);
    }

    CHECK_EQ(header->pAppPrivate, bufferMeta);

    *buffer = makeBufferID(header);

    addActiveBuffer(portIndex, *buffer);
    CLOG_BUFFER(useGraphicBuffer, NEW_BUFFER_FMT(
            *buffer, portIndex, "GB=%p", graphicBuffer->handle));
    return OK;
}

status_t OMXNodeInstance::updateGraphicBufferInMeta_l(
        OMX_U32 portIndex, const sp<GraphicBuffer>& graphicBuffer,
        OMX::buffer_id buffer, OMX_BUFFERHEADERTYPE *header, bool updateCodecBuffer) {
    // No need to check |graphicBuffer| since NULL is valid for it as below.
    if (header == NULL) {
        ALOGE("b/25884056 %d", __LINE__);
        return BAD_VALUE;
    }

    if (portIndex != kPortIndexInput && portIndex != kPortIndexOutput) {
        return BAD_VALUE;
    }

    BufferMeta *bufferMeta = (BufferMeta *)(header->pAppPrivate);
    sp<ABuffer> data = bufferMeta->getBuffer(
            header, !updateCodecBuffer /* backup */, false /* limit */);
    bufferMeta->setGraphicBuffer(graphicBuffer);
    MetadataBufferType metaType = mMetadataType[portIndex];
    // we use gralloc source only in the codec buffers
    if (metaType == kMetadataBufferTypeGrallocSource && !updateCodecBuffer) {
        metaType = kMetadataBufferTypeANWBuffer;
    }
    if (metaType == kMetadataBufferTypeGrallocSource
            && data->capacity() >= sizeof(VideoGrallocMetadata)) {
        VideoGrallocMetadata &metadata = *(VideoGrallocMetadata *)(data->data());
        metadata.eType = kMetadataBufferTypeGrallocSource;
        metadata.pHandle = graphicBuffer == NULL ? NULL : graphicBuffer->handle;
    } else if (metaType == kMetadataBufferTypeANWBuffer
            && data->capacity() >= sizeof(VideoNativeMetadata)) {
        VideoNativeMetadata &metadata = *(VideoNativeMetadata *)(data->data());
        metadata.eType = kMetadataBufferTypeANWBuffer;
        metadata.pBuffer = graphicBuffer == NULL ? NULL : graphicBuffer->getNativeBuffer();
        metadata.nFenceFd = -1;
    } else {
        CLOG_ERROR(updateGraphicBufferInMeta, BAD_VALUE, "%s:%u, %#x bad type (%d) or size (%u)",
            portString(portIndex), portIndex, buffer, mMetadataType[portIndex], header->nAllocLen);
        return BAD_VALUE;
    }

    CLOG_BUFFER(updateGraphicBufferInMeta, "%s:%u, %#x := %p",
            portString(portIndex), portIndex, buffer,
            graphicBuffer == NULL ? NULL : graphicBuffer->handle);
    return OK;
}

status_t OMXNodeInstance::updateGraphicBufferInMeta(
        OMX_U32 portIndex, const sp<GraphicBuffer>& graphicBuffer,
        OMX::buffer_id buffer) {
    Mutex::Autolock autoLock(mLock);
    OMX_BUFFERHEADERTYPE *header = findBufferHeader(buffer, portIndex);
    // update backup buffer for input, codec buffer for output
    return updateGraphicBufferInMeta_l(
            portIndex, graphicBuffer, buffer, header,
            true /* updateCodecBuffer */);
}

status_t OMXNodeInstance::updateNativeHandleInMeta(
        OMX_U32 portIndex, const sp<NativeHandle>& nativeHandle, OMX::buffer_id buffer) {
    Mutex::Autolock autoLock(mLock);
    OMX_BUFFERHEADERTYPE *header = findBufferHeader(buffer, portIndex);
    // No need to check |nativeHandle| since NULL is valid for it as below.
    if (header == NULL) {
        ALOGE("b/25884056 %d", __LINE__);
        return BAD_VALUE;
    }

    if (portIndex != kPortIndexInput && portIndex != kPortIndexOutput) {
        return BAD_VALUE;
    }

    BufferMeta *bufferMeta = (BufferMeta *)(header->pAppPrivate);
    // update backup buffer
    sp<ABuffer> data = bufferMeta->getBuffer(
            header, false /* backup */, false /* limit */);
    bufferMeta->setNativeHandle(nativeHandle);
    if (mMetadataType[portIndex] == kMetadataBufferTypeNativeHandleSource
            && data->capacity() >= sizeof(VideoNativeHandleMetadata)) {
        VideoNativeHandleMetadata &metadata = *(VideoNativeHandleMetadata *)(data->data());
        metadata.eType = mMetadataType[portIndex];
        metadata.pHandle =
            nativeHandle == NULL ? NULL : const_cast<native_handle*>(nativeHandle->handle());
    } else {
        CLOG_ERROR(updateNativeHandleInMeta, BAD_VALUE, "%s:%u, %#x bad type (%d) or size (%zu)",
            portString(portIndex), portIndex, buffer, mMetadataType[portIndex], data->capacity());
        return BAD_VALUE;
    }

    CLOG_BUFFER(updateNativeHandleInMeta, "%s:%u, %#x := %p",
            portString(portIndex), portIndex, buffer,
            nativeHandle == NULL ? NULL : nativeHandle->handle());
    return OK;
}

status_t OMXNodeInstance::createGraphicBufferSource(
        OMX_U32 portIndex, sp<IGraphicBufferConsumer> bufferConsumer, MetadataBufferType *type) {
    status_t err;

    // only allow graphic source on input port, when there are no allocated buffers yet
    if (portIndex != kPortIndexInput) {
        android_errorWriteLog(0x534e4554, "29422020");
        return BAD_VALUE;
    } else if (mNumPortBuffers[portIndex] > 0) {
        android_errorWriteLog(0x534e4554, "29422020");
        return INVALID_OPERATION;
    }

    const sp<GraphicBufferSource> surfaceCheck = getGraphicBufferSource();
    if (surfaceCheck != NULL) {
        if (portIndex < NELEM(mMetadataType) && type != NULL) {
            *type = mMetadataType[portIndex];
        }
        return ALREADY_EXISTS;
    }

    // Input buffers will hold meta-data (ANativeWindowBuffer references).
    if (type != NULL) {
        *type = kMetadataBufferTypeANWBuffer;
    }
    err = storeMetaDataInBuffers_l(portIndex, OMX_TRUE, type);
    if (err != OK) {
        return err;
    }

    // Retrieve the width and height of the graphic buffer, set when the
    // codec was configured.
    OMX_PARAM_PORTDEFINITIONTYPE def;
    InitOMXParams(&def);
    def.nPortIndex = portIndex;
    OMX_ERRORTYPE oerr = OMX_GetParameter(
            mHandle, OMX_IndexParamPortDefinition, &def);
    if (oerr != OMX_ErrorNone) {
        OMX_INDEXTYPE index = OMX_IndexParamPortDefinition;
        CLOG_ERROR(getParameter, oerr, "%s(%#x): %s:%u",
                asString(index), index, portString(portIndex), portIndex);
        return UNKNOWN_ERROR;
    }

    if (def.format.video.eColorFormat != OMX_COLOR_FormatAndroidOpaque) {
        CLOGW("createInputSurface requires COLOR_FormatSurface "
                "(AndroidOpaque) color format instead of %s(%#x)",
                asString(def.format.video.eColorFormat), def.format.video.eColorFormat);
        return INVALID_OPERATION;
    }

    uint32_t usageBits;
    oerr = OMX_GetParameter(
            mHandle, (OMX_INDEXTYPE)OMX_IndexParamConsumerUsageBits, &usageBits);
    if (oerr != OMX_ErrorNone) {
        usageBits = 0;
    }

    sp<GraphicBufferSource> bufferSource = new GraphicBufferSource(this,
            def.format.video.nFrameWidth,
            def.format.video.nFrameHeight,
            def.nBufferCountActual,
            usageBits,
            bufferConsumer);

    if ((err = bufferSource->initCheck()) != OK) {
        return err;
    }
    setGraphicBufferSource(bufferSource);

    return OK;
}

status_t OMXNodeInstance::createInputSurface(
        OMX_U32 portIndex, android_dataspace dataSpace,
        sp<IGraphicBufferProducer> *bufferProducer, MetadataBufferType *type) {
    if (bufferProducer == NULL) {
        ALOGE("b/25884056 %d", __LINE__);
        return BAD_VALUE;
    }

    Mutex::Autolock autolock(mLock);
    status_t err = createGraphicBufferSource(portIndex, NULL /* bufferConsumer */, type);

    if (err != OK) {
        return err;
    }

    mGraphicBufferSource->setDefaultDataSpace(dataSpace);

    *bufferProducer = mGraphicBufferSource->getIGraphicBufferProducer();
    return OK;
}

//static
status_t OMXNodeInstance::createPersistentInputSurface(
        sp<IGraphicBufferProducer> *bufferProducer,
        sp<IGraphicBufferConsumer> *bufferConsumer) {
    if (bufferProducer == NULL || bufferConsumer == NULL) {
        ALOGE("b/25884056 %d", __LINE__);
        return BAD_VALUE;
    }
    String8 name("GraphicBufferSource");

    sp<IGraphicBufferProducer> producer;
    sp<IGraphicBufferConsumer> consumer;
    BufferQueue::createBufferQueue(&producer, &consumer);
    consumer->setConsumerName(name);
    consumer->setConsumerUsageBits(GRALLOC_USAGE_HW_VIDEO_ENCODER);

    sp<BufferQueue::ProxyConsumerListener> proxy =
        new BufferQueue::ProxyConsumerListener(NULL);
    status_t err = consumer->consumerConnect(proxy, false);
    if (err != NO_ERROR) {
        ALOGE("Error connecting to BufferQueue: %s (%d)",
                strerror(-err), err);
        return err;
    }

    *bufferProducer = producer;
    *bufferConsumer = consumer;

    return OK;
}

status_t OMXNodeInstance::setInputSurface(
        OMX_U32 portIndex, const sp<IGraphicBufferConsumer> &bufferConsumer,
        MetadataBufferType *type) {
    Mutex::Autolock autolock(mLock);
    return createGraphicBufferSource(portIndex, bufferConsumer, type);
}

void OMXNodeInstance::signalEvent(OMX_EVENTTYPE event, OMX_U32 arg1, OMX_U32 arg2) {
    mOwner->OnEvent(mNodeID, event, arg1, arg2, NULL);
}

status_t OMXNodeInstance::signalEndOfInputStream() {
    // For non-Surface input, the MediaCodec should convert the call to a
    // pair of requests (dequeue input buffer, queue input buffer with EOS
    // flag set).  Seems easier than doing the equivalent from here.
    sp<GraphicBufferSource> bufferSource(getGraphicBufferSource());
    if (bufferSource == NULL) {
        CLOGW("signalEndOfInputStream can only be used with Surface input");
        return INVALID_OPERATION;
    }
    return bufferSource->signalEndOfInputStream();
}

status_t OMXNodeInstance::allocateSecureBuffer(
        OMX_U32 portIndex, size_t size, OMX::buffer_id *buffer,
        void **buffer_data, sp<NativeHandle> *native_handle) {
    if (buffer == NULL || buffer_data == NULL || native_handle == NULL) {
        ALOGE("b/25884056 %d", __LINE__);
        return BAD_VALUE;
    }

    if (portIndex >= NELEM(mSecureBufferType)) {
        ALOGE("b/31385713, portIndex(%u)", portIndex);
        android_errorWriteLog(0x534e4554, "31385713");
        return BAD_VALUE;
    }

    if (portIndex >= NELEM(mSecureBufferType)) {
        ALOGE("b/31385713, portIndex(%u)", portIndex);
        android_errorWriteLog(0x534e4554, "31385713");
        return BAD_VALUE;
    }

    Mutex::Autolock autoLock(mLock);

    BufferMeta *buffer_meta = new BufferMeta(size, portIndex);

    OMX_BUFFERHEADERTYPE *header;

    OMX_ERRORTYPE err = OMX_AllocateBuffer(
            mHandle, &header, portIndex, buffer_meta, size);

    if (err != OMX_ErrorNone) {
        CLOG_ERROR(allocateBuffer, err, BUFFER_FMT(portIndex, "%zu@", size));
        delete buffer_meta;
        buffer_meta = NULL;

        *buffer = 0;

        return StatusFromOMXError(err);
    }

    CHECK_EQ(header->pAppPrivate, buffer_meta);

    *buffer = makeBufferID(header);
    if (mSecureBufferType[portIndex] == kSecureBufferTypeNativeHandle) {
        *buffer_data = NULL;
        *native_handle = NativeHandle::create(
                (native_handle_t *)header->pBuffer, false /* ownsHandle */);
    } else {
        *buffer_data = header->pBuffer;
        *native_handle = NULL;
    }

    addActiveBuffer(portIndex, *buffer);

    sp<GraphicBufferSource> bufferSource(getGraphicBufferSource());
    if (bufferSource != NULL && portIndex == kPortIndexInput) {
        bufferSource->addCodecBuffer(header);
    }
    CLOG_BUFFER(allocateSecureBuffer, NEW_BUFFER_FMT(
            *buffer, portIndex, "%zu@%p:%p", size, *buffer_data,
            *native_handle == NULL ? NULL : (*native_handle)->handle()));

    return OK;
}

status_t OMXNodeInstance::allocateBufferWithBackup(
        OMX_U32 portIndex, const sp<IMemory> &params,
        OMX::buffer_id *buffer, OMX_U32 allottedSize) {
    if (params == NULL || buffer == NULL) {
        ALOGE("b/25884056 %d", __LINE__);
        return BAD_VALUE;
    }

    Mutex::Autolock autoLock(mLock);
    if (allottedSize > params->size() || portIndex >= NELEM(mNumPortBuffers)) {
        return BAD_VALUE;
    }

    // metadata buffers are not connected cross process; only copy if not meta
<<<<<<< HEAD
#ifdef CAMCORDER_GRALLOC_SOURCE
    bool copy = true;
#else
    bool copy = mMetadataType[portIndex] == kMetadataBufferTypeInvalid;
#endif
=======
    bool copy = mMetadataType[portIndex] == kMetadataBufferTypeInvalid;
>>>>>>> 56bc26ea

    BufferMeta *buffer_meta = new BufferMeta(
            params, portIndex,
            (portIndex == kPortIndexInput) && copy /* copyToOmx */,
            (portIndex == kPortIndexOutput) && copy /* copyFromOmx */,
            NULL /* data */);

    OMX_BUFFERHEADERTYPE *header;

    OMX_ERRORTYPE err = OMX_AllocateBuffer(
            mHandle, &header, portIndex, buffer_meta, allottedSize);
    if (err != OMX_ErrorNone) {
        CLOG_ERROR(allocateBufferWithBackup, err,
                SIMPLE_BUFFER(portIndex, (size_t)allottedSize, params->pointer()));
        delete buffer_meta;
        buffer_meta = NULL;

        *buffer = 0;

        return StatusFromOMXError(err);
    }

    CHECK_EQ(header->pAppPrivate, buffer_meta);

    *buffer = makeBufferID(header);

    addActiveBuffer(portIndex, *buffer);

    sp<GraphicBufferSource> bufferSource(getGraphicBufferSource());
    if (bufferSource != NULL && portIndex == kPortIndexInput) {
        bufferSource->addCodecBuffer(header);
    }

    CLOG_BUFFER(allocateBufferWithBackup, NEW_BUFFER_FMT(*buffer, portIndex, "%zu@%p :> %u@%p",
            params->size(), params->pointer(), allottedSize, header->pBuffer));

    return OK;
}

status_t OMXNodeInstance::freeBuffer(
        OMX_U32 portIndex, OMX::buffer_id buffer) {
    Mutex::Autolock autoLock(mLock);
    CLOG_BUFFER(freeBuffer, "%s:%u %#x", portString(portIndex), portIndex, buffer);

    removeActiveBuffer(portIndex, buffer);

    OMX_BUFFERHEADERTYPE *header = findBufferHeader(buffer, portIndex);
    if (header == NULL) {
        ALOGE("b/25884056 %d", __LINE__);
        return BAD_VALUE;
    }
    BufferMeta *buffer_meta = static_cast<BufferMeta *>(header->pAppPrivate);

    OMX_ERRORTYPE err = OMX_FreeBuffer(mHandle, portIndex, header);
    CLOG_IF_ERROR(freeBuffer, err, "%s:%u %#x", portString(portIndex), portIndex, buffer);

    delete buffer_meta;
    buffer_meta = NULL;
    invalidateBufferID(buffer);

    return StatusFromOMXError(err);
}

status_t OMXNodeInstance::fillBuffer(OMX::buffer_id buffer, int fenceFd) {
    Mutex::Autolock autoLock(mLock);

    OMX_BUFFERHEADERTYPE *header = findBufferHeader(buffer, kPortIndexOutput);
    if (header == NULL) {
        ALOGE("b/25884056 %d", __LINE__);
        return BAD_VALUE;
    }
    header->nFilledLen = 0;
    header->nOffset = 0;
    header->nFlags = 0;

    // meta now owns fenceFd
    status_t res = storeFenceInMeta_l(header, fenceFd, kPortIndexOutput);
    if (res != OK) {
        CLOG_ERROR(fillBuffer::storeFenceInMeta, res, EMPTY_BUFFER(buffer, header, fenceFd));
        return res;
    }

    {
        Mutex::Autolock _l(mDebugLock);
        mOutputBuffersWithCodec.add(header);
        CLOG_BUMPED_BUFFER(fillBuffer, WITH_STATS(EMPTY_BUFFER(buffer, header, fenceFd)));
    }

    OMX_ERRORTYPE err = OMX_FillThisBuffer(mHandle, header);
    if (err != OMX_ErrorNone) {
        CLOG_ERROR(fillBuffer, err, EMPTY_BUFFER(buffer, header, fenceFd));
        Mutex::Autolock _l(mDebugLock);
        mOutputBuffersWithCodec.remove(header);
    }
    return StatusFromOMXError(err);
}

status_t OMXNodeInstance::emptyBuffer(
        OMX::buffer_id buffer,
        OMX_U32 rangeOffset, OMX_U32 rangeLength,
        OMX_U32 flags, OMX_TICKS timestamp, int fenceFd) {
    Mutex::Autolock autoLock(mLock);

    // no emptybuffer if using input surface
    if (getGraphicBufferSource() != NULL) {
        android_errorWriteLog(0x534e4554, "29422020");
        return INVALID_OPERATION;
    }

    OMX_BUFFERHEADERTYPE *header = findBufferHeader(buffer, kPortIndexInput);
    if (header == NULL) {
        ALOGE("b/25884056 %d", __LINE__);
        return BAD_VALUE;
    }
    BufferMeta *buffer_meta =
        static_cast<BufferMeta *>(header->pAppPrivate);

<<<<<<< HEAD
#ifndef CAMCORDER_GRALLOC_SOURCE
=======
>>>>>>> 56bc26ea
    // set up proper filled length if component is configured for gralloc metadata mode
    // ignore rangeOffset in this case (as client may be assuming ANW meta buffers).
    if (mMetadataType[kPortIndexInput] == kMetadataBufferTypeGrallocSource) {
        header->nFilledLen = rangeLength ? sizeof(VideoGrallocMetadata) : 0;
<<<<<<< HEAD
#else
    sp<ABuffer> backup = buffer_meta->getBuffer(header, true /* backup */, false /* limit */);
    sp<ABuffer> codec = buffer_meta->getBuffer(header, false /* backup */, false /* limit */);

    // convert incoming ANW meta buffers if component is configured for gralloc metadata mode
    // ignore rangeOffset in this case
    if (mMetadataType[kPortIndexInput] == kMetadataBufferTypeGrallocSource
            && backup->capacity() >= sizeof(VideoNativeMetadata)
            && codec->capacity() >= sizeof(VideoGrallocMetadata)
            && ((VideoNativeMetadata *)backup->base())->eType
                    == kMetadataBufferTypeANWBuffer) {
        VideoNativeMetadata &backupMeta = *(VideoNativeMetadata *)backup->base();
        VideoGrallocMetadata &codecMeta = *(VideoGrallocMetadata *)codec->base();
        CLOG_BUFFER(emptyBuffer, "converting ANWB %p to handle %p",
                backupMeta.pBuffer, backupMeta.pBuffer->handle);
        codecMeta.pHandle = backupMeta.pBuffer != NULL ? backupMeta.pBuffer->handle : NULL;
        codecMeta.eType = kMetadataBufferTypeGrallocSource;
        header->nFilledLen = rangeLength ? sizeof(codecMeta) : 0;
#endif
=======
>>>>>>> 56bc26ea
        header->nOffset = 0;
    } else {
        // rangeLength and rangeOffset must be a subset of the allocated data in the buffer.
        // corner case: we permit rangeOffset == end-of-buffer with rangeLength == 0.
        if (rangeOffset > header->nAllocLen
                || rangeLength > header->nAllocLen - rangeOffset) {
            CLOG_ERROR(emptyBuffer, OMX_ErrorBadParameter, FULL_BUFFER(NULL, header, fenceFd));
            if (fenceFd >= 0) {
                ::close(fenceFd);
            }
            return BAD_VALUE;
        }
        header->nFilledLen = rangeLength;
        header->nOffset = rangeOffset;

        buffer_meta->CopyToOMX(header);
    }

    return emptyBuffer_l(header, flags, timestamp, (intptr_t)buffer, fenceFd);
}

// log queued buffer activity for the next few input and/or output frames
// if logging at internal state level
void OMXNodeInstance::bumpDebugLevel_l(size_t numInputBuffers, size_t numOutputBuffers) {
    if (DEBUG == ADebug::kDebugInternalState) {
        DEBUG_BUMP = ADebug::kDebugAll;
        if (numInputBuffers > 0) {
            mDebugLevelBumpPendingBuffers[kPortIndexInput] = numInputBuffers;
        }
        if (numOutputBuffers > 0) {
            mDebugLevelBumpPendingBuffers[kPortIndexOutput] = numOutputBuffers;
        }
    }
}

void OMXNodeInstance::unbumpDebugLevel_l(size_t portIndex) {
    if (mDebugLevelBumpPendingBuffers[portIndex]) {
        --mDebugLevelBumpPendingBuffers[portIndex];
    }
    if (!mDebugLevelBumpPendingBuffers[0]
            && !mDebugLevelBumpPendingBuffers[1]) {
        DEBUG_BUMP = DEBUG;
    }
}

status_t OMXNodeInstance::storeFenceInMeta_l(
        OMX_BUFFERHEADERTYPE *header, int fenceFd, OMX_U32 portIndex) {
    // propagate fence if component supports it; wait for it otherwise
    OMX_U32 metaSize = portIndex == kPortIndexInput ? header->nFilledLen : header->nAllocLen;
    if (mMetadataType[portIndex] == kMetadataBufferTypeANWBuffer
            && metaSize >= sizeof(VideoNativeMetadata)) {
        VideoNativeMetadata &nativeMeta = *(VideoNativeMetadata *)(header->pBuffer);
        if (nativeMeta.nFenceFd >= 0) {
            ALOGE("fence (%d) already exists in meta", nativeMeta.nFenceFd);
            if (fenceFd >= 0) {
                ::close(fenceFd);
            }
            return ALREADY_EXISTS;
        }
        nativeMeta.nFenceFd = fenceFd;
    } else if (fenceFd >= 0) {
        CLOG_BUFFER(storeFenceInMeta, "waiting for fence %d", fenceFd);
        sp<Fence> fence = new Fence(fenceFd);
        return fence->wait(IOMX::kFenceTimeoutMs);
    }
    return OK;
}

int OMXNodeInstance::retrieveFenceFromMeta_l(
        OMX_BUFFERHEADERTYPE *header, OMX_U32 portIndex) {
    OMX_U32 metaSize = portIndex == kPortIndexInput ? header->nAllocLen : header->nFilledLen;
    int fenceFd = -1;
    if (mMetadataType[portIndex] == kMetadataBufferTypeANWBuffer
            && header->nAllocLen >= sizeof(VideoNativeMetadata)) {
        VideoNativeMetadata &nativeMeta = *(VideoNativeMetadata *)(header->pBuffer);
        if (nativeMeta.eType == kMetadataBufferTypeANWBuffer) {
            fenceFd = nativeMeta.nFenceFd;
            nativeMeta.nFenceFd = -1;
        }
        if (metaSize < sizeof(nativeMeta) && fenceFd >= 0) {
            CLOG_ERROR(foundFenceInEmptyMeta, BAD_VALUE, FULL_BUFFER(
                    NULL, header, nativeMeta.nFenceFd));
            fenceFd = -1;
        }
    }
    return fenceFd;
}

status_t OMXNodeInstance::emptyBuffer_l(
        OMX_BUFFERHEADERTYPE *header, OMX_U32 flags, OMX_TICKS timestamp,
        intptr_t debugAddr, int fenceFd) {
    header->nFlags = flags;
    header->nTimeStamp = timestamp;

    status_t res = storeFenceInMeta_l(header, fenceFd, kPortIndexInput);
    if (res != OK) {
        CLOG_ERROR(emptyBuffer::storeFenceInMeta, res, WITH_STATS(
                FULL_BUFFER(debugAddr, header, fenceFd)));
        return res;
    }

    {
        Mutex::Autolock _l(mDebugLock);
        mInputBuffersWithCodec.add(header);

        // bump internal-state debug level for 2 input frames past a buffer with CSD
        if ((flags & OMX_BUFFERFLAG_CODECCONFIG) != 0) {
            bumpDebugLevel_l(2 /* numInputBuffers */, 0 /* numOutputBuffers */);
        }

        CLOG_BUMPED_BUFFER(emptyBuffer, WITH_STATS(FULL_BUFFER(debugAddr, header, fenceFd)));
    }

    OMX_ERRORTYPE err = OMX_EmptyThisBuffer(mHandle, header);
    CLOG_IF_ERROR(emptyBuffer, err, FULL_BUFFER(debugAddr, header, fenceFd));

    {
        Mutex::Autolock _l(mDebugLock);
        if (err != OMX_ErrorNone) {
            mInputBuffersWithCodec.remove(header);
        } else if (!(flags & OMX_BUFFERFLAG_CODECCONFIG)) {
            unbumpDebugLevel_l(kPortIndexInput);
        }
    }

    return StatusFromOMXError(err);
}

// like emptyBuffer, but the data is already in header->pBuffer
status_t OMXNodeInstance::emptyGraphicBuffer(
        OMX_BUFFERHEADERTYPE *header, const sp<GraphicBuffer> &graphicBuffer,
        OMX_U32 flags, OMX_TICKS timestamp, int fenceFd) {
    if (header == NULL) {
        ALOGE("b/25884056 %d", __LINE__);
        return BAD_VALUE;
    }

    Mutex::Autolock autoLock(mLock);
    OMX::buffer_id buffer = findBufferID(header);
    status_t err = updateGraphicBufferInMeta_l(
            kPortIndexInput, graphicBuffer, buffer, header,
            true /* updateCodecBuffer */);
    if (err != OK) {
        CLOG_ERROR(emptyGraphicBuffer, err, FULL_BUFFER(
                (intptr_t)header->pBuffer, header, fenceFd));
        return err;
    }

    header->nOffset = 0;
    if (graphicBuffer == NULL) {
        header->nFilledLen = 0;
    } else if (mMetadataType[kPortIndexInput] == kMetadataBufferTypeGrallocSource) {
        header->nFilledLen = sizeof(VideoGrallocMetadata);
    } else {
        header->nFilledLen = sizeof(VideoNativeMetadata);
    }
    return emptyBuffer_l(header, flags, timestamp, (intptr_t)header->pBuffer, fenceFd);
}

status_t OMXNodeInstance::getExtensionIndex(
        const char *parameterName, OMX_INDEXTYPE *index) {
    Mutex::Autolock autoLock(mLock);

    OMX_ERRORTYPE err = OMX_GetExtensionIndex(
            mHandle, const_cast<char *>(parameterName), index);

    return StatusFromOMXError(err);
}

inline static const char *asString(IOMX::InternalOptionType i, const char *def = "??") {
    switch (i) {
        case IOMX::INTERNAL_OPTION_SUSPEND:           return "SUSPEND";
        case IOMX::INTERNAL_OPTION_REPEAT_PREVIOUS_FRAME_DELAY:
            return "REPEAT_PREVIOUS_FRAME_DELAY";
        case IOMX::INTERNAL_OPTION_MAX_TIMESTAMP_GAP: return "MAX_TIMESTAMP_GAP";
        case IOMX::INTERNAL_OPTION_MAX_FPS:           return "MAX_FPS";
        case IOMX::INTERNAL_OPTION_START_TIME:        return "START_TIME";
        case IOMX::INTERNAL_OPTION_TIME_LAPSE:        return "TIME_LAPSE";
        case IOMX::INTERNAL_OPTION_TIME_OFFSET:       return "TIME_OFFSET";
        default:                                      return def;
    }
}

template<typename T>
static bool getInternalOption(
        const void *data, size_t size, T *out) {
    if (size != sizeof(T)) {
        return false;
    }
    *out = *(T*)data;
    return true;
}

status_t OMXNodeInstance::setInternalOption(
        OMX_U32 portIndex,
        IOMX::InternalOptionType type,
        const void *data,
        size_t size) {
    CLOG_CONFIG(setInternalOption, "%s(%d): %s:%u %zu@%p",
            asString(type), type, portString(portIndex), portIndex, size, data);
    switch (type) {
        case IOMX::INTERNAL_OPTION_SUSPEND:
        case IOMX::INTERNAL_OPTION_REPEAT_PREVIOUS_FRAME_DELAY:
        case IOMX::INTERNAL_OPTION_MAX_TIMESTAMP_GAP:
        case IOMX::INTERNAL_OPTION_MAX_FPS:
        case IOMX::INTERNAL_OPTION_START_TIME:
        case IOMX::INTERNAL_OPTION_TIME_LAPSE:
        case IOMX::INTERNAL_OPTION_TIME_OFFSET:
        case IOMX::INTERNAL_OPTION_COLOR_ASPECTS:
        {
            const sp<GraphicBufferSource> &bufferSource =
                getGraphicBufferSource();

            if (bufferSource == NULL || portIndex != kPortIndexInput) {
                CLOGW("setInternalOption is only for Surface input");
                return ERROR_UNSUPPORTED;
            }

            if (type == IOMX::INTERNAL_OPTION_SUSPEND) {
                bool suspend;
                if (!getInternalOption(data, size, &suspend)) {
                    return INVALID_OPERATION;
                }

                CLOG_CONFIG(setInternalOption, "suspend=%d", suspend);
                bufferSource->suspend(suspend);
            } else if (type == IOMX::INTERNAL_OPTION_REPEAT_PREVIOUS_FRAME_DELAY) {
                int64_t delayUs;
                if (!getInternalOption(data, size, &delayUs)) {
                    return INVALID_OPERATION;
                }

                CLOG_CONFIG(setInternalOption, "delayUs=%lld", (long long)delayUs);
                return bufferSource->setRepeatPreviousFrameDelayUs(delayUs);
            } else if (type == IOMX::INTERNAL_OPTION_TIME_OFFSET) {
                int64_t timeOffsetUs;
                if (!getInternalOption(data, size, &timeOffsetUs)) {
                    return INVALID_OPERATION;
                }
                CLOG_CONFIG(setInternalOption, "bufferOffsetUs=%lld", (long long)timeOffsetUs);
                return bufferSource->setInputBufferTimeOffset(timeOffsetUs);
            } else if (type == IOMX::INTERNAL_OPTION_MAX_TIMESTAMP_GAP) {
                int64_t maxGapUs;
                if (!getInternalOption(data, size, &maxGapUs)) {
                    return INVALID_OPERATION;
                }

                CLOG_CONFIG(setInternalOption, "gapUs=%lld", (long long)maxGapUs);
                return bufferSource->setMaxTimestampGapUs(maxGapUs);
            } else if (type == IOMX::INTERNAL_OPTION_MAX_FPS) {
                float maxFps;
                if (!getInternalOption(data, size, &maxFps)) {
                    return INVALID_OPERATION;
                }

                CLOG_CONFIG(setInternalOption, "maxFps=%f", maxFps);
                return bufferSource->setMaxFps(maxFps);
            } else if (type == IOMX::INTERNAL_OPTION_START_TIME) {
                int64_t skipFramesBeforeUs;
                if (!getInternalOption(data, size, &skipFramesBeforeUs)) {
                    return INVALID_OPERATION;
                }

                CLOG_CONFIG(setInternalOption, "beforeUs=%lld", (long long)skipFramesBeforeUs);
                bufferSource->setSkipFramesBeforeUs(skipFramesBeforeUs);
            } else if (type == IOMX::INTERNAL_OPTION_TIME_LAPSE) {
                GraphicBufferSource::TimeLapseConfig config;
                if (!getInternalOption(data, size, &config)) {
                    return INVALID_OPERATION;
                }

                CLOG_CONFIG(setInternalOption, "perFrameUs=%lld perCaptureUs=%lld",
                        (long long)config.mTimePerFrameUs, (long long)config.mTimePerCaptureUs);

                return bufferSource->setTimeLapseConfig(config);
            } else if (type == IOMX::INTERNAL_OPTION_COLOR_ASPECTS) {
                ColorAspects aspects;
                if (!getInternalOption(data, size, &aspects)) {
                    return INVALID_OPERATION;
                }

                CLOG_CONFIG(setInternalOption, "setting color aspects");
                bufferSource->setColorAspects(aspects);
            }

            return OK;
        }

        default:
            return ERROR_UNSUPPORTED;
    }
}

bool OMXNodeInstance::handleMessage(omx_message &msg) {
    const sp<GraphicBufferSource>& bufferSource(getGraphicBufferSource());

    if (msg.type == omx_message::FILL_BUFFER_DONE) {
        OMX_BUFFERHEADERTYPE *buffer =
            findBufferHeader(msg.u.extended_buffer_data.buffer, kPortIndexOutput);
        if (buffer == NULL) {
            ALOGE("b/25884056 %d", __LINE__);
            return false;
        }

        {
            Mutex::Autolock _l(mDebugLock);
            mOutputBuffersWithCodec.remove(buffer);

            CLOG_BUMPED_BUFFER(
                    FBD, WITH_STATS(FULL_BUFFER(
                            msg.u.extended_buffer_data.buffer, buffer, msg.fenceFd)));

            unbumpDebugLevel_l(kPortIndexOutput);
        }

        BufferMeta *buffer_meta =
            static_cast<BufferMeta *>(buffer->pAppPrivate);

        if (buffer->nOffset + buffer->nFilledLen < buffer->nOffset
                || buffer->nOffset + buffer->nFilledLen > buffer->nAllocLen) {
            CLOG_ERROR(onFillBufferDone, OMX_ErrorBadParameter,
                    FULL_BUFFER(NULL, buffer, msg.fenceFd));
        }
        buffer_meta->CopyFromOMX(buffer);

        if (bufferSource != NULL) {
            // fix up the buffer info (especially timestamp) if needed
            bufferSource->codecBufferFilled(buffer);

            msg.u.extended_buffer_data.timestamp = buffer->nTimeStamp;
        }
    } else if (msg.type == omx_message::EMPTY_BUFFER_DONE) {
        OMX_BUFFERHEADERTYPE *buffer =
            findBufferHeader(msg.u.buffer_data.buffer, kPortIndexInput);
        if (buffer == NULL) {
            return false;
        }

        {
            Mutex::Autolock _l(mDebugLock);
            mInputBuffersWithCodec.remove(buffer);

            CLOG_BUMPED_BUFFER(
                    EBD, WITH_STATS(EMPTY_BUFFER(msg.u.buffer_data.buffer, buffer, msg.fenceFd)));
        }

        if (bufferSource != NULL) {
            // This is one of the buffers used exclusively by
            // GraphicBufferSource.
            // Don't dispatch a message back to ACodec, since it doesn't
            // know that anyone asked to have the buffer emptied and will
            // be very confused.
            bufferSource->codecBufferEmptied(buffer, msg.fenceFd);
            return true;
        }
    }

    return false;
}

void OMXNodeInstance::onMessages(std::list<omx_message> &messages) {
    for (std::list<omx_message>::iterator it = messages.begin(); it != messages.end(); ) {
        if (handleMessage(*it)) {
            messages.erase(it++);
        } else {
            ++it;
        }
    }

    if (!messages.empty()) {
        mObserver->onMessages(messages);
    }
}

void OMXNodeInstance::onObserverDied(OMXMaster *master) {
    ALOGE("!!! Observer died. Quickly, do something, ... anything...");

    // Try to force shutdown of the node and hope for the best.
    // But allow the component to observe mDying = true first
    atomic_store(&mDying, true);
    sleep(2);
    freeNode(master);
}

void OMXNodeInstance::onGetHandleFailed() {
    delete this;
}

// OMXNodeInstance::OnEvent calls OMX::OnEvent, which then calls here.
// Don't try to acquire mLock here -- in rare circumstances this will hang.
void OMXNodeInstance::onEvent(
        OMX_EVENTTYPE event, OMX_U32 arg1, OMX_U32 arg2) {
    const char *arg1String = "??";
    const char *arg2String = "??";
    ADebug::Level level = ADebug::kDebugInternalState;

    switch (event) {
        case OMX_EventCmdComplete:
            arg1String = asString((OMX_COMMANDTYPE)arg1);
            switch (arg1) {
                case OMX_CommandStateSet:
                    arg2String = asString((OMX_STATETYPE)arg2);
                    level = ADebug::kDebugState;
                    break;
                case OMX_CommandFlush:
                case OMX_CommandPortEnable:
                {
                    // bump internal-state debug level for 2 input and output frames
                    Mutex::Autolock _l(mDebugLock);
                    bumpDebugLevel_l(2 /* numInputBuffers */, 2 /* numOutputBuffers */);
                }
                // fall through
                default:
                    arg2String = portString(arg2);
            }
            break;
        case OMX_EventError:
            arg1String = asString((OMX_ERRORTYPE)arg1);
            level = ADebug::kDebugLifeCycle;
            break;
        case OMX_EventPortSettingsChanged:
            arg2String = asString((OMX_INDEXEXTTYPE)arg2);
            // fall through
        default:
            arg1String = portString(arg1);
    }

    CLOGI_(level, onEvent, "%s(%x), %s(%x), %s(%x)",
            asString(event), event, arg1String, arg1, arg2String, arg2);
    const sp<GraphicBufferSource>& bufferSource(getGraphicBufferSource());

    if (bufferSource != NULL
            && event == OMX_EventCmdComplete
            && arg1 == OMX_CommandStateSet
            && arg2 == OMX_StateExecuting) {
        bufferSource->omxExecuting();
    }

    // allow configuration if we return to the loaded state
    if (event == OMX_EventCmdComplete
            && arg1 == OMX_CommandStateSet
            && arg2 == OMX_StateLoaded) {
        mSailed = false;
    }
}

// static
OMX_ERRORTYPE OMXNodeInstance::OnEvent(
        OMX_IN OMX_HANDLETYPE /* hComponent */,
        OMX_IN OMX_PTR pAppData,
        OMX_IN OMX_EVENTTYPE eEvent,
        OMX_IN OMX_U32 nData1,
        OMX_IN OMX_U32 nData2,
        OMX_IN OMX_PTR pEventData) {
    if (pAppData == NULL) {
        ALOGE("b/25884056 %d", __LINE__);
        return OMX_ErrorBadParameter;
    }
    OMXNodeInstance *instance = static_cast<OMXNodeInstance *>(pAppData);
    if (atomic_load(&instance->mDying)) {
        return OMX_ErrorNone;
    }
    return instance->owner()->OnEvent(
            instance->nodeID(), eEvent, nData1, nData2, pEventData);
}

// static
OMX_ERRORTYPE OMXNodeInstance::OnEmptyBufferDone(
        OMX_IN OMX_HANDLETYPE /* hComponent */,
        OMX_IN OMX_PTR pAppData,
        OMX_IN OMX_BUFFERHEADERTYPE* pBuffer) {
    if (pAppData == NULL) {
        ALOGE("b/25884056 %d", __LINE__);
        return OMX_ErrorBadParameter;
    }
    OMXNodeInstance *instance = static_cast<OMXNodeInstance *>(pAppData);
    if (atomic_load(&instance->mDying)) {
        return OMX_ErrorNone;
    }
    int fenceFd = instance->retrieveFenceFromMeta_l(pBuffer, kPortIndexOutput);
    return instance->owner()->OnEmptyBufferDone(instance->nodeID(),
            instance->findBufferID(pBuffer), pBuffer, fenceFd);
}

// static
OMX_ERRORTYPE OMXNodeInstance::OnFillBufferDone(
        OMX_IN OMX_HANDLETYPE /* hComponent */,
        OMX_IN OMX_PTR pAppData,
        OMX_IN OMX_BUFFERHEADERTYPE* pBuffer) {
    if (pAppData == NULL) {
        ALOGE("b/25884056 %d", __LINE__);
        return OMX_ErrorBadParameter;
    }
    OMXNodeInstance *instance = static_cast<OMXNodeInstance *>(pAppData);
    if (atomic_load(&instance->mDying)) {
        return OMX_ErrorNone;
    }
    int fenceFd = instance->retrieveFenceFromMeta_l(pBuffer, kPortIndexOutput);
    return instance->owner()->OnFillBufferDone(instance->nodeID(),
            instance->findBufferID(pBuffer), pBuffer, fenceFd);
}

void OMXNodeInstance::addActiveBuffer(OMX_U32 portIndex, OMX::buffer_id id) {
    ActiveBuffer active;
    active.mPortIndex = portIndex;
    active.mID = id;
    mActiveBuffers.push(active);

    if (portIndex < NELEM(mNumPortBuffers)) {
        ++mNumPortBuffers[portIndex];
    }
}

void OMXNodeInstance::removeActiveBuffer(
        OMX_U32 portIndex, OMX::buffer_id id) {
    for (size_t i = 0; i < mActiveBuffers.size(); ++i) {
        if (mActiveBuffers[i].mPortIndex == portIndex
                && mActiveBuffers[i].mID == id) {
            mActiveBuffers.removeItemsAt(i);

            if (portIndex < NELEM(mNumPortBuffers)) {
                --mNumPortBuffers[portIndex];
            }
            return;
        }
    }

     CLOGW("Attempt to remove an active buffer [%#x] we know nothing about...", id);
}

void OMXNodeInstance::freeActiveBuffers() {
    // Make sure to count down here, as freeBuffer will in turn remove
    // the active buffer from the vector...
    for (size_t i = mActiveBuffers.size(); i > 0;) {
        i--;
        freeBuffer(mActiveBuffers[i].mPortIndex, mActiveBuffers[i].mID);
    }
}

OMX::buffer_id OMXNodeInstance::makeBufferID(OMX_BUFFERHEADERTYPE *bufferHeader) {
    if (bufferHeader == NULL) {
        return 0;
    }
    Mutex::Autolock autoLock(mBufferIDLock);
    OMX::buffer_id buffer;
    do { // handle the very unlikely case of ID overflow
        if (++mBufferIDCount == 0) {
            ++mBufferIDCount;
        }
        buffer = (OMX::buffer_id)mBufferIDCount;
    } while (mBufferIDToBufferHeader.indexOfKey(buffer) >= 0);
    mBufferIDToBufferHeader.add(buffer, bufferHeader);
    mBufferHeaderToBufferID.add(bufferHeader, buffer);
    return buffer;
}

OMX_BUFFERHEADERTYPE *OMXNodeInstance::findBufferHeader(
        OMX::buffer_id buffer, OMX_U32 portIndex) {
    if (buffer == 0) {
        return NULL;
    }
    Mutex::Autolock autoLock(mBufferIDLock);
    ssize_t index = mBufferIDToBufferHeader.indexOfKey(buffer);
    if (index < 0) {
        CLOGW("findBufferHeader: buffer %u not found", buffer);
        return NULL;
    }
    OMX_BUFFERHEADERTYPE *header = mBufferIDToBufferHeader.valueAt(index);
    BufferMeta *buffer_meta =
        static_cast<BufferMeta *>(header->pAppPrivate);
    if (buffer_meta->getPortIndex() != portIndex) {
        CLOGW("findBufferHeader: buffer %u found but with incorrect port index.", buffer);
        android_errorWriteLog(0x534e4554, "28816827");
        return NULL;
    }
    return header;
}

OMX::buffer_id OMXNodeInstance::findBufferID(OMX_BUFFERHEADERTYPE *bufferHeader) {
    if (bufferHeader == NULL) {
        return 0;
    }
    Mutex::Autolock autoLock(mBufferIDLock);
    ssize_t index = mBufferHeaderToBufferID.indexOfKey(bufferHeader);
    if (index < 0) {
        CLOGW("findBufferID: bufferHeader %p not found", bufferHeader);
        return 0;
    }
    return mBufferHeaderToBufferID.valueAt(index);
}

void OMXNodeInstance::invalidateBufferID(OMX::buffer_id buffer) {
    if (buffer == 0) {
        return;
    }
    Mutex::Autolock autoLock(mBufferIDLock);
    ssize_t index = mBufferIDToBufferHeader.indexOfKey(buffer);
    if (index < 0) {
        CLOGW("invalidateBufferID: buffer %u not found", buffer);
        return;
    }
    mBufferHeaderToBufferID.removeItem(mBufferIDToBufferHeader.valueAt(index));
    mBufferIDToBufferHeader.removeItemsAt(index);
}

}  // namespace android<|MERGE_RESOLUTION|>--- conflicted
+++ resolved
@@ -212,10 +212,6 @@
       mNodeID(0),
       mHandle(NULL),
       mObserver(observer),
-<<<<<<< HEAD
-=======
-      mDying(false),
->>>>>>> 56bc26ea
       mSailed(false),
       mQueriedProhibitedExtensions(false),
       mBufferIDCount(0)
@@ -439,11 +435,7 @@
             || (index > (OMX_INDEXTYPE)OMX_IndexExtAudioStartUnused
                     && index <= (OMX_INDEXTYPE)OMX_IndexParamAudioProfileQuerySupported)
             || (index > (OMX_INDEXTYPE)OMX_IndexExtVideoStartUnused
-<<<<<<< HEAD
-                    && index <= (OMX_INDEXTYPE)OMX_IndexConfigAndroidIntraRefresh)
-=======
                     && index <= (OMX_INDEXTYPE)OMX_IndexConfigAndroidVideoTemporalLayering)
->>>>>>> 56bc26ea
             || (index > (OMX_INDEXTYPE)OMX_IndexExtOtherStartUnused
                     && index <= (OMX_INDEXTYPE)OMX_IndexParamConsumerUsageBits)) {
         return false;
@@ -807,15 +799,11 @@
     // metadata buffers are not connected cross process
     // use a backup buffer instead of the actual buffer
     BufferMeta *buffer_meta;
-<<<<<<< HEAD
 #ifdef CAMCORDER_GRALLOC_SOURCE
     bool useBackup = false;
 #else
     bool useBackup = mMetadataType[portIndex] != kMetadataBufferTypeInvalid;
 #endif
-=======
-    bool useBackup = mMetadataType[portIndex] != kMetadataBufferTypeInvalid;
->>>>>>> 56bc26ea
     OMX_U8 *data = static_cast<OMX_U8 *>(params->pointer());
     // allocate backup buffer
     if (useBackup) {
@@ -1312,15 +1300,11 @@
     }
 
     // metadata buffers are not connected cross process; only copy if not meta
-<<<<<<< HEAD
 #ifdef CAMCORDER_GRALLOC_SOURCE
     bool copy = true;
 #else
     bool copy = mMetadataType[portIndex] == kMetadataBufferTypeInvalid;
 #endif
-=======
-    bool copy = mMetadataType[portIndex] == kMetadataBufferTypeInvalid;
->>>>>>> 56bc26ea
 
     BufferMeta *buffer_meta = new BufferMeta(
             params, portIndex,
@@ -1438,15 +1422,11 @@
     BufferMeta *buffer_meta =
         static_cast<BufferMeta *>(header->pAppPrivate);
 
-<<<<<<< HEAD
 #ifndef CAMCORDER_GRALLOC_SOURCE
-=======
->>>>>>> 56bc26ea
     // set up proper filled length if component is configured for gralloc metadata mode
     // ignore rangeOffset in this case (as client may be assuming ANW meta buffers).
     if (mMetadataType[kPortIndexInput] == kMetadataBufferTypeGrallocSource) {
         header->nFilledLen = rangeLength ? sizeof(VideoGrallocMetadata) : 0;
-<<<<<<< HEAD
 #else
     sp<ABuffer> backup = buffer_meta->getBuffer(header, true /* backup */, false /* limit */);
     sp<ABuffer> codec = buffer_meta->getBuffer(header, false /* backup */, false /* limit */);
@@ -1466,8 +1446,6 @@
         codecMeta.eType = kMetadataBufferTypeGrallocSource;
         header->nFilledLen = rangeLength ? sizeof(codecMeta) : 0;
 #endif
-=======
->>>>>>> 56bc26ea
         header->nOffset = 0;
     } else {
         // rangeLength and rangeOffset must be a subset of the allocated data in the buffer.
