--- conflicted
+++ resolved
@@ -31,13 +31,9 @@
         libdl
 
 LOCAL_MODULE:= libstagefright_omx
-<<<<<<< HEAD
 LOCAL_CFLAGS += -Werror -Wall
 LOCAL_CLANG := true
-=======
-LOCAL_CLANG := true
 LOCAL_SANITIZE := unsigned-integer-overflow
->>>>>>> 6dd63b23
 
 include $(BUILD_SHARED_LIBRARY)
 
