--- conflicted
+++ resolved
@@ -9,7 +9,6 @@
         $(TOP)/frameworks/native/include/media/openmax \
         $(TOP)/hardware/msm7k
 
-<<<<<<< HEAD
 ifeq ($(TARGET_QCOM_LEGACY_OMX),true)
         LOCAL_CFLAGS += -DQCOM_LEGACY_OMX
 ifneq ($(TARGET_QCOM_DISPLAY_VARIANT),)
@@ -17,12 +16,11 @@
 else
         LOCAL_C_INCLUDES += $(TOP)/hardware/qcom/display/libgralloc
 endif
-=======
+endif
 
 ifeq ($(BOARD_HAS_MTK_HARDWARE),true)
     LOCAL_C_INCLUDES += \
         $(TOP)/hardware/mediatek/media/include
->>>>>>> 289d8a8d
 endif
 
 LOCAL_MODULE:= libstagefright_color_conversion
