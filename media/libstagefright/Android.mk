--- conflicted
+++ resolved
@@ -188,14 +188,14 @@
 endif
 endif
 
-<<<<<<< HEAD
 ifeq ($(TARGET_QCOM_LEGACY_OMX),true)
     LOCAL_CFLAGS += -DQCOM_LEGACY_OMX
 endif
 
 ifeq ($(TARGET_USES_ION),true)
     LOCAL_CFLAGS += -DUSE_ION
-=======
+endif
+
 ifeq ($(BOARD_HAS_MTK_HARDWARE),true)
     ifeq ($(BOARD_MTK_OMX_USES_PRIVATE_YUV),true)
         LOCAL_CFLAGS += -DMTK_OMX_USES_PRIVATE_YUV
@@ -211,7 +211,6 @@
     LOCAL_STATIC_LIBRARIES += \
         libstagefright_bufferallocator \
         libstagefright_mtkcolorconverter
->>>>>>> 289d8a8d
 endif
 
 LOCAL_SRC_FILES += \
