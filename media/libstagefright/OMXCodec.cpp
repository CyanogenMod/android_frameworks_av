--- conflicted
+++ resolved
@@ -6118,17 +6118,15 @@
 
             mOutputFormat->setInt32(kKeyWidth, video_def->nFrameWidth);
             mOutputFormat->setInt32(kKeyHeight, video_def->nFrameHeight);
-<<<<<<< HEAD
+#ifdef MTK_HARDWARE
+            mOutputFormat->setInt32(kKeyStride, video_def->nStride);
+            mOutputFormat->setInt32(kKeySliceHeight, video_def->nSliceHeight);
+#endif
 #ifdef QCOM_LEGACY_OMX
             // With legacy codec we get wrong color format here
             if (!strncmp(mComponentName, "OMX.qcom.", 9))
                 mOutputFormat->setInt32(kKeyColorFormat, OMX_QCOM_COLOR_FormatYVU420SemiPlanar);
             else
-=======
-#ifdef MTK_HARDWARE
-            mOutputFormat->setInt32(kKeyStride, video_def->nStride);
-            mOutputFormat->setInt32(kKeySliceHeight, video_def->nSliceHeight);
->>>>>>> 289d8a8d
 #endif
             mOutputFormat->setInt32(kKeyColorFormat, video_def->eColorFormat);
 
