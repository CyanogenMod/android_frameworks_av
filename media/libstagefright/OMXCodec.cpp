/*
 * Copyright (C) 2009 The Android Open Source Project
 * Copyright (c) 2010 - 2013, The Linux Foundation. All rights reserved.
 *
 * Licensed under the Apache License, Version 2.0 (the "License");
 * you may not use this file except in compliance with the License.
 * You may obtain a copy of the License at
 *
 *      http://www.apache.org/licenses/LICENSE-2.0
 *
 * Unless required by applicable law or agreed to in writing, software
 * distributed under the License is distributed on an "AS IS" BASIS,
 * WITHOUT WARRANTIES OR CONDITIONS OF ANY KIND, either express or implied.
 * See the License for the specific language governing permissions and
 * limitations under the License.
 */

//#define LOG_NDEBUG 0
#define LOG_TAG "OMXCodec"
#include <utils/Log.h>

#include "include/AACEncoder.h"
#include "include/MP3Decoder.h"

#include "include/ESDS.h"

#include <binder/IServiceManager.h>
#include <binder/MemoryDealer.h>
#include <binder/ProcessState.h>
#include <HardwareAPI.h>
#include <media/stagefright/foundation/ADebug.h>
#include <media/IMediaPlayerService.h>
#include <media/stagefright/MediaBuffer.h>
#include <media/stagefright/MediaBufferGroup.h>
#include <media/stagefright/MediaDefs.h>
#include <media/stagefright/MediaCodecList.h>
#include <media/stagefright/MediaExtractor.h>
#include <media/stagefright/MetaData.h>
#include <media/stagefright/OMXCodec.h>
#include <media/stagefright/Utils.h>
#include <media/stagefright/SkipCutBuffer.h>
#include <utils/Vector.h>

#include <OMX_Audio.h>
#include <OMX_Component.h>
#include <media/stagefright/ExtendedCodec.h>

#ifdef ENABLE_QC_AV_ENHANCEMENTS
#include <QCMediaDefs.h>
#include <QCMetaData.h>
#include <QOMX_AudioExtensions.h>
#endif
#include "include/avc_utils.h"

#ifdef USE_SAMSUNG_COLORFORMAT
#include <sec_format.h>
#endif

#include "include/QCUtils.h"

namespace android {

#ifdef USE_SAMSUNG_COLORFORMAT
static const int OMX_SEC_COLOR_FormatNV12TPhysicalAddress = 0x7F000001;
static const int OMX_SEC_COLOR_FormatNV12LPhysicalAddress = 0x7F000002;
static const int OMX_SEC_COLOR_FormatNV12LVirtualAddress = 0x7F000003;
static const int OMX_SEC_COLOR_FormatNV12Tiled = 0x7FC00002;
static int calc_plane(int width, int height)
{
    int mbX, mbY;

    mbX = (width + 15)/16;
    mbY = (height + 15)/16;

    /* Alignment for interlaced processing */
    mbY = (mbY + 1) / 2 * 2;

    return (mbX * 16) * (mbY * 16);
}
#endif // USE_SAMSUNG_COLORFORMAT

// Treat time out as an error if we have not received any output
// buffers after 3 seconds.
const static int64_t kBufferFilledEventTimeOutNs = 3000000000LL;

// OMX Spec defines less than 50 color formats. If the query for
// color format is executed for more than kMaxColorFormatSupported,
// the query will fail to avoid looping forever.
// 1000 is more than enough for us to tell whether the omx
// component in question is buggy or not.
const static uint32_t kMaxColorFormatSupported = 1000;


#define FACTORY_CREATE(name) \
static sp<MediaSource> Make##name(const sp<MediaSource> &source) { \
    return new name(source); \
}
#define FACTORY_CREATE_ENCODER(name) \
static sp<MediaSource> Make##name(const sp<MediaSource> &source, const sp<MetaData> &meta) { \
    return new name(source, meta); \
}

#define FACTORY_REF(name) { #name, Make##name },

FACTORY_CREATE(MP3Decoder)
FACTORY_CREATE_ENCODER(AACEncoder)

static sp<MediaSource> InstantiateSoftwareEncoder(
        const char *name, const sp<MediaSource> &source,
        const sp<MetaData> &meta) {
    struct FactoryInfo {
        const char *name;
        sp<MediaSource> (*CreateFunc)(const sp<MediaSource> &, const sp<MetaData> &);
    };

    static const FactoryInfo kFactoryInfo[] = {
        FACTORY_REF(AACEncoder)
    };
    for (size_t i = 0;
         i < sizeof(kFactoryInfo) / sizeof(kFactoryInfo[0]); ++i) {
        if (!strcmp(name, kFactoryInfo[i].name)) {
            return (*kFactoryInfo[i].CreateFunc)(source, meta);
        }
    }

    return NULL;
}

static sp<MediaSource> InstantiateSoftwareDecoder(
        const char *name, const sp<MediaSource> &source) {
    struct FactoryInfo {
        const char *name;
        sp<MediaSource> (*CreateFunc)(const sp<MediaSource> &);
    };

    static const FactoryInfo kFactoryInfo[] = {
        FACTORY_REF(MP3Decoder)
    };
    for (size_t i = 0;
         i < sizeof(kFactoryInfo) / sizeof(kFactoryInfo[0]); ++i) {
        if (!strcmp(name, kFactoryInfo[i].name)) {
            return (*kFactoryInfo[i].CreateFunc)(source);
        }
    }

    return NULL;
}

#undef FACTORY_CREATE_ENCODER
#undef FACTORY_REF
#undef FACTORY_CREATE

#define CODEC_LOGI(x, ...) ALOGI("[%s] "x, mComponentName, ##__VA_ARGS__)
#define CODEC_LOGV(x, ...) ALOGV("[%s] "x, mComponentName, ##__VA_ARGS__)
#define CODEC_LOGE(x, ...) ALOGE("[%s] "x, mComponentName, ##__VA_ARGS__)

struct OMXCodecObserver : public BnOMXObserver {
    OMXCodecObserver() {
    }

    void setCodec(const sp<OMXCodec> &target) {
        mTarget = target;
    }

    // from IOMXObserver
    virtual void onMessage(const omx_message &msg) {
        sp<OMXCodec> codec = mTarget.promote();

        if (codec.get() != NULL) {
            Mutex::Autolock autoLock(codec->mLock);
            codec->on_message(msg);
            codec.clear();
        }
    }

protected:
    virtual ~OMXCodecObserver() {}

private:
    wp<OMXCodec> mTarget;

    OMXCodecObserver(const OMXCodecObserver &);
    OMXCodecObserver &operator=(const OMXCodecObserver &);
};

template<class T>
static void InitOMXParams(T *params) {
    params->nSize = sizeof(T);
    params->nVersion.s.nVersionMajor = 1;
    params->nVersion.s.nVersionMinor = 0;
    params->nVersion.s.nRevision = 0;
    params->nVersion.s.nStep = 0;
}

static bool IsSoftwareCodec(const char *componentName) {
    if (!strncmp("OMX.google.", componentName, 11)
        || !strncmp("OMX.PV.", componentName, 7)) {
        return true;
    }

    if (!strncmp("OMX.", componentName, 4)) {
        return false;
    }

    return true;
}

// A sort order in which OMX software codecs are first, followed
// by other (non-OMX) software codecs, followed by everything else.
static int CompareSoftwareCodecsFirst(
        const OMXCodec::CodecNameAndQuirks *elem1,
        const OMXCodec::CodecNameAndQuirks *elem2) {
    bool isOMX1 = !strncmp(elem1->mName.string(), "OMX.", 4);
    bool isOMX2 = !strncmp(elem2->mName.string(), "OMX.", 4);

    bool isSoftwareCodec1 = IsSoftwareCodec(elem1->mName.string());
    bool isSoftwareCodec2 = IsSoftwareCodec(elem2->mName.string());

    if (isSoftwareCodec1) {
        if (!isSoftwareCodec2) { return -1; }

        if (isOMX1) {
            if (isOMX2) { return 0; }

            return -1;
        } else {
            if (isOMX2) { return 0; }

            return 1;
        }

        return -1;
    }

    if (isSoftwareCodec2) {
        return 1;
    }

    return 0;
}

// static
void OMXCodec::findMatchingCodecs(
        const char *mime,
        bool createEncoder, const char *matchComponentName,
        uint32_t flags,
        Vector<CodecNameAndQuirks> *matchingCodecs) {
    matchingCodecs->clear();

    const MediaCodecList *list = MediaCodecList::getInstance();
    if (list == NULL) {
        return;
    }

    size_t index = 0;
    for (;;) {
        ssize_t matchIndex =
            list->findCodecByType(mime, createEncoder, index);

        if (matchIndex < 0) {
            break;
        }

        index = matchIndex + 1;

        const char *componentName = list->getCodecName(matchIndex);

        // If a specific codec is requested, skip the non-matching ones.
        ALOGV("matchComponentName %s ",matchComponentName);
        if (matchComponentName && strcmp(componentName, matchComponentName)) {
            continue;
        }

        // When requesting software-only codecs, only push software codecs
        // When requesting hardware-only codecs, only push hardware codecs
        // When there is request neither for software-only nor for
        // hardware-only codecs, push all codecs
        if (((flags & kSoftwareCodecsOnly) &&   IsSoftwareCodec(componentName)) ||
            ((flags & kHardwareCodecsOnly) &&  !IsSoftwareCodec(componentName)) ||
            (!(flags & (kSoftwareCodecsOnly | kHardwareCodecsOnly)))) {

            ssize_t index = matchingCodecs->add();
            CodecNameAndQuirks *entry = &matchingCodecs->editItemAt(index);
            entry->mName = String8(componentName);
            entry->mQuirks = getComponentQuirks(list, matchIndex);

            ALOGV("matching '%s' quirks 0x%08x",
                  entry->mName.string(), entry->mQuirks);
        }
    }

    if (flags & kPreferSoftwareCodecs) {
        matchingCodecs->sort(CompareSoftwareCodecsFirst);
    }
}

// static
uint32_t OMXCodec::getComponentQuirks(
        const MediaCodecList *list, size_t index) {
    uint32_t quirks = 0;
    if (list->codecHasQuirk(
                index, "requires-allocate-on-input-ports")) {
        quirks |= kRequiresAllocateBufferOnInputPorts;
    }
    if (list->codecHasQuirk(
                index, "requires-allocate-on-output-ports")) {
        quirks |= kRequiresAllocateBufferOnOutputPorts;
    }
    if (list->codecHasQuirk(
                index, "requires-flush-before-shutdown")) {
        quirks |= kRequiresFlushBeforeShutdown;
    }
    if (list->codecHasQuirk(
                index, "output-buffers-are-unreadable")) {
        quirks |= kOutputBuffersAreUnreadable;
    }
#if defined(OMAP_ENHANCEMENT) || defined(OMAP_COMPAT)
    if (list->codecHasQuirk(
                index, "avoid-memcopy-input-recording-frames")) {
      quirks |= kAvoidMemcopyInputRecordingFrames;
    }
    if (list->codecHasQuirk(
                index, "input-buffer-sizes-are-bogus")) {
      quirks |= kInputBufferSizesAreBogus;
    }
    if (list->codecHasQuirk(
                index, "needs-flush-before-disable")) {
      quirks |= kNeedsFlushBeforeDisable;
    }
    if (list->codecHasQuirk(
                index, "decoder-lies-about-nubmer-of-channels")) {
      quirks |= kDecoderLiesAboutNumberOfChannels;
    }
    if (list->codecHasQuirk(
                index, "requires-flush-complete-emulation")) {
      quirks |= kRequiresFlushCompleteEmulation;
    }
    if (list->codecHasQuirk(
                index, "supports-multiple-frames-per-input-buffer")) {
      quirks |= kSupportsMultipleFramesPerInputBuffer;
    }
    if (list->codecHasQuirk(
                index, "input-buffer-sizes-are-bogus")) {
      quirks |= kInputBufferSizesAreBogus;
    }
#endif
<<<<<<< HEAD
=======
    if (list->codecHasQuirk(
                index, "requies-loaded-to-idle-after-allocation")) {
        quirks |= kRequiresLoadedToIdleAfterAllocation;
    }
#ifdef QCOM_HARDWARE
    if (list->codecHasQuirk(
                index, "requires-global-flush")) {
        quirks |= kRequiresGlobalFlush;
    }
#endif
    if (list->codecHasQuirk(
                index, "defers-output-buffer-allocation")) {
        quirks |= kDefersOutputBufferAllocation;
    }

    quirks |= ExtendedCodec::getComponentQuirks(list,index);

>>>>>>> 64878922
    return quirks;
}


// static
bool OMXCodec::findCodecQuirks(const char *componentName, uint32_t *quirks) {
    const MediaCodecList *list = MediaCodecList::getInstance();

    if (list == NULL) {
        return false;
    }

    ssize_t index = list->findCodecByName(componentName);

    if (index < 0) {
        return false;
    }

    *quirks = getComponentQuirks(list, index);

    return true;
}

// static
sp<MediaSource> OMXCodec::Create(
        const sp<IOMX> &omx,
        const sp<MetaData> &meta, bool createEncoder,
        const sp<MediaSource> &source,
        const char *matchComponentName,
        uint32_t flags,
        const sp<ANativeWindow> &nativeWindow) {
    int32_t requiresSecureBuffers;
    if (source->getFormat()->findInt32(
                kKeyRequiresSecureBuffers,
                &requiresSecureBuffers)
            && requiresSecureBuffers) {
        flags |= kIgnoreCodecSpecificData;
        flags |= kUseSecureInputBuffers;
    }

    const char *mime;
    bool success = meta->findCString(kKeyMIMEType, &mime);
    CHECK(success);

    Vector<CodecNameAndQuirks> matchingCodecs;
    findMatchingCodecs(
            mime, createEncoder, matchComponentName, flags, &matchingCodecs);

    if (matchingCodecs.isEmpty()) {
        ALOGV("No matching codecs! (mime: %s, createEncoder: %s, "
                "matchComponentName: %s, flags: 0x%x)",
                mime, createEncoder ? "true" : "false", matchComponentName, flags);
        return NULL;
    }

    sp<OMXCodecObserver> observer = new OMXCodecObserver;
    IOMX::node_id node = 0;

    for (size_t i = 0; i < matchingCodecs.size(); ++i) {
        const char *componentNameBase = matchingCodecs[i].mName.string();
        uint32_t quirks = matchingCodecs[i].mQuirks;
        const char *componentName = componentNameBase;

        // kPreferSoftwareCodecs causes matchingCodecs[] to get sorted
        // (at the end of findMatchingCodecs) while matchingCodecQuirks[]
        // remains in original order.
        // Prevent mismatch between codec and quirks in such case, otherwise
        // a sw codec could end up using quirks of some hw codec.
        if (flags & kPreferSoftwareCodecs) {
            findCodecQuirks(componentName, &quirks);
        }

        AString tmp;
        if (flags & kUseSecureInputBuffers) {
            tmp = componentNameBase;
            tmp.append(".secure");

            componentName = tmp.c_str();
        }

        sp<MediaSource> softwareCodec;
        if (createEncoder) {
            softwareCodec = InstantiateSoftwareEncoder(componentName, source, meta);
        } else {
            softwareCodec = InstantiateSoftwareDecoder(componentName, source);
        }
        if (softwareCodec != NULL) {
            ALOGE("Successfully allocated software codec '%s'", componentName);
            return softwareCodec;
        }

        const char* ext_componentName = ExtendedCodec::overrideComponentName(quirks, meta);
        if(ext_componentName != NULL) {
          componentName = ext_componentName;
        }

        ALOGV("Attempting to allocate OMX node '%s'", componentName);

#ifdef OMAP_COMPAT
        if (!strcmp(componentName, "OMX.TI.Video.Decoder")) {
            int32_t width, height;
            bool success = meta->findInt32(kKeyWidth, &width);
            success = success && meta->findInt32(kKeyHeight, &height);
            CHECK(success);
            // We need this for 720p video without AVC profile
            // Not a good solution, but ..
            if (width*height > 412800) {  //860*480
               componentName = "OMX.TI.720P.Decoder";
               ALOGE("Format exceed the decoder's capabilities. %d", width*height);
               continue;
            }
        }
#endif


        if (!createEncoder
                && (quirks & kOutputBuffersAreUnreadable)
                && (flags & kClientNeedsFramebuffer)) {
            if (strncmp(componentName, "OMX.SEC.", 8)) {
                // For OMX.SEC.* decoders we can enable a special mode that
                // gives the client access to the framebuffer contents.

                ALOGW("Component '%s' does not give the client access to "
                     "the framebuffer contents. Skipping.",
                     componentName);

                continue;
            }
        }

        status_t err = omx->allocateNode(componentName, observer, &node);
        if (err == OK) {
            ALOGV("Successfully allocated OMX node '%s'", componentName);

            sp<OMXCodec> codec = new OMXCodec(
                    omx, node, quirks, flags,
                    createEncoder, mime, componentName,
                    source, nativeWindow);

            observer->setCodec(codec);

            err = codec->configureCodec(meta);

            if (err == OK) {
                if (!strcmp("OMX.Nvidia.mpeg2v.decode", componentName)) {
                    codec->mFlags |= kOnlySubmitOneInputBufferAtOneTime;
                }

                return codec;
            }

            ALOGV("Failed to configure codec '%s'", componentName);
        }
    }

    return NULL;
}

status_t OMXCodec::parseAVCCodecSpecificData(
        const void *data, size_t size,
        unsigned *profile, unsigned *level) {
    const uint8_t *ptr = (const uint8_t *)data;

    // verify minimum size and configurationVersion == 1.
    if (size < 7 || ptr[0] != 1) {
        return ERROR_MALFORMED;
    }

    *profile = ptr[1];
    *level = ptr[3];

    // There is decodable content out there that fails the following
    // assertion, let's be lenient for now...
    // CHECK((ptr[4] >> 2) == 0x3f);  // reserved

    size_t lengthSize = 1 + (ptr[4] & 3);

    // commented out check below as H264_QVGA_500_NO_AUDIO.3gp
    // violates it...
    // CHECK((ptr[5] >> 5) == 7);  // reserved

    size_t numSeqParameterSets = ptr[5] & 31;

    ptr += 6;
    size -= 6;

    for (size_t i = 0; i < numSeqParameterSets; ++i) {
        if (size < 2) {
            return ERROR_MALFORMED;
        }

        size_t length = U16_AT(ptr);

        ptr += 2;
        size -= 2;

        if (size < length) {
            return ERROR_MALFORMED;
        }

        addCodecSpecificData(ptr, length);

        ptr += length;
        size -= length;
    }

    if (size < 1) {
        return ERROR_MALFORMED;
    }

    size_t numPictureParameterSets = *ptr;
    ++ptr;
    --size;

    for (size_t i = 0; i < numPictureParameterSets; ++i) {
        if (size < 2) {
            return ERROR_MALFORMED;
        }

        size_t length = U16_AT(ptr);

        ptr += 2;
        size -= 2;

        if (size < length) {
            return ERROR_MALFORMED;
        }

        addCodecSpecificData(ptr, length);

        ptr += length;
        size -= length;
    }

    return OK;
}

status_t OMXCodec::configureCodec(const sp<MetaData> &meta) {
    ALOGV("configureCodec protected=%d",
         (mFlags & kEnableGrallocUsageProtected) ? 1 : 0);

    if (!(mFlags & kIgnoreCodecSpecificData)) {
        uint32_t type;
        const void *data;
        size_t size;
        if (meta->findData(kKeyESDS, &type, &data, &size)) {
            ESDS esds((const char *)data, size);
            CHECK_EQ(esds.InitCheck(), (status_t)OK);

            const void *codec_specific_data;
            size_t codec_specific_data_size;
            esds.getCodecSpecificInfo(
                    &codec_specific_data, &codec_specific_data_size);

            const char * mime_type;
            meta->findCString(kKeyMIMEType, &mime_type);
            if (strncmp(mime_type,
                        MEDIA_MIMETYPE_AUDIO_MPEG,
                        strlen(MEDIA_MIMETYPE_AUDIO_MPEG))) {
                addCodecSpecificData(
                    codec_specific_data, codec_specific_data_size);
            }
        } else if (meta->findData(kKeyAVCC, &type, &data, &size)) {
            // Parse the AVCDecoderConfigurationRecord

            unsigned profile, level;
            status_t err;
            if ((err = parseAVCCodecSpecificData(
                            data, size, &profile, &level)) != OK) {
                ALOGE("Malformed AVC codec specific data.");
                return err;
            }

            CODEC_LOGI(
                    "AVC profile = %u (%s), level = %u",
                    profile, AVCProfileToString(profile), level);
#ifdef OMAP_COMPAT
            if (!strcmp(mComponentName, "OMX.TI.Video.Decoder")
                && (profile != kAVCProfileBaseline || level > 31)) {
                // This stream exceeds the decoder's capabilities. The decoder
                // does not handle this gracefully and would clobber the heap
                // and wreak havoc instead...

                ALOGE("Profile and/or level exceed the decoder's capabilities.");
                return ERROR_UNSUPPORTED;
            }
#endif
        } else if (meta->findData(kKeyVorbisInfo, &type, &data, &size)) {
            addCodecSpecificData(data, size);

            CHECK(meta->findData(kKeyVorbisBooks, &type, &data, &size));
            addCodecSpecificData(data, size);
#ifdef ENABLE_QC_AV_ENHANCEMENTS
        } else if (meta->findData(kKeyRawCodecSpecificData, &type, &data, &size)) {
            ALOGV("OMXCodec::configureCodec found kKeyRawCodecSpecificData of size %d\n", size);
            addCodecSpecificData(data, size);
#endif
        } else {
            ExtendedCodec::getRawCodecSpecificData(meta, data, size);
            if (size) {
                addCodecSpecificData(data, size);
            }
        }
    }

    status_t errRetVal = ExtendedCodec::configureDIVXCodec(
            meta, mMIME, mOMX, mNode,
            (OMXCodec::mIsEncoder ?
            kPortIndexOutput : kPortIndexInput));
    if(OK != errRetVal) {
        return errRetVal;
    }

    int32_t bitRate = 0;
    if (mIsEncoder) {
        CHECK(meta->findInt32(kKeyBitRate, &bitRate));
    }
    if (!strcasecmp(MEDIA_MIMETYPE_AUDIO_AMR_NB, mMIME)) {
        setAMRFormat(false /* isWAMR */, bitRate);
    } else if (!strcasecmp(MEDIA_MIMETYPE_AUDIO_AMR_WB, mMIME)) {
        setAMRFormat(true /* isWAMR */, bitRate);
    } else if (!strcasecmp(MEDIA_MIMETYPE_AUDIO_AAC, mMIME)) {
        int32_t numChannels, sampleRate, aacProfile;
        CHECK(meta->findInt32(kKeyChannelCount, &numChannels));
        CHECK(meta->findInt32(kKeySampleRate, &sampleRate));

        if (!meta->findInt32(kKeyAACProfile, &aacProfile)) {
            aacProfile = OMX_AUDIO_AACObjectNull;
        }

        int32_t isADTS;
        if (!meta->findInt32(kKeyIsADTS, &isADTS)) {
            isADTS = false;
        }

        status_t err = setAACFormat(numChannels, sampleRate, bitRate, aacProfile, isADTS);
        if (err != OK) {
            CODEC_LOGE("setAACFormat() failed (err = %d)", err);
            return err;
        }

#ifdef ENABLE_QC_AV_ENHANCEMENTS
        uint32_t type;
        const void *data;
        size_t size;

        if (meta->findData(kKeyAacCodecSpecificData, &type, &data, &size)) {
            ALOGV("OMXCodec:: configureCodec found kKeyAacCodecSpecificData of size %d\n", size);
            addCodecSpecificData(data, size);
        }
#endif
    } else if (!strcasecmp(MEDIA_MIMETYPE_AUDIO_MPEG, mMIME)) {
        int32_t numChannels, sampleRate;
        if (meta->findInt32(kKeyChannelCount, &numChannels)
                && meta->findInt32(kKeySampleRate, &sampleRate)) {
            // Since we did not always check for these, leave them optional
            // and have the decoder figure it all out.
            setRawAudioFormat(
                    mIsEncoder ? kPortIndexInput : kPortIndexOutput,
                    sampleRate,
                    numChannels);
        }
    } else if (!strcasecmp(MEDIA_MIMETYPE_AUDIO_G711_ALAW, mMIME)
            || !strcasecmp(MEDIA_MIMETYPE_AUDIO_G711_MLAW, mMIME)) {
        // These are PCM-like formats with a fixed sample rate but
        // a variable number of channels.

        int32_t numChannels;
        CHECK(meta->findInt32(kKeyChannelCount, &numChannels));

        setG711Format(numChannels);
    } else if (!strcasecmp(MEDIA_MIMETYPE_AUDIO_RAW, mMIME)) {
        CHECK(!mIsEncoder);

        int32_t numChannels, sampleRate;
        CHECK(meta->findInt32(kKeyChannelCount, &numChannels));
        CHECK(meta->findInt32(kKeySampleRate, &sampleRate));

        setRawAudioFormat(kPortIndexInput, sampleRate, numChannels);
    } else {
        if (mIsEncoder && !mIsVideo) {
            int32_t numChannels, sampleRate;
            CHECK(meta->findInt32(kKeyChannelCount, &numChannels));
            CHECK(meta->findInt32(kKeySampleRate, &sampleRate));
            setRawAudioFormat(kPortIndexInput, sampleRate, numChannels);
        }
        status_t err = ExtendedCodec::setAudioFormat(
                meta, mMIME, mOMX, mNode, mIsEncoder);
        if(OK != err) {
            return err;
        }
    }

    if (!strncasecmp(mMIME, "video/", 6)) {

        if (mIsEncoder) {
            setVideoInputFormat(mMIME, meta);
        } else {
            status_t err = setVideoOutputFormat(
                    mMIME, meta);

            if (err != OK) {
                return err;
            }

            ExtendedCodec::configureVideoCodec(
                    meta, mOMX, mFlags, mNode, mComponentName);
        }
    }

    int32_t maxInputSize;
    if (meta->findInt32(kKeyMaxInputSize, &maxInputSize)) {
        setMinBufferSize(kPortIndexInput, (OMX_U32)maxInputSize);
    }

    if (!strcmp(mComponentName, "OMX.TI.AMR.encode")
        || !strcmp(mComponentName, "OMX.TI.WBAMR.encode")
        || !strcmp(mComponentName, "OMX.TI.AAC.encode")) {
        setMinBufferSize(kPortIndexOutput, 8192); // XXX
    }

    initOutputFormat(meta);

    if ((mFlags & kClientNeedsFramebuffer)
            && !strncmp(mComponentName, "OMX.SEC.", 8)) {
        // This appears to no longer be needed???

        OMX_INDEXTYPE index;

        status_t err =
            mOMX->getExtensionIndex(
                    mNode,
                    "OMX.SEC.index.ThumbnailMode",
                    &index);

        if (err != OK) {
            return err;
        }

        OMX_BOOL enable = OMX_TRUE;
        err = mOMX->setConfig(mNode, index, &enable, sizeof(enable));

        if (err != OK) {
            CODEC_LOGE("setConfig('OMX.SEC.index.ThumbnailMode') "
                       "returned error 0x%08x", err);

            return err;
        }

        mQuirks &= ~kOutputBuffersAreUnreadable;
    }

    if (mNativeWindow != NULL
        && !mIsEncoder
        && !strncasecmp(mMIME, "video/", 6)
        && !strncmp(mComponentName, "OMX.", 4)) {
        status_t err = initNativeWindow();
        if (err != OK) {
            return err;
        }
    }

    return OK;
}

void OMXCodec::setMinBufferSize(OMX_U32 portIndex, OMX_U32 size) {
    OMX_PARAM_PORTDEFINITIONTYPE def;
    InitOMXParams(&def);
    def.nPortIndex = portIndex;

    status_t err = mOMX->getParameter(
            mNode, OMX_IndexParamPortDefinition, &def, sizeof(def));
    CHECK_EQ(err, (status_t)OK);

    if ((portIndex == kPortIndexInput && (mQuirks & kInputBufferSizesAreBogus))
        || (def.nBufferSize < size)) {
        def.nBufferSize = size;
    }

    err = mOMX->setParameter(
            mNode, OMX_IndexParamPortDefinition, &def, sizeof(def));
    CHECK_EQ(err, (status_t)OK);

    err = mOMX->getParameter(
            mNode, OMX_IndexParamPortDefinition, &def, sizeof(def));
    CHECK_EQ(err, (status_t)OK);

    // Make sure the setting actually stuck.
    if (portIndex == kPortIndexInput
            && (mQuirks & kInputBufferSizesAreBogus)) {
        CHECK_EQ(def.nBufferSize, size);
    } else {
        CHECK(def.nBufferSize >= size);
    }
}

status_t OMXCodec::setVideoPortFormatType(
        OMX_U32 portIndex,
        OMX_VIDEO_CODINGTYPE compressionFormat,
        OMX_COLOR_FORMATTYPE colorFormat) {
    OMX_VIDEO_PARAM_PORTFORMATTYPE format;
    InitOMXParams(&format);
    format.nPortIndex = portIndex;
    format.nIndex = 0;
    bool found = false;

    OMX_U32 index = 0;
    for (;;) {
        format.nIndex = index;
        status_t err = mOMX->getParameter(
                mNode, OMX_IndexParamVideoPortFormat,
                &format, sizeof(format));

        if (err != OK) {
            return err;
        }

        // The following assertion is violated by TI's video decoder.
        // CHECK_EQ(format.nIndex, index);

#if 1
        CODEC_LOGV("portIndex: %ld, index: %ld, eCompressionFormat=%d eColorFormat=%d",
             portIndex,
             index, format.eCompressionFormat, format.eColorFormat);
#endif

        if (!strcmp("OMX.TI.Video.encoder", mComponentName) ||
            !strcmp("OMX.TI.720P.Encoder", mComponentName)) {
            if (portIndex == kPortIndexInput
                    && colorFormat == format.eColorFormat) {
                // eCompressionFormat does not seem right.
                found = true;
                break;
            }
            if (portIndex == kPortIndexOutput
                    && compressionFormat == format.eCompressionFormat) {
                // eColorFormat does not seem right.
                found = true;
                break;
            }
        }

        if (format.eCompressionFormat == compressionFormat
                && format.eColorFormat == colorFormat) {
            found = true;
            break;
        }

        ++index;
        if (index >= kMaxColorFormatSupported) {
            CODEC_LOGE("color format %d or compression format %d is not supported",
                colorFormat, compressionFormat);
            return UNKNOWN_ERROR;
        }
    }

    if (!found) {
        return UNKNOWN_ERROR;
    }

    CODEC_LOGV("found a match.");
    status_t err = mOMX->setParameter(
            mNode, OMX_IndexParamVideoPortFormat,
            &format, sizeof(format));

    return err;
}

#ifdef USE_SAMSUNG_COLORFORMAT
#define ALIGN_TO_8KB(x)   ((((x) + (1 << 13) - 1) >> 13) << 13)
#define ALIGN_TO_32B(x)   ((((x) + (1 <<  5) - 1) >>  5) <<  5)
#define ALIGN_TO_128B(x)  ((((x) + (1 <<  7) - 1) >>  7) <<  7)
#define ALIGN(x, a)       (((x) + (a) - 1) & ~((a) - 1))
#endif

static size_t getFrameSize(
        OMX_COLOR_FORMATTYPE colorFormat, int32_t width, int32_t height) {
    switch (colorFormat) {
        case OMX_COLOR_FormatYCbYCr:
        case OMX_COLOR_FormatCbYCrY:
            return width * height * 2;

        case OMX_COLOR_FormatYUV420Planar:
        case OMX_COLOR_FormatYUV420SemiPlanar:
        case OMX_TI_COLOR_FormatYUV420PackedSemiPlanar:
        /*
        * FIXME: For the Opaque color format, the frame size does not
        * need to be (w*h*3)/2. It just needs to
        * be larger than certain minimum buffer size. However,
        * currently, this opaque foramt has been tested only on
        * YUV420 formats. If that is changed, then we need to revisit
        * this part in the future
        */
        case OMX_COLOR_FormatAndroidOpaque:
#ifdef USE_SAMSUNG_COLORFORMAT
        case OMX_SEC_COLOR_FormatNV12TPhysicalAddress:
        case OMX_SEC_COLOR_FormatNV12LPhysicalAddress:
#endif
            return (width * height * 3) / 2;
#ifdef USE_SAMSUNG_COLORFORMAT
        case OMX_SEC_COLOR_FormatNV12LVirtualAddress:
            return ALIGN((ALIGN(width, 16) * ALIGN(height, 16)), 2048) + ALIGN((ALIGN(width, 16) * ALIGN(height >> 1, 8)), 2048);
        case OMX_SEC_COLOR_FormatNV12Tiled:
            static unsigned int frameBufferYSise = ALIGN_TO_8KB(ALIGN_TO_128B(width) * ALIGN_TO_32B(height));
            static unsigned int frameBufferUVSise = ALIGN_TO_8KB(ALIGN_TO_128B(width) * ALIGN_TO_32B(height/2));
            return (frameBufferYSise + frameBufferUVSise);
#endif
        default:
            CHECK(!"Should not be here. Unsupported color format.");
            break;
    }
}

status_t OMXCodec::findTargetColorFormat(
        const sp<MetaData>& meta, OMX_COLOR_FORMATTYPE *colorFormat) {
    ALOGV("findTargetColorFormat");
    CHECK(mIsEncoder);

    *colorFormat = OMX_COLOR_FormatYUV420SemiPlanar;
    int32_t targetColorFormat;
    if (meta->findInt32(kKeyColorFormat, &targetColorFormat)) {
        *colorFormat = (OMX_COLOR_FORMATTYPE) targetColorFormat;
    }

    // Check whether the target color format is supported.
    return isColorFormatSupported(*colorFormat, kPortIndexInput);
}

status_t OMXCodec::isColorFormatSupported(
        OMX_COLOR_FORMATTYPE colorFormat, int portIndex) {
    ALOGV("isColorFormatSupported: %d", static_cast<int>(colorFormat));

    // Enumerate all the color formats supported by
    // the omx component to see whether the given
    // color format is supported.
    OMX_VIDEO_PARAM_PORTFORMATTYPE portFormat;
    InitOMXParams(&portFormat);
    portFormat.nPortIndex = portIndex;
    OMX_U32 index = 0;
    portFormat.nIndex = index;
    while (true) {
        if (OMX_ErrorNone != mOMX->getParameter(
                mNode, OMX_IndexParamVideoPortFormat,
                &portFormat, sizeof(portFormat))) {
            break;
        }
        // Make sure that omx component does not overwrite
        // the incremented index (bug 2897413).
        CHECK_EQ(index, portFormat.nIndex);
        if (portFormat.eColorFormat == colorFormat) {
            CODEC_LOGE("Found supported color format: %d", portFormat.eColorFormat);
            return OK;  // colorFormat is supported!
        }
        ++index;
        portFormat.nIndex = index;

        if (index >= kMaxColorFormatSupported) {
            CODEC_LOGE("More than %ld color formats are supported???", index);
            break;
        }
    }

    CODEC_LOGE("color format %d is not supported", colorFormat);
    return UNKNOWN_ERROR;
}

void OMXCodec::setVideoInputFormat(
        const char *mime, const sp<MetaData>& meta) {

    int32_t width, height, frameRate, bitRate, stride, sliceHeight;
    bool success = meta->findInt32(kKeyWidth, &width);
    success = success && meta->findInt32(kKeyHeight, &height);
    success = success && meta->findInt32(kKeyFrameRate, &frameRate);
    success = success && meta->findInt32(kKeyBitRate, &bitRate);
    success = success && meta->findInt32(kKeyStride, &stride);
    success = success && meta->findInt32(kKeySliceHeight, &sliceHeight);
    CHECK(success);
    CHECK(stride != 0);

    QCUtils::HFR::reCalculateHFRParams(meta, frameRate, bitRate);

    OMX_VIDEO_CODINGTYPE compressionFormat = OMX_VIDEO_CodingUnused;
    if (!strcasecmp(MEDIA_MIMETYPE_VIDEO_AVC, mime)) {
        compressionFormat = OMX_VIDEO_CodingAVC;
    } else if (!strcasecmp(MEDIA_MIMETYPE_VIDEO_MPEG4, mime)) {
        compressionFormat = OMX_VIDEO_CodingMPEG4;
    } else if (!strcasecmp(MEDIA_MIMETYPE_VIDEO_H263, mime)) {
        compressionFormat = OMX_VIDEO_CodingH263;
    } else {
        status_t err = ExtendedCodec::setVideoInputFormat(mime, &compressionFormat);
        if(err != OK) {
            ALOGE("Not a supported video mime type: %s", mime);
            CHECK(!"Should not be here. Not a supported video mime type.");
        }
    }

    OMX_COLOR_FORMATTYPE colorFormat;
    CHECK_EQ((status_t)OK, findTargetColorFormat(meta, &colorFormat));

    status_t err;
    OMX_PARAM_PORTDEFINITIONTYPE def;
    OMX_VIDEO_PORTDEFINITIONTYPE *video_def = &def.format.video;

    //////////////////////// Input port /////////////////////////
    CHECK_EQ(setVideoPortFormatType(
            kPortIndexInput, OMX_VIDEO_CodingUnused,
            colorFormat), (status_t)OK);

    InitOMXParams(&def);
    def.nPortIndex = kPortIndexInput;

    err = mOMX->getParameter(
            mNode, OMX_IndexParamPortDefinition, &def, sizeof(def));
    CHECK_EQ(err, (status_t)OK);

    def.nBufferSize = getFrameSize(colorFormat,
            stride > 0? stride: -stride, sliceHeight);

    CHECK_EQ((int)def.eDomain, (int)OMX_PortDomainVideo);

    video_def->nFrameWidth = width;
    video_def->nFrameHeight = height;
    video_def->nStride = stride;
    video_def->nSliceHeight = sliceHeight;
    video_def->xFramerate = (frameRate << 16);  // Q16 format
    video_def->eCompressionFormat = OMX_VIDEO_CodingUnused;
    video_def->eColorFormat = colorFormat;

    err = mOMX->setParameter(
            mNode, OMX_IndexParamPortDefinition, &def, sizeof(def));
    CHECK_EQ(err, (status_t)OK);

    //////////////////////// Output port /////////////////////////
    CHECK_EQ(setVideoPortFormatType(
            kPortIndexOutput, compressionFormat, OMX_COLOR_FormatUnused),
            (status_t)OK);
    InitOMXParams(&def);
    def.nPortIndex = kPortIndexOutput;

    err = mOMX->getParameter(
            mNode, OMX_IndexParamPortDefinition, &def, sizeof(def));

    CHECK_EQ(err, (status_t)OK);
    CHECK_EQ((int)def.eDomain, (int)OMX_PortDomainVideo);

    video_def->nFrameWidth = width;
    video_def->nFrameHeight = height;
    video_def->xFramerate = 0;      // No need for output port
    video_def->nBitrate = bitRate;  // Q16 format
    video_def->eCompressionFormat = compressionFormat;
    video_def->eColorFormat = OMX_COLOR_FormatUnused;
    if (mQuirks & kRequiresLargerEncoderOutputBuffer) {
        // Increases the output buffer size
        def.nBufferSize = ((def.nBufferSize * 3) >> 1);
    }

    err = mOMX->setParameter(
            mNode, OMX_IndexParamPortDefinition, &def, sizeof(def));
    CHECK_EQ(err, (status_t)OK);

    /////////////////// Codec-specific ////////////////////////
    switch (compressionFormat) {
        case OMX_VIDEO_CodingMPEG4:
        {
            CHECK_EQ(setupMPEG4EncoderParameters(meta), (status_t)OK);
            break;
        }

        case OMX_VIDEO_CodingH263:
            CHECK_EQ(setupH263EncoderParameters(meta), (status_t)OK);
            break;

        case OMX_VIDEO_CodingAVC:
        {
            CHECK_EQ(setupAVCEncoderParameters(meta), (status_t)OK);
            break;
        }

        default:
            CHECK(!"Support for this compressionFormat to be implemented.");
            break;
    }
}

static OMX_U32 setPFramesSpacing(int32_t iFramesInterval, int32_t frameRate) {
    if (iFramesInterval < 0) {
        return 0xFFFFFFFF;
    } else if (iFramesInterval == 0) {
        return 0;
    }
    OMX_U32 ret = frameRate * iFramesInterval - 1;
    CHECK(ret > 1);
    return ret;
}

status_t OMXCodec::setupErrorCorrectionParameters() {
    OMX_VIDEO_PARAM_ERRORCORRECTIONTYPE errorCorrectionType;
    InitOMXParams(&errorCorrectionType);
    errorCorrectionType.nPortIndex = kPortIndexOutput;

    status_t err = mOMX->getParameter(
            mNode, OMX_IndexParamVideoErrorCorrection,
            &errorCorrectionType, sizeof(errorCorrectionType));
    if (err != OK) {
        ALOGW("Error correction param query is not supported");
        return OK;  // Optional feature. Ignore this failure
    }

    errorCorrectionType.bEnableHEC = OMX_FALSE;
    errorCorrectionType.bEnableResync = OMX_TRUE;
    errorCorrectionType.nResynchMarkerSpacing = 256;
    errorCorrectionType.bEnableDataPartitioning = OMX_FALSE;
    errorCorrectionType.bEnableRVLC = OMX_FALSE;

    err = mOMX->setParameter(
            mNode, OMX_IndexParamVideoErrorCorrection,
            &errorCorrectionType, sizeof(errorCorrectionType));
    if (err != OK) {
        ALOGW("Error correction param configuration is not supported");
    }

    // Optional feature. Ignore the failure.
    return OK;
}

status_t OMXCodec::setupBitRate(int32_t bitRate) {
    OMX_VIDEO_PARAM_BITRATETYPE bitrateType;
    InitOMXParams(&bitrateType);
    bitrateType.nPortIndex = kPortIndexOutput;

    status_t err = mOMX->getParameter(
            mNode, OMX_IndexParamVideoBitrate,
            &bitrateType, sizeof(bitrateType));
    CHECK_EQ(err, (status_t)OK);

    bitrateType.eControlRate = OMX_Video_ControlRateVariable;
    bitrateType.nTargetBitrate = bitRate;

    err = mOMX->setParameter(
            mNode, OMX_IndexParamVideoBitrate,
            &bitrateType, sizeof(bitrateType));
    CHECK_EQ(err, (status_t)OK);
    return OK;
}

status_t OMXCodec::getVideoProfileLevel(
        const sp<MetaData>& meta,
        const CodecProfileLevel& defaultProfileLevel,
        CodecProfileLevel &profileLevel) {
    CODEC_LOGV("Default profile: %ld, level %ld",
            defaultProfileLevel.mProfile, defaultProfileLevel.mLevel);

    // Are the default profile and level overwriten?
    int32_t profile, level;
    if (!meta->findInt32(kKeyVideoProfile, &profile)) {
        profile = defaultProfileLevel.mProfile;
    }
    if (!meta->findInt32(kKeyVideoLevel, &level)) {
        level = defaultProfileLevel.mLevel;
    }
    CODEC_LOGV("Target profile: %d, level: %d", profile, level);

    // Are the target profile and level supported by the encoder?
    OMX_VIDEO_PARAM_PROFILELEVELTYPE param;
    InitOMXParams(&param);
    param.nPortIndex = kPortIndexOutput;
    for (param.nProfileIndex = 0;; ++param.nProfileIndex) {
        status_t err = mOMX->getParameter(
                mNode, OMX_IndexParamVideoProfileLevelQuerySupported,
                &param, sizeof(param));

        if (err != OK) break;

        int32_t supportedProfile = static_cast<int32_t>(param.eProfile);
        int32_t supportedLevel = static_cast<int32_t>(param.eLevel);
        CODEC_LOGV("Supported profile: %d, level %d",
            supportedProfile, supportedLevel);

        if (profile == supportedProfile &&
            level <= supportedLevel) {
            // We can further check whether the level is a valid
            // value; but we will leave that to the omx encoder component
            // via OMX_SetParameter call.
            profileLevel.mProfile = profile;
            profileLevel.mLevel = level;
            return OK;
        }
    }

    CODEC_LOGE("Target profile (%d) and level (%d) is not supported",
            profile, level);
    return BAD_VALUE;
}

status_t OMXCodec::setupH263EncoderParameters(const sp<MetaData>& meta) {
    int32_t iFramesInterval, frameRate, bitRate;
    bool success = meta->findInt32(kKeyBitRate, &bitRate);
    success = success && meta->findInt32(kKeyFrameRate, &frameRate);
    success = success && meta->findInt32(kKeyIFramesInterval, &iFramesInterval);
    CHECK(success);
    OMX_VIDEO_PARAM_H263TYPE h263type;
    InitOMXParams(&h263type);
    h263type.nPortIndex = kPortIndexOutput;

    status_t err = mOMX->getParameter(
            mNode, OMX_IndexParamVideoH263, &h263type, sizeof(h263type));
    CHECK_EQ(err, (status_t)OK);

    h263type.nAllowedPictureTypes =
        OMX_VIDEO_PictureTypeI | OMX_VIDEO_PictureTypeP;

    QCUtils::HFR::reCalculateHFRParams(meta, frameRate, bitRate);

    h263type.nPFrames = setPFramesSpacing(iFramesInterval, frameRate);
    if (h263type.nPFrames == 0) {
        h263type.nAllowedPictureTypes = OMX_VIDEO_PictureTypeI;
    }
    h263type.nBFrames = 0;

    // Check profile and level parameters
    CodecProfileLevel defaultProfileLevel, profileLevel;
    defaultProfileLevel.mProfile = h263type.eProfile;
    defaultProfileLevel.mLevel = h263type.eLevel;
    err = getVideoProfileLevel(meta, defaultProfileLevel, profileLevel);
    if (err != OK) return err;
    h263type.eProfile = static_cast<OMX_VIDEO_H263PROFILETYPE>(profileLevel.mProfile);
    h263type.eLevel = static_cast<OMX_VIDEO_H263LEVELTYPE>(profileLevel.mLevel);

    h263type.bPLUSPTYPEAllowed = OMX_FALSE;
    h263type.bForceRoundingTypeToZero = OMX_FALSE;
    h263type.nPictureHeaderRepetition = 0;
    h263type.nGOBHeaderInterval = 0;

    err = mOMX->setParameter(
            mNode, OMX_IndexParamVideoH263, &h263type, sizeof(h263type));
    CHECK_EQ(err, (status_t)OK);

    CHECK_EQ(setupBitRate(bitRate), (status_t)OK);
    CHECK_EQ(setupErrorCorrectionParameters(), (status_t)OK);

    return OK;
}

status_t OMXCodec::setupMPEG4EncoderParameters(const sp<MetaData>& meta) {
    int32_t iFramesInterval, frameRate, bitRate;
    bool success = meta->findInt32(kKeyBitRate, &bitRate);
    success = success && meta->findInt32(kKeyFrameRate, &frameRate);
    success = success && meta->findInt32(kKeyIFramesInterval, &iFramesInterval);
    CHECK(success);
    OMX_VIDEO_PARAM_MPEG4TYPE mpeg4type;
    InitOMXParams(&mpeg4type);
    mpeg4type.nPortIndex = kPortIndexOutput;

    status_t err = mOMX->getParameter(
            mNode, OMX_IndexParamVideoMpeg4, &mpeg4type, sizeof(mpeg4type));
    CHECK_EQ(err, (status_t)OK);

    mpeg4type.nSliceHeaderSpacing = 0;
    mpeg4type.bSVH = OMX_FALSE;
    mpeg4type.bGov = OMX_FALSE;

    mpeg4type.nAllowedPictureTypes =
        OMX_VIDEO_PictureTypeI | OMX_VIDEO_PictureTypeP;

    QCUtils::HFR::reCalculateHFRParams(meta, frameRate, bitRate);

    mpeg4type.nPFrames = setPFramesSpacing(iFramesInterval, frameRate);
    if (mpeg4type.nPFrames == 0) {
        mpeg4type.nAllowedPictureTypes = OMX_VIDEO_PictureTypeI;
    }
    mpeg4type.nBFrames = 0;
    mpeg4type.nIDCVLCThreshold = 0;
    mpeg4type.bACPred = OMX_TRUE;
    mpeg4type.nMaxPacketSize = 256;
    mpeg4type.nTimeIncRes = 1000;
    mpeg4type.nHeaderExtension = 0;
    mpeg4type.bReversibleVLC = OMX_FALSE;

    // Check profile and level parameters
    CodecProfileLevel defaultProfileLevel, profileLevel;
    defaultProfileLevel.mProfile = mpeg4type.eProfile;
    defaultProfileLevel.mLevel = mpeg4type.eLevel;
    err = getVideoProfileLevel(meta, defaultProfileLevel, profileLevel);
    if (err != OK) return err;
    mpeg4type.eProfile = static_cast<OMX_VIDEO_MPEG4PROFILETYPE>(profileLevel.mProfile);
    mpeg4type.eLevel = static_cast<OMX_VIDEO_MPEG4LEVELTYPE>(profileLevel.mLevel);

    QCUtils::setBFrames(mpeg4type, mNumBFrames);
    err = mOMX->setParameter(
            mNode, OMX_IndexParamVideoMpeg4, &mpeg4type, sizeof(mpeg4type));
    CHECK_EQ(err, (status_t)OK);

    CHECK_EQ(setupBitRate(bitRate), (status_t)OK);
    CHECK_EQ(setupErrorCorrectionParameters(), (status_t)OK);

    return OK;
}

status_t OMXCodec::setupAVCEncoderParameters(const sp<MetaData>& meta) {
    int32_t iFramesInterval, frameRate, bitRate;
    bool success = meta->findInt32(kKeyBitRate, &bitRate);
    success = success && meta->findInt32(kKeyFrameRate, &frameRate);
    success = success && meta->findInt32(kKeyIFramesInterval, &iFramesInterval);
    CHECK(success);

    OMX_VIDEO_PARAM_AVCTYPE h264type;
    InitOMXParams(&h264type);
    h264type.nPortIndex = kPortIndexOutput;

    status_t err = mOMX->getParameter(
            mNode, OMX_IndexParamVideoAvc, &h264type, sizeof(h264type));
    CHECK_EQ(err, (status_t)OK);

    h264type.nAllowedPictureTypes =
        OMX_VIDEO_PictureTypeI | OMX_VIDEO_PictureTypeP;

    // Check profile and level parameters
    CodecProfileLevel defaultProfileLevel, profileLevel;
    defaultProfileLevel.mProfile = h264type.eProfile;
    defaultProfileLevel.mLevel = h264type.eLevel;
    err = getVideoProfileLevel(meta, defaultProfileLevel, profileLevel);
    if (err != OK) return err;
    h264type.eProfile = static_cast<OMX_VIDEO_AVCPROFILETYPE>(profileLevel.mProfile);
    h264type.eLevel = static_cast<OMX_VIDEO_AVCLEVELTYPE>(profileLevel.mLevel);

    QCUtils::HFR::reCalculateHFRParams(meta, frameRate, bitRate);

    // XXX
#ifdef USE_TI_DUCATI_H264_PROFILE
    if ((strncmp(mComponentName, "OMX.TI.DUCATI1", 14) != 0)
            && (h264type.eProfile != OMX_VIDEO_AVCProfileBaseline)) {
#else
    if (QCUtils::isAVCProfileSupported(h264type.eProfile)){
        ALOGI("Profile type is  %d ",h264type.eProfile);
    } else if (h264type.eProfile != OMX_VIDEO_AVCProfileBaseline) {
#endif
        ALOGW("Use baseline profile instead of %d for AVC recording",
            h264type.eProfile);
        h264type.eProfile = OMX_VIDEO_AVCProfileBaseline;
    }


    if (h264type.eProfile == OMX_VIDEO_AVCProfileBaseline) {
        h264type.nSliceHeaderSpacing = 0;
        h264type.bUseHadamard = OMX_TRUE;
        h264type.nRefFrames = 1;
        h264type.nBFrames = 0;
        h264type.nPFrames = setPFramesSpacing(iFramesInterval, frameRate);
        if (h264type.nPFrames == 0) {
            h264type.nAllowedPictureTypes = OMX_VIDEO_PictureTypeI;
        }
        h264type.nRefIdx10ActiveMinus1 = 0;
        h264type.nRefIdx11ActiveMinus1 = 0;
        h264type.bEntropyCodingCABAC = OMX_FALSE;
        h264type.bWeightedPPrediction = OMX_FALSE;
        h264type.bconstIpred = OMX_FALSE;
        h264type.bDirect8x8Inference = OMX_FALSE;
        h264type.bDirectSpatialTemporal = OMX_FALSE;
        h264type.nCabacInitIdc = 0;
    }

    QCUtils::setBFrames(h264type, mNumBFrames, iFramesInterval, frameRate);
    if (h264type.nBFrames != 0) {
        h264type.nAllowedPictureTypes |= OMX_VIDEO_PictureTypeB;
    }

    h264type.bEnableUEP = OMX_FALSE;
    h264type.bEnableFMO = OMX_FALSE;
    h264type.bEnableASO = OMX_FALSE;
    h264type.bEnableRS = OMX_FALSE;
    h264type.bFrameMBsOnly = OMX_TRUE;
    h264type.bMBAFF = OMX_FALSE;
    h264type.eLoopFilterMode = OMX_VIDEO_AVCLoopFilterEnable;

    err = mOMX->setParameter(
            mNode, OMX_IndexParamVideoAvc, &h264type, sizeof(h264type));
    CHECK_EQ(err, (status_t)OK);

    CHECK_EQ(setupBitRate(bitRate), (status_t)OK);

    return OK;
}

status_t OMXCodec::setVideoOutputFormat(
        const char *mime, const sp<MetaData>& meta) {

    int32_t width, height;
    bool success = meta->findInt32(kKeyWidth, &width);
    success = success && meta->findInt32(kKeyHeight, &height);
    CHECK(success);

    CODEC_LOGV("setVideoOutputFormat width=%ld, height=%ld", width, height);

    OMX_VIDEO_CODINGTYPE compressionFormat = OMX_VIDEO_CodingUnused;
    if (!strcasecmp(MEDIA_MIMETYPE_VIDEO_AVC, mime)) {
        compressionFormat = OMX_VIDEO_CodingAVC;
    } else if (!strcasecmp(MEDIA_MIMETYPE_VIDEO_MPEG4, mime)) {
        compressionFormat = OMX_VIDEO_CodingMPEG4;
    } else if (!strcasecmp(MEDIA_MIMETYPE_VIDEO_H263, mime)) {
        compressionFormat = OMX_VIDEO_CodingH263;
    } else if (!strcasecmp(MEDIA_MIMETYPE_VIDEO_VPX, mime)) {
        compressionFormat = OMX_VIDEO_CodingVPX;
    } else if (!strcasecmp(MEDIA_MIMETYPE_VIDEO_MPEG2, mime)) {
        compressionFormat = OMX_VIDEO_CodingMPEG2;
    } else {
        status_t err = ExtendedCodec::setVideoOutputFormat(mime,&compressionFormat);

        if(err != OK) {
            ALOGE("Not a supported video mime type: %s", mime);
            CHECK(!"Should not be here. Not a supported video mime type.");
        }
    }

    status_t err = setVideoPortFormatType(
            kPortIndexInput, compressionFormat, OMX_COLOR_FormatUnused);

    if (err != OK) {
        return err;
    }

#if 1
    {
        OMX_VIDEO_PARAM_PORTFORMATTYPE format;
        InitOMXParams(&format);
        format.nPortIndex = kPortIndexOutput;
        format.nIndex = 0;

        status_t err = mOMX->getParameter(
                mNode, OMX_IndexParamVideoPortFormat,
                &format, sizeof(format));
        CHECK_EQ(err, (status_t)OK);
        CHECK_EQ((int)format.eCompressionFormat, (int)OMX_VIDEO_CodingUnused);

#if 0
        CHECK(format.eColorFormat == OMX_COLOR_FormatYUV420Planar
               || format.eColorFormat == OMX_COLOR_FormatYUV420SemiPlanar
               || format.eColorFormat == OMX_COLOR_FormatCbYCrY
               || format.eColorFormat == OMX_TI_COLOR_FormatYUV420PackedSemiPlanar
               || format.eColorFormat == OMX_QCOM_COLOR_FormatYVU420SemiPlanar
               || format.eColorFormat == OMX_QCOM_COLOR_FormatYUV420PackedSemiPlanar64x32Tile2m8ka
#ifdef USE_SAMSUNG_COLORFORMAT
               || format.eColorFormat == OMX_SEC_COLOR_FormatNV12TPhysicalAddress
               || format.eColorFormat == OMX_SEC_COLOR_FormatNV12Tiled
#endif
               );

#ifdef USE_SAMSUNG_COLORFORMAT
        if (!strncmp("OMX.SEC.", mComponentName, 8)) {
            if (mNativeWindow == NULL)
                format.eColorFormat = OMX_COLOR_FormatYUV420Planar;
            else
                format.eColorFormat = OMX_COLOR_FormatYUV420SemiPlanar;
        }
#endif

#endif

        int32_t colorFormat;
        if (meta->findInt32(kKeyColorFormat, &colorFormat)
                && colorFormat != OMX_COLOR_FormatUnused
                && colorFormat != format.eColorFormat) {

            while (OMX_ErrorNoMore != err) {
                format.nIndex++;
                err = mOMX->getParameter(
                        mNode, OMX_IndexParamVideoPortFormat,
                            &format, sizeof(format));
                if (format.eColorFormat == colorFormat) {
                    break;
                }
            }
            if (format.eColorFormat != colorFormat) {
                CODEC_LOGE("Color format %d is not supported", colorFormat);
                return ERROR_UNSUPPORTED;
            }
        }

        err = mOMX->setParameter(
                mNode, OMX_IndexParamVideoPortFormat,
                &format, sizeof(format));

        if (err != OK) {
            return err;
        }
    }
#endif

    OMX_PARAM_PORTDEFINITIONTYPE def;
    InitOMXParams(&def);
    def.nPortIndex = kPortIndexInput;

    OMX_VIDEO_PORTDEFINITIONTYPE *video_def = &def.format.video;

    err = mOMX->getParameter(
            mNode, OMX_IndexParamPortDefinition, &def, sizeof(def));

    CHECK_EQ(err, (status_t)OK);

#if 1
    // XXX Need a (much) better heuristic to compute input buffer sizes.
#ifdef USE_SAMSUNG_COLORFORMAT
    const size_t X = 64 * 8 * 1024;
#else
    const size_t X = 64 * 1024;
#endif
    if (def.nBufferSize < X) {
        def.nBufferSize = X;
    }
#endif

    CHECK_EQ((int)def.eDomain, (int)OMX_PortDomainVideo);

    video_def->nFrameWidth = width;
    video_def->nFrameHeight = height;

    video_def->eCompressionFormat = compressionFormat;
    video_def->eColorFormat = OMX_COLOR_FormatUnused;

    err = mOMX->setParameter(
            mNode, OMX_IndexParamPortDefinition, &def, sizeof(def));

    if (err != OK) {
        return err;
    }

    ////////////////////////////////////////////////////////////////////////////

    InitOMXParams(&def);
    def.nPortIndex = kPortIndexOutput;

    err = mOMX->getParameter(
            mNode, OMX_IndexParamPortDefinition, &def, sizeof(def));
    CHECK_EQ(err, (status_t)OK);
    CHECK_EQ((int)def.eDomain, (int)OMX_PortDomainVideo);

#if 0
    def.nBufferSize =
        (((width + 15) & -16) * ((height + 15) & -16) * 3) / 2;  // YUV420
#endif

    video_def->nFrameWidth = width;
    video_def->nFrameHeight = height;

    err = mOMX->setParameter(
            mNode, OMX_IndexParamPortDefinition, &def, sizeof(def));

    return err;
}

OMXCodec::OMXCodec(
        const sp<IOMX> &omx, IOMX::node_id node,
        uint32_t quirks, uint32_t flags,
        bool isEncoder,
        const char *mime,
        const char *componentName,
        const sp<MediaSource> &source,
        const sp<ANativeWindow> &nativeWindow)
    : mOMX(omx),
      mOMXLivesLocally(omx->livesLocally(node, getpid())),
      mNode(node),
      mQuirks(quirks),
      mFlags(flags),
      mIsEncoder(isEncoder),
      mIsVideo(!strncasecmp("video/", mime, 6)),
      mMIME(strdup(mime)),
      mComponentName(strdup(componentName)),
      mSource(source),
      mCodecSpecificDataIndex(0),
      mState(LOADED),
      mInitialBufferSubmit(true),
      mSignalledEOS(false),
      mNoMoreOutputData(false),
      mOutputPortSettingsHaveChanged(false),
      mSeekTimeUs(-1),
      mSeekMode(ReadOptions::SEEK_CLOSEST_SYNC),
      mTargetTimeUs(-1),
      mOutputPortSettingsChangedPending(false),
      mSkipCutBuffer(NULL),
      mLeftOverBuffer(NULL),
      mPaused(false),
      mNativeWindow(
              (!strncmp(componentName, "OMX.google.", 11)
#ifdef OMAP_COMPAT
              || !strncmp(componentName, "OMX.TI.", 7)
#endif
              || !strcmp(componentName, "OMX.Nvidia.mpeg2v.decode"))
                        ? NULL : nativeWindow),
      mNumBFrames(0) {
    mPortStatus[kPortIndexInput] = ENABLED;
    mPortStatus[kPortIndexOutput] = ENABLED;

    setComponentRole();
}

// static
void OMXCodec::setComponentRole(
        const sp<IOMX> &omx, IOMX::node_id node, bool isEncoder,
        const char *mime) {
    struct MimeToRole {
        const char *mime;
        const char *decoderRole;
        const char *encoderRole;
    };

    static const MimeToRole kMimeToRole[] = {
        { MEDIA_MIMETYPE_AUDIO_MPEG,
            "audio_decoder.mp3", "audio_encoder.mp3" },
        { MEDIA_MIMETYPE_AUDIO_MPEG_LAYER_I,
            "audio_decoder.mp1", "audio_encoder.mp1" },
        { MEDIA_MIMETYPE_AUDIO_MPEG_LAYER_II,
            "audio_decoder.mp2", "audio_encoder.mp2" },
        { MEDIA_MIMETYPE_AUDIO_AMR_NB,
            "audio_decoder.amrnb", "audio_encoder.amrnb" },
        { MEDIA_MIMETYPE_AUDIO_AMR_WB,
            "audio_decoder.amrwb", "audio_encoder.amrwb" },
#ifdef ENABLE_QC_AV_ENHANCEMENTS
        { MEDIA_MIMETYPE_AUDIO_AMR_WB_PLUS,
            "audio_decoder.amrwbplus", "audio_encoder.amrwbplus" },
#endif
        { MEDIA_MIMETYPE_AUDIO_AAC,
            "audio_decoder.aac", "audio_encoder.aac" },
        { MEDIA_MIMETYPE_AUDIO_VORBIS,
            "audio_decoder.vorbis", "audio_encoder.vorbis" },
        { MEDIA_MIMETYPE_AUDIO_G711_MLAW,
            "audio_decoder.g711mlaw", "audio_encoder.g711mlaw" },
        { MEDIA_MIMETYPE_AUDIO_G711_ALAW,
            "audio_decoder.g711alaw", "audio_encoder.g711alaw" },
#ifdef ENABLE_QC_AV_ENHANCEMENTS
        { MEDIA_MIMETYPE_AUDIO_EVRC,
            "audio_decoder.evrchw", "audio_encoder.evrc" },
        { MEDIA_MIMETYPE_AUDIO_QCELP,
            "audio_decoder,qcelp13Hw", "audio_encoder.qcelp13" },
#endif
        { MEDIA_MIMETYPE_VIDEO_AVC,
            "video_decoder.avc", "video_encoder.avc" },
        { MEDIA_MIMETYPE_VIDEO_MPEG4,
            "video_decoder.mpeg4", "video_encoder.mpeg4" },
        { MEDIA_MIMETYPE_VIDEO_H263,
            "video_decoder.h263", "video_encoder.h263" },
        { MEDIA_MIMETYPE_VIDEO_VPX,
            "video_decoder.vpx", "video_encoder.vpx" },
        { MEDIA_MIMETYPE_AUDIO_RAW,
            "audio_decoder.raw", "audio_encoder.raw" },
        { MEDIA_MIMETYPE_AUDIO_FLAC,
            "audio_decoder.flac", "audio_encoder.flac" },
        { MEDIA_MIMETYPE_AUDIO_MSGSM,
            "audio_decoder.gsm", "audio_encoder.gsm" },
#ifdef ENABLE_QC_AV_ENHANCEMENTS
        { MEDIA_MIMETYPE_VIDEO_DIVX,
            "video_decoder.divx", NULL },
        { MEDIA_MIMETYPE_AUDIO_AC3,
            "audio_decoder.ac3", NULL },
        { MEDIA_MIMETYPE_AUDIO_EAC3,
            "audio_decoder.eac3", NULL },
        { MEDIA_MIMETYPE_VIDEO_DIVX311,
            "video_decoder.divx", NULL },
#endif
    };

    static const size_t kNumMimeToRole =
        sizeof(kMimeToRole) / sizeof(kMimeToRole[0]);

    size_t i;
    for (i = 0; i < kNumMimeToRole; ++i) {
        if (!strcasecmp(mime, kMimeToRole[i].mime)) {
            break;
        }
    }

    if (i == kNumMimeToRole) {
        ExtendedCodec::setSupportedRole(omx, node, isEncoder, mime);
        return;
    }

    const char *role =
        isEncoder ? kMimeToRole[i].encoderRole
                  : kMimeToRole[i].decoderRole;

    if (role != NULL) {
        OMX_PARAM_COMPONENTROLETYPE roleParams;
        InitOMXParams(&roleParams);

        strncpy((char *)roleParams.cRole,
                role, OMX_MAX_STRINGNAME_SIZE - 1);

        roleParams.cRole[OMX_MAX_STRINGNAME_SIZE - 1] = '\0';

        status_t err = omx->setParameter(
                node, OMX_IndexParamStandardComponentRole,
                &roleParams, sizeof(roleParams));

        if (err != OK) {
            ALOGW("Failed to set standard component role '%s'.", role);
        }
    }
}

void OMXCodec::setComponentRole() {
    setComponentRole(mOMX, mNode, mIsEncoder, mMIME);
}

OMXCodec::~OMXCodec() {
    mSource.clear();

    CHECK(mState == LOADED || mState == ERROR || mState == LOADED_TO_IDLE);

    status_t err = mOMX->freeNode(mNode);
    CHECK_EQ(err, (status_t)OK);

    mNode = NULL;
    setState(DEAD);

    clearCodecSpecificData();

    free(mComponentName);
    mComponentName = NULL;

    free(mMIME);
    mMIME = NULL;
}

status_t OMXCodec::init() {
    // mLock is held.

    CHECK_EQ((int)mState, (int)LOADED);

    status_t err;
    if (!(mQuirks & kRequiresLoadedToIdleAfterAllocation)) {
        err = mOMX->sendCommand(mNode, OMX_CommandStateSet, OMX_StateIdle);
        CHECK_EQ(err, (status_t)OK);
        setState(LOADED_TO_IDLE);
    }

    err = allocateBuffers();
    if (err != (status_t)OK) {
        return err;
    }

    if (mQuirks & kRequiresLoadedToIdleAfterAllocation) {
        err = mOMX->sendCommand(mNode, OMX_CommandStateSet, OMX_StateIdle);
        CHECK_EQ(err, (status_t)OK);

        setState(LOADED_TO_IDLE);
    }

    while (mState != EXECUTING && mState != ERROR) {
        mAsyncCompletion.wait(mLock);
    }

    return mState == ERROR ? UNKNOWN_ERROR : OK;
}

// static
bool OMXCodec::isIntermediateState(State state) {
    return state == LOADED_TO_IDLE
        || state == IDLE_TO_EXECUTING
        || state == EXECUTING_TO_IDLE
        || state == IDLE_TO_LOADED
        || state == RECONFIGURING;
}

status_t OMXCodec::allocateBuffers() {
    status_t err = allocateBuffersOnPort(kPortIndexInput);

    if (err != OK) {
        return err;
    }

    return allocateBuffersOnPort(kPortIndexOutput);
}

status_t OMXCodec::allocateBuffersOnPort(OMX_U32 portIndex) {
    if (mNativeWindow != NULL && portIndex == kPortIndexOutput) {
        return allocateOutputBuffersFromNativeWindow();
    }

    if ((mFlags & kEnableGrallocUsageProtected) && portIndex == kPortIndexOutput) {
        ALOGE("protected output buffers must be stent to an ANativeWindow");
        return PERMISSION_DENIED;
    }

    status_t err = OK;
    if ((mFlags & kStoreMetaDataInVideoBuffers)
            && portIndex == kPortIndexInput) {
        err = mOMX->storeMetaDataInBuffers(mNode, kPortIndexInput, OMX_TRUE);
        if (err != OK) {
            ALOGE("Storing meta data in video buffers is not supported");
            return err;
        }
    }

    OMX_PARAM_PORTDEFINITIONTYPE def;
    InitOMXParams(&def);
    def.nPortIndex = portIndex;

    err = mOMX->getParameter(
            mNode, OMX_IndexParamPortDefinition, &def, sizeof(def));

    if (err != OK) {
        return err;
    }

    CODEC_LOGV("allocating %lu buffers of size %lu on %s port",
            def.nBufferCountActual, def.nBufferSize,
            portIndex == kPortIndexInput ? "input" : "output");

    size_t totalSize = def.nBufferCountActual * def.nBufferSize;
    mDealer[portIndex] = new MemoryDealer(totalSize, "OMXCodec");

    for (OMX_U32 i = 0; i < def.nBufferCountActual; ++i) {
        sp<IMemory> mem = mDealer[portIndex]->allocate(def.nBufferSize);
        CHECK(mem.get() != NULL);

        BufferInfo info;
        info.mData = NULL;
        info.mSize = def.nBufferSize;
        info.mAllocatedBuffer = NULL;
        info.mAllocatedSize = 0;

        IOMX::buffer_id buffer;
        if (portIndex == kPortIndexInput
                && ((mQuirks & kRequiresAllocateBufferOnInputPorts)
                    || (mFlags & kUseSecureInputBuffers))) {
            if (mOMXLivesLocally) {
                mem.clear();

                err = mOMX->allocateBuffer(
                        mNode, portIndex, def.nBufferSize, &buffer,
                        &info.mData);
            } else {
                err = mOMX->allocateBufferWithBackup(
                        mNode, portIndex, mem, &buffer);
            }
        } else if (portIndex == kPortIndexOutput
                && (mQuirks & kRequiresAllocateBufferOnOutputPorts)) {
            if (mOMXLivesLocally) {
                mem.clear();

                err = mOMX->allocateBuffer(
                        mNode, portIndex, def.nBufferSize, &buffer,
                        &info.mData);
            } else {
                err = mOMX->allocateBufferWithBackup(
                        mNode, portIndex, mem, &buffer);
            }
        } else {
            err = mOMX->useBuffer(mNode, portIndex, mem, &buffer);
        }

        if (err != OK) {
            ALOGE("allocate_buffer_with_backup failed");
            return err;
        }

        if (mem != NULL) {
            info.mData = mem->pointer();
        }

        info.mBuffer = buffer;
        info.mStatus = OWNED_BY_US;
        info.mMem = mem;
        info.mMediaBuffer = NULL;

        if (portIndex == kPortIndexOutput) {
            if (!(mOMXLivesLocally
                        && (mQuirks & kRequiresAllocateBufferOnOutputPorts)
                        && (mQuirks & kDefersOutputBufferAllocation))) {
                // If the node does not fill in the buffer ptr at this time,
                // we will defer creating the MediaBuffer until receiving
                // the first FILL_BUFFER_DONE notification instead.
                info.mMediaBuffer = new MediaBuffer(info.mData, info.mSize);
                info.mMediaBuffer->setObserver(this);
            }
        }

        mPortBuffers[portIndex].push(info);

        CODEC_LOGV("allocated buffer %p on %s port", buffer,
             portIndex == kPortIndexInput ? "input" : "output");
    }

    if (portIndex == kPortIndexOutput) {

        sp<MetaData> meta = mSource->getFormat();
        int32_t delay = 0;
        if (!meta->findInt32(kKeyEncoderDelay, &delay)) {
            delay = 0;
        }
        int32_t padding = 0;
        if (!meta->findInt32(kKeyEncoderPadding, &padding)) {
            padding = 0;
        }
        int32_t numchannels = 0;
        if (delay + padding) {
            if (mOutputFormat->findInt32(kKeyChannelCount, &numchannels)) {
                size_t frameSize = numchannels * sizeof(int16_t);
                if (mSkipCutBuffer != NULL) {
                    size_t prevbuffersize = mSkipCutBuffer->size();
                    if (prevbuffersize != 0) {
                        ALOGW("Replacing SkipCutBuffer holding %d bytes", prevbuffersize);
                    }
                }
                mSkipCutBuffer = new SkipCutBuffer(delay * frameSize, padding * frameSize);
            }
        }
    }

    // dumpPortStatus(portIndex);

    if (portIndex == kPortIndexInput && (mFlags & kUseSecureInputBuffers)) {
        Vector<MediaBuffer *> buffers;
        for (size_t i = 0; i < def.nBufferCountActual; ++i) {
            const BufferInfo &info = mPortBuffers[kPortIndexInput].itemAt(i);

            MediaBuffer *mbuf = new MediaBuffer(info.mData, info.mSize);
            buffers.push(mbuf);
        }

        status_t err = mSource->setBuffers(buffers);

        if (err != OK) {
            for (size_t i = 0; i < def.nBufferCountActual; ++i) {
                buffers.editItemAt(i)->release();
            }
            buffers.clear();

            CODEC_LOGE(
                    "Codec requested to use secure input buffers but "
                    "upstream source didn't support that.");

            return err;
        }
    }

    return OK;
}

status_t OMXCodec::applyRotation() {
    sp<MetaData> meta = mSource->getFormat();

    int32_t rotationDegrees;
    if (!meta->findInt32(kKeyRotation, &rotationDegrees)) {
        rotationDegrees = 0;
    }

    uint32_t transform;
    switch (rotationDegrees) {
        case 0: transform = 0; break;
        case 90: transform = HAL_TRANSFORM_ROT_90; break;
        case 180: transform = HAL_TRANSFORM_ROT_180; break;
        case 270: transform = HAL_TRANSFORM_ROT_270; break;
        default: transform = 0; break;
    }

    status_t err = OK;

    if (transform) {
        err = native_window_set_buffers_transform(
                mNativeWindow.get(), transform);
        ALOGE("native_window_set_buffers_transform failed: %s (%d)",
                strerror(-err), -err);
    }

    return err;
}

status_t OMXCodec::allocateOutputBuffersFromNativeWindow() {
    // Get the number of buffers needed.
    OMX_PARAM_PORTDEFINITIONTYPE def;
    InitOMXParams(&def);
    def.nPortIndex = kPortIndexOutput;

    status_t err = mOMX->getParameter(
            mNode, OMX_IndexParamPortDefinition, &def, sizeof(def));
    if (err != OK) {
        CODEC_LOGE("getParameter failed: %d", err);
        return err;
    }

#ifndef USE_SAMSUNG_COLORFORMAT
    err = native_window_set_buffers_geometry(
            mNativeWindow.get(),
            def.format.video.nFrameWidth,
            def.format.video.nFrameHeight,
            def.format.video.eColorFormat);
#else
    OMX_COLOR_FORMATTYPE eColorFormat;

    switch (def.format.video.eColorFormat) {
    case OMX_SEC_COLOR_FormatNV12TPhysicalAddress:
        eColorFormat = (OMX_COLOR_FORMATTYPE)HAL_PIXEL_FORMAT_CUSTOM_YCbCr_420_SP_TILED;
        break;
    case OMX_COLOR_FormatYUV420SemiPlanar:
        eColorFormat = (OMX_COLOR_FORMATTYPE)HAL_PIXEL_FORMAT_YCbCr_420_SP;
        break;
    case OMX_COLOR_FormatYUV420Planar:
    default:
        eColorFormat = (OMX_COLOR_FORMATTYPE)HAL_PIXEL_FORMAT_YCbCr_420_P;
        break;
    }

    err = native_window_set_buffers_geometry(
            mNativeWindow.get(),
            def.format.video.nFrameWidth,
            def.format.video.nFrameHeight,
            eColorFormat);
#endif

    if (err != 0) {
        ALOGE("native_window_set_buffers_geometry failed: %s (%d)",
                strerror(-err), -err);
        return err;
    }

    err = applyRotation();
    if (err != OK) {
        return err;
    }

    // Set up the native window.
    OMX_U32 usage = 0;
    err = mOMX->getGraphicBufferUsage(mNode, kPortIndexOutput, &usage);
    if (err != 0) {
        ALOGW("querying usage flags from OMX IL component failed: %d", err);
        // XXX: Currently this error is logged, but not fatal.
        usage = 0;
    }
    if (mFlags & kEnableGrallocUsageProtected) {
        usage |= GRALLOC_USAGE_PROTECTED;
    }

    // Make sure to check whether either Stagefright or the video decoder
    // requested protected buffers.
    if (usage & GRALLOC_USAGE_PROTECTED) {
        // Verify that the ANativeWindow sends images directly to
        // SurfaceFlinger.
        int queuesToNativeWindow = 0;
        err = mNativeWindow->query(
                mNativeWindow.get(), NATIVE_WINDOW_QUEUES_TO_WINDOW_COMPOSER,
                &queuesToNativeWindow);
        if (err != 0) {
            ALOGE("error authenticating native window: %d", err);
            return err;
        }
        if (queuesToNativeWindow != 1) {
            ALOGE("native window could not be authenticated");
            return PERMISSION_DENIED;
        }
    }

    ALOGV("native_window_set_usage usage=0x%lx", usage);

    err = native_window_set_usage(
            mNativeWindow.get(), usage | GRALLOC_USAGE_HW_TEXTURE | GRALLOC_USAGE_EXTERNAL_DISP);

    if (err != 0) {
        ALOGE("native_window_set_usage failed: %s (%d)", strerror(-err), -err);
        return err;
    }

    int minUndequeuedBufs = 0;
    err = mNativeWindow->query(mNativeWindow.get(),
            NATIVE_WINDOW_MIN_UNDEQUEUED_BUFFERS, &minUndequeuedBufs);
    if (err != 0) {
        ALOGE("NATIVE_WINDOW_MIN_UNDEQUEUED_BUFFERS query failed: %s (%d)",
                strerror(-err), -err);
        return err;
    }

    // XXX: Is this the right logic to use?  It's not clear to me what the OMX
    // buffer counts refer to - how do they account for the renderer holding on
    // to buffers?
    if (def.nBufferCountActual < def.nBufferCountMin + minUndequeuedBufs) {
        OMX_U32 newBufferCount = def.nBufferCountMin + minUndequeuedBufs;
        def.nBufferCountActual = newBufferCount;
        err = mOMX->setParameter(
                mNode, OMX_IndexParamPortDefinition, &def, sizeof(def));
        if (err != OK) {
            CODEC_LOGE("setting nBufferCountActual to %lu failed: %d",
                    newBufferCount, err);
            return err;
        }
    }

    err = native_window_set_buffer_count(
            mNativeWindow.get(), def.nBufferCountActual);
    if (err != 0) {
        ALOGE("native_window_set_buffer_count failed: %s (%d)", strerror(-err),
                -err);
        return err;
    }

#ifdef QCOM_BSP
    err = mNativeWindow.get()->perform(mNativeWindow.get(),
                             NATIVE_WINDOW_SET_BUFFERS_SIZE, def.nBufferSize);
    if (err != 0) {
        ALOGE("native_window_set_buffers_size failed: %s (%d)", strerror(-err),
                -err);
        return err;
    }
#endif
    CODEC_LOGV("allocating %lu buffers from a native window of size %lu on "
            "output port", def.nBufferCountActual, def.nBufferSize);

    // Dequeue buffers and send them to OMX
    for (OMX_U32 i = 0; i < def.nBufferCountActual; i++) {
        ANativeWindowBuffer* buf;
        err = native_window_dequeue_buffer_and_wait(mNativeWindow.get(), &buf);
        if (err != 0) {
            ALOGE("dequeueBuffer failed: %s (%d)", strerror(-err), -err);
            break;
        }

        sp<GraphicBuffer> graphicBuffer(new GraphicBuffer(buf, false));
        BufferInfo info;
        info.mData = NULL;
        info.mSize = def.nBufferSize;
        info.mStatus = OWNED_BY_US;
        info.mMem = NULL;
        info.mAllocatedBuffer = NULL;
        info.mAllocatedSize = 0;
        info.mMediaBuffer = new MediaBuffer(graphicBuffer);
        info.mMediaBuffer->setObserver(this);
        mPortBuffers[kPortIndexOutput].push(info);

        IOMX::buffer_id bufferId;
        err = mOMX->useGraphicBuffer(mNode, kPortIndexOutput, graphicBuffer,
                &bufferId);
        if (err != 0) {
            CODEC_LOGE("registering GraphicBuffer with OMX IL component "
                    "failed: %d", err);
            break;
        }

        mPortBuffers[kPortIndexOutput].editItemAt(i).mBuffer = bufferId;

        CODEC_LOGV("registered graphic buffer with ID %p (pointer = %p)",
                bufferId, graphicBuffer.get());
    }

    OMX_U32 cancelStart;
    OMX_U32 cancelEnd;
    if (err != 0) {
        // If an error occurred while dequeuing we need to cancel any buffers
        // that were dequeued.
        cancelStart = 0;
        cancelEnd = mPortBuffers[kPortIndexOutput].size();
    } else {
        // Return the last two buffers to the native window.
        cancelStart = def.nBufferCountActual - minUndequeuedBufs;
        cancelEnd = def.nBufferCountActual;
    }

    for (OMX_U32 i = cancelStart; i < cancelEnd; i++) {
        BufferInfo *info = &mPortBuffers[kPortIndexOutput].editItemAt(i);
        cancelBufferToNativeWindow(info);
    }

    return err;
}

status_t OMXCodec::cancelBufferToNativeWindow(BufferInfo *info) {
    CHECK_EQ((int)info->mStatus, (int)OWNED_BY_US);
    CODEC_LOGV("Calling cancelBuffer on buffer %p", info->mBuffer);
    int err = mNativeWindow->cancelBuffer(
        mNativeWindow.get(), info->mMediaBuffer->graphicBuffer().get(), -1);
    if (err != 0) {
      CODEC_LOGE("cancelBuffer failed w/ error 0x%08x", err);

      setState(ERROR);
      return err;
    }
    info->mStatus = OWNED_BY_NATIVE_WINDOW;
    return OK;
}

OMXCodec::BufferInfo* OMXCodec::dequeueBufferFromNativeWindow() {
    // Dequeue the next buffer from the native window.
    ANativeWindowBuffer* buf;
    int fenceFd = -1;
    int err = native_window_dequeue_buffer_and_wait(mNativeWindow.get(), &buf);
    if (err != 0) {
      CODEC_LOGE("dequeueBuffer failed w/ error 0x%08x", err);

      setState(ERROR);
      return 0;
    }

    // Determine which buffer we just dequeued.
    Vector<BufferInfo> *buffers = &mPortBuffers[kPortIndexOutput];
    BufferInfo *bufInfo = 0;
    for (size_t i = 0; i < buffers->size(); i++) {
      sp<GraphicBuffer> graphicBuffer = buffers->itemAt(i).
          mMediaBuffer->graphicBuffer();
      if (graphicBuffer->handle == buf->handle) {
        bufInfo = &buffers->editItemAt(i);
        break;
      }
    }

    if (bufInfo == 0) {
        CODEC_LOGE("dequeued unrecognized buffer: %p", buf);

        setState(ERROR);
        return 0;
    }

    // The native window no longer owns the buffer.
    CHECK_EQ((int)bufInfo->mStatus, (int)OWNED_BY_NATIVE_WINDOW);
    bufInfo->mStatus = OWNED_BY_US;

    return bufInfo;
}

status_t OMXCodec::pushBlankBuffersToNativeWindow() {
    status_t err = NO_ERROR;
    ANativeWindowBuffer* anb = NULL;
    int numBufs = 0;
    int minUndequeuedBufs = 0;

    // We need to reconnect to the ANativeWindow as a CPU client to ensure that
    // no frames get dropped by SurfaceFlinger assuming that these are video
    // frames.
    err = native_window_api_disconnect(mNativeWindow.get(),
            NATIVE_WINDOW_API_MEDIA);
    if (err != NO_ERROR) {
        ALOGE("error pushing blank frames: api_disconnect failed: %s (%d)",
                strerror(-err), -err);
        return err;
    }

    err = native_window_api_connect(mNativeWindow.get(),
            NATIVE_WINDOW_API_CPU);
    if (err != NO_ERROR) {
        ALOGE("error pushing blank frames: api_connect failed: %s (%d)",
                strerror(-err), -err);
        return err;
    }

    err = native_window_set_buffers_geometry(mNativeWindow.get(), 1, 1,
            HAL_PIXEL_FORMAT_RGBX_8888);
    if (err != NO_ERROR) {
        ALOGE("error pushing blank frames: set_buffers_geometry failed: %s (%d)",
                strerror(-err), -err);
        goto error;
    }

    err = native_window_set_usage(mNativeWindow.get(),
            GRALLOC_USAGE_SW_WRITE_OFTEN);
    if (err != NO_ERROR) {
        ALOGE("error pushing blank frames: set_usage failed: %s (%d)",
                strerror(-err), -err);
        goto error;
    }

    err = native_window_set_scaling_mode(mNativeWindow.get(),
            NATIVE_WINDOW_SCALING_MODE_SCALE_TO_WINDOW);
    if (err != OK) {
        ALOGE("error pushing blank frames: set_scaling_mode failed: %s (%d)",
                strerror(-err), -err);
        goto error;
    }

    err = mNativeWindow->query(mNativeWindow.get(),
            NATIVE_WINDOW_MIN_UNDEQUEUED_BUFFERS, &minUndequeuedBufs);
    if (err != NO_ERROR) {
        ALOGE("error pushing blank frames: MIN_UNDEQUEUED_BUFFERS query "
                "failed: %s (%d)", strerror(-err), -err);
        goto error;
    }

    numBufs = minUndequeuedBufs + 1;
    err = native_window_set_buffer_count(mNativeWindow.get(), numBufs);
    if (err != NO_ERROR) {
        ALOGE("error pushing blank frames: set_buffer_count failed: %s (%d)",
                strerror(-err), -err);
        goto error;
    }

    // We  push numBufs + 1 buffers to ensure that we've drawn into the same
    // buffer twice.  This should guarantee that the buffer has been displayed
    // on the screen and then been replaced, so an previous video frames are
    // guaranteed NOT to be currently displayed.
    for (int i = 0; i < numBufs + 1; i++) {
        int fenceFd = -1;
        err = native_window_dequeue_buffer_and_wait(mNativeWindow.get(), &anb);
        if (err != NO_ERROR) {
            ALOGE("error pushing blank frames: dequeueBuffer failed: %s (%d)",
                    strerror(-err), -err);
            goto error;
        }

        sp<GraphicBuffer> buf(new GraphicBuffer(anb, false));

        // Fill the buffer with the a 1x1 checkerboard pattern ;)
        uint32_t* img = NULL;
        err = buf->lock(GRALLOC_USAGE_SW_WRITE_OFTEN, (void**)(&img));
        if (err != NO_ERROR) {
            ALOGE("error pushing blank frames: lock failed: %s (%d)",
                    strerror(-err), -err);
            goto error;
        }

        *img = 0;

        err = buf->unlock();
        if (err != NO_ERROR) {
            ALOGE("error pushing blank frames: unlock failed: %s (%d)",
                    strerror(-err), -err);
            goto error;
        }

        err = mNativeWindow->queueBuffer(mNativeWindow.get(),
                buf->getNativeBuffer(), -1);
        if (err != NO_ERROR) {
            ALOGE("error pushing blank frames: queueBuffer failed: %s (%d)",
                    strerror(-err), -err);
            goto error;
        }

        anb = NULL;
    }

error:

    if (err != NO_ERROR) {
        // Clean up after an error.
        if (anb != NULL) {
            mNativeWindow->cancelBuffer(mNativeWindow.get(), anb, -1);
        }

        native_window_api_disconnect(mNativeWindow.get(),
                NATIVE_WINDOW_API_CPU);
        native_window_api_connect(mNativeWindow.get(),
                NATIVE_WINDOW_API_MEDIA);

        return err;
    } else {
        // Clean up after success.
        err = native_window_api_disconnect(mNativeWindow.get(),
                NATIVE_WINDOW_API_CPU);
        if (err != NO_ERROR) {
            ALOGE("error pushing blank frames: api_disconnect failed: %s (%d)",
                    strerror(-err), -err);
            return err;
        }

        err = native_window_api_connect(mNativeWindow.get(),
                NATIVE_WINDOW_API_MEDIA);
        if (err != NO_ERROR) {
            ALOGE("error pushing blank frames: api_connect failed: %s (%d)",
                    strerror(-err), -err);
            return err;
        }

        return NO_ERROR;
    }
}

int64_t OMXCodec::getDecodingTimeUs() {
    CHECK(mIsEncoder && mIsVideo);

    if (mDecodingTimeList.empty()) {
        CHECK(mSignalledEOS || mNoMoreOutputData);
        // No corresponding input frame available.
        // This could happen when EOS is reached.
        return 0;
    }

    List<int64_t>::iterator it = mDecodingTimeList.begin();
    int64_t timeUs = *it;
    mDecodingTimeList.erase(it);
    return timeUs;
}

void OMXCodec::on_message(const omx_message &msg) {
    if (mState == ERROR) {
        /*
         * only drop EVENT messages, EBD and FBD are still
         * processed for bookkeeping purposes
         */
        if (msg.type == omx_message::EVENT) {
            ALOGW("Dropping OMX EVENT message - we're in ERROR state.");
            return;
        }
    }

    switch (msg.type) {
        case omx_message::EVENT:
        {
            onEvent(
                 msg.u.event_data.event, msg.u.event_data.data1,
                 msg.u.event_data.data2);

            break;
        }

        case omx_message::EMPTY_BUFFER_DONE:
        {
            IOMX::buffer_id buffer = msg.u.extended_buffer_data.buffer;

            CODEC_LOGV("EMPTY_BUFFER_DONE(buffer: %p)", buffer);

            Vector<BufferInfo> *buffers = &mPortBuffers[kPortIndexInput];
            size_t i = 0;
            while (i < buffers->size() && (*buffers)[i].mBuffer != buffer) {
                ++i;
            }

            CHECK(i < buffers->size());
            if ((*buffers)[i].mStatus != OWNED_BY_COMPONENT) {
                ALOGW("We already own input buffer %p, yet received "
                     "an EMPTY_BUFFER_DONE.", buffer);
            }

            BufferInfo* info = &buffers->editItemAt(i);
            info->mStatus = OWNED_BY_US;

            // Buffer could not be released until empty buffer done is called.
            if (info->mMediaBuffer != NULL) {
#if defined(OMAP_ENHANCEMENT) || defined(OMAP_COMPAT)
                if (mIsEncoder &&
                    (mQuirks & kAvoidMemcopyInputRecordingFrames)) {
                    // If zero-copy mode is enabled this will send the
                    // input buffer back to the upstream source.
                    restorePatchedDataPointer(info);
                }
#endif
                info->mMediaBuffer->release();
                info->mMediaBuffer = NULL;
            }

            if (mPortStatus[kPortIndexInput] == DISABLING) {
                CODEC_LOGV("Port is disabled, freeing buffer %p", buffer);

                status_t err = freeBuffer(kPortIndexInput, i);
                CHECK_EQ(err, (status_t)OK);
            } else if (mState != ERROR
                    && mPortStatus[kPortIndexInput] != SHUTTING_DOWN) {
                CHECK_EQ((int)mPortStatus[kPortIndexInput], (int)ENABLED);

                if (mFlags & kUseSecureInputBuffers) {
                    drainAnyInputBuffer();
                } else {
                    drainInputBuffer(&buffers->editItemAt(i));
                }
            }
            break;
        }

        case omx_message::FILL_BUFFER_DONE:
        {
            IOMX::buffer_id buffer = msg.u.extended_buffer_data.buffer;
            OMX_U32 flags = msg.u.extended_buffer_data.flags;

            CODEC_LOGV("FILL_BUFFER_DONE(buffer: %p, size: %ld, flags: 0x%08lx, timestamp: %lld us (%.2f secs))",
                 buffer,
                 msg.u.extended_buffer_data.range_length,
                 flags,
                 msg.u.extended_buffer_data.timestamp,
                 msg.u.extended_buffer_data.timestamp / 1E6);

            Vector<BufferInfo> *buffers = &mPortBuffers[kPortIndexOutput];
            size_t i = 0;
            while (i < buffers->size() && (*buffers)[i].mBuffer != buffer) {
                ++i;
            }

            CHECK(i < buffers->size());
            BufferInfo *info = &buffers->editItemAt(i);

            if (info->mStatus != OWNED_BY_COMPONENT) {
                ALOGW("We already own output buffer %p, yet received "
                     "a FILL_BUFFER_DONE.", buffer);
            }

            info->mStatus = OWNED_BY_US;

            if (mPortStatus[kPortIndexOutput] == DISABLING) {
                CODEC_LOGV("Port is disabled, freeing buffer %p", buffer);

                status_t err = freeBuffer(kPortIndexOutput, i);
                CHECK_EQ(err, (status_t)OK);

#if 0
            } else if (mPortStatus[kPortIndexOutput] == ENABLED
                       && (flags & OMX_BUFFERFLAG_EOS)) {
                CODEC_LOGV("No more output data.");
                mNoMoreOutputData = true;
                mBufferFilled.signal();
#endif
            } else if (mPortStatus[kPortIndexOutput] != SHUTTING_DOWN) {
                CHECK_EQ((int)mPortStatus[kPortIndexOutput], (int)ENABLED);

                if (info->mMediaBuffer == NULL) {
                    CHECK(mOMXLivesLocally);
                    CHECK(mQuirks & kRequiresAllocateBufferOnOutputPorts);
                    CHECK(mQuirks & kDefersOutputBufferAllocation);

                    // The qcom video decoders on Nexus don't actually allocate
                    // output buffer memory on a call to OMX_AllocateBuffer
                    // the "pBuffer" member of the OMX_BUFFERHEADERTYPE
                    // structure is only filled in later.

                    info->mMediaBuffer = new MediaBuffer(
                            msg.u.extended_buffer_data.data_ptr,
                            info->mSize);
                    info->mMediaBuffer->setObserver(this);
                }

                MediaBuffer *buffer = info->mMediaBuffer;
                bool isGraphicBuffer = buffer->graphicBuffer() != NULL;

                if (!isGraphicBuffer
                    && msg.u.extended_buffer_data.range_offset
                        + msg.u.extended_buffer_data.range_length
                            > buffer->size()) {
                    CODEC_LOGE(
                            "Codec lied about its buffer size requirements, "
                            "sending a buffer larger than the originally "
                            "advertised size in FILL_BUFFER_DONE!");
                }
                buffer->set_range(
                        msg.u.extended_buffer_data.range_offset,
                        msg.u.extended_buffer_data.range_length);

                buffer->meta_data()->clear();

                buffer->meta_data()->setInt64(
                        kKeyTime, msg.u.extended_buffer_data.timestamp);

                if (msg.u.extended_buffer_data.flags & OMX_BUFFERFLAG_SYNCFRAME) {
                    buffer->meta_data()->setInt32(kKeyIsSyncFrame, true);
                }
                bool isCodecSpecific = false;
                if (msg.u.extended_buffer_data.flags & OMX_BUFFERFLAG_CODECCONFIG) {
                    buffer->meta_data()->setInt32(kKeyIsCodecConfig, true);
                    isCodecSpecific = true;
                }

                if (isGraphicBuffer || mQuirks & kOutputBuffersAreUnreadable) {
                    buffer->meta_data()->setInt32(kKeyIsUnreadable, true);
                }

                buffer->meta_data()->setPointer(
                        kKeyPlatformPrivate,
                        msg.u.extended_buffer_data.platform_private);

                buffer->meta_data()->setPointer(
                        kKeyBufferID,
                        msg.u.extended_buffer_data.buffer);

                if (msg.u.extended_buffer_data.flags & OMX_BUFFERFLAG_EOS) {
                    CODEC_LOGV("No more output data.");
                    mNoMoreOutputData = true;
                }

                if (mIsEncoder && mIsVideo) {
                    int64_t decodingTimeUs = isCodecSpecific? 0: getDecodingTimeUs();
                    buffer->meta_data()->setInt64(kKeyDecodingTime, decodingTimeUs);
                }

                if (mTargetTimeUs >= 0) {
                    CHECK(msg.u.extended_buffer_data.timestamp <= mTargetTimeUs);

                    if (msg.u.extended_buffer_data.timestamp < mTargetTimeUs) {
                        CODEC_LOGV(
                                "skipping output buffer at timestamp %lld us",
                                msg.u.extended_buffer_data.timestamp);

                        fillOutputBuffer(info);
                        break;
                    }

                    CODEC_LOGV(
                            "returning output buffer at target timestamp "
                            "%lld us",
                            msg.u.extended_buffer_data.timestamp);

                    mTargetTimeUs = -1;
                }

                mFilledBuffers.push_back(i);
                mBufferFilled.signal();
                if (mIsEncoder) {
                    sched_yield();
                }
            }

            break;
        }

        default:
        {
            CHECK(!"should not be here.");
            break;
        }
    }
}

// Has the format changed in any way that the client would have to be aware of?
static bool formatHasNotablyChanged(
        const sp<MetaData> &from, const sp<MetaData> &to) {
    if (from.get() == NULL && to.get() == NULL) {
        return false;
    }

    if ((from.get() == NULL && to.get() != NULL)
        || (from.get() != NULL && to.get() == NULL)) {
        return true;
    }

    const char *mime_from, *mime_to;
    CHECK(from->findCString(kKeyMIMEType, &mime_from));
    CHECK(to->findCString(kKeyMIMEType, &mime_to));

    if (strcasecmp(mime_from, mime_to)) {
        return true;
    }

    if (!strcasecmp(mime_from, MEDIA_MIMETYPE_VIDEO_RAW)) {
        int32_t colorFormat_from, colorFormat_to;
        CHECK(from->findInt32(kKeyColorFormat, &colorFormat_from));
        CHECK(to->findInt32(kKeyColorFormat, &colorFormat_to));

        if (colorFormat_from != colorFormat_to) {
            return true;
        }

        int32_t width_from, width_to;
        CHECK(from->findInt32(kKeyWidth, &width_from));
        CHECK(to->findInt32(kKeyWidth, &width_to));

        if (width_from != width_to) {
            return true;
        }

        int32_t height_from, height_to;
        CHECK(from->findInt32(kKeyHeight, &height_from));
        CHECK(to->findInt32(kKeyHeight, &height_to));

        if (height_from != height_to) {
            return true;
        }

        int32_t left_from, top_from, right_from, bottom_from;
        CHECK(from->findRect(
                    kKeyCropRect,
                    &left_from, &top_from, &right_from, &bottom_from));

        int32_t left_to, top_to, right_to, bottom_to;
        CHECK(to->findRect(
                    kKeyCropRect,
                    &left_to, &top_to, &right_to, &bottom_to));

        if (left_to != left_from || top_to != top_from
                || right_to != right_from || bottom_to != bottom_from) {
            return true;
        }
    } else if (!strcasecmp(mime_from, MEDIA_MIMETYPE_AUDIO_RAW)) {
        int32_t numChannels_from, numChannels_to;
        CHECK(from->findInt32(kKeyChannelCount, &numChannels_from));
        CHECK(to->findInt32(kKeyChannelCount, &numChannels_to));

        if (numChannels_from != numChannels_to) {
            return true;
        }

        int32_t sampleRate_from, sampleRate_to;
        CHECK(from->findInt32(kKeySampleRate, &sampleRate_from));
        CHECK(to->findInt32(kKeySampleRate, &sampleRate_to));

        if (sampleRate_from != sampleRate_to) {
            return true;
        }
    }

    return false;
}

void OMXCodec::onEvent(OMX_EVENTTYPE event, OMX_U32 data1, OMX_U32 data2) {
    switch (event) {
        case OMX_EventCmdComplete:
        {
            onCmdComplete((OMX_COMMANDTYPE)data1, data2);
            break;
        }

        case OMX_EventError:
        {
            CODEC_LOGE("ERROR(0x%08lx, %ld)", data1, data2);

            setState(ERROR);
            break;
        }

        case OMX_EventPortSettingsChanged:
        {
            CODEC_LOGV("OMX_EventPortSettingsChanged(port=%ld, data2=0x%08lx)",
                       data1, data2);

            if (data2 == 0 || data2 == OMX_IndexParamPortDefinition) {
                // There is no need to check whether mFilledBuffers is empty or not
                // when the OMX_EventPortSettingsChanged is not meant for reallocating
                // the output buffers.
                if (data1 == kPortIndexOutput) {
                    CHECK(mFilledBuffers.empty());
                }
                onPortSettingsChanged(data1);
            } else if (data1 == kPortIndexOutput &&
                        (data2 == OMX_IndexConfigCommonOutputCrop ||
                         data2 == OMX_IndexConfigCommonScale)) {

                sp<MetaData> oldOutputFormat = mOutputFormat;
                initOutputFormat(mSource->getFormat());

                if (data2 == OMX_IndexConfigCommonOutputCrop &&
                    formatHasNotablyChanged(oldOutputFormat, mOutputFormat)) {
                    mOutputPortSettingsHaveChanged = true;

                } else if (data2 == OMX_IndexConfigCommonScale) {
                    OMX_CONFIG_SCALEFACTORTYPE scale;
                    InitOMXParams(&scale);
                    scale.nPortIndex = kPortIndexOutput;

                    // Change display dimension only when necessary.
                    if (OK == mOMX->getConfig(
                                        mNode,
                                        OMX_IndexConfigCommonScale,
                                        &scale, sizeof(scale))) {
                        int32_t left, top, right, bottom;
                        CHECK(mOutputFormat->findRect(kKeyCropRect,
                                                      &left, &top,
                                                      &right, &bottom));

                        // The scale is in 16.16 format.
                        // scale 1.0 = 0x010000. When there is no
                        // need to change the display, skip it.
                        ALOGV("Get OMX_IndexConfigScale: 0x%lx/0x%lx",
                                scale.xWidth, scale.xHeight);

                        if (scale.xWidth != 0x010000) {
                            mOutputFormat->setInt32(kKeyDisplayWidth,
                                    ((right - left +  1) * scale.xWidth)  >> 16);
                            mOutputPortSettingsHaveChanged = true;
                        }

                        if (scale.xHeight != 0x010000) {
                            mOutputFormat->setInt32(kKeyDisplayHeight,
                                    ((bottom  - top + 1) * scale.xHeight) >> 16);
                            mOutputPortSettingsHaveChanged = true;
                        }
                    }
                }
            }
            break;
        }

#if 0
        case OMX_EventBufferFlag:
        {
            CODEC_LOGV("EVENT_BUFFER_FLAG(%ld)", data1);

            if (data1 == kPortIndexOutput) {
                mNoMoreOutputData = true;
            }
            break;
        }
#endif

        default:
        {
            CODEC_LOGV("EVENT(%d, %ld, %ld)", event, data1, data2);
            break;
        }
    }
}

void OMXCodec::onCmdComplete(OMX_COMMANDTYPE cmd, OMX_U32 data) {
    switch (cmd) {
        case OMX_CommandStateSet:
        {
            onStateChange((OMX_STATETYPE)data);
            break;
        }

        case OMX_CommandPortDisable:
        {
            OMX_U32 portIndex = data;
            CODEC_LOGV("PORT_DISABLED(%ld)", portIndex);

            CHECK(mState == EXECUTING || mState == RECONFIGURING);
            CHECK_EQ((int)mPortStatus[portIndex], (int)DISABLING);
            CHECK_EQ(mPortBuffers[portIndex].size(), 0u);

            mPortStatus[portIndex] = DISABLED;

            if (mState == RECONFIGURING) {
                CHECK_EQ(portIndex, (OMX_U32)kPortIndexOutput);

                sp<MetaData> oldOutputFormat = mOutputFormat;
                initOutputFormat(mSource->getFormat());

                // Don't notify clients if the output port settings change
                // wasn't of importance to them, i.e. it may be that just the
                // number of buffers has changed and nothing else.
                bool formatChanged = formatHasNotablyChanged(oldOutputFormat, mOutputFormat);
                if (!mOutputPortSettingsHaveChanged) {
                    mOutputPortSettingsHaveChanged = formatChanged;
                }

                status_t err = enablePortAsync(portIndex);
                if (err != OK) {
                    CODEC_LOGE("enablePortAsync(%ld) failed (err = %d)", portIndex, err);
                    setState(ERROR);
                } else {
                    err = allocateBuffersOnPort(portIndex);
                    if (err != OK) {
                        CODEC_LOGE("allocateBuffersOnPort (%s) failed "
                                   "(err = %d)",
                                   portIndex == kPortIndexInput
                                        ? "input" : "output",
                                   err);

                        setState(ERROR);
                    }
                }
            }
            break;
        }

        case OMX_CommandPortEnable:
        {
            OMX_U32 portIndex = data;
            CODEC_LOGV("PORT_ENABLED(%ld)", portIndex);

            CHECK(mState == EXECUTING || mState == RECONFIGURING);
            CHECK_EQ((int)mPortStatus[portIndex], (int)ENABLING);

            mPortStatus[portIndex] = ENABLED;

            if (mState == RECONFIGURING) {
                CHECK_EQ(portIndex, (OMX_U32)kPortIndexOutput);

                setState(EXECUTING);

                fillOutputBuffers();
            }
            break;
        }

        case OMX_CommandFlush:
        {
            OMX_U32 portIndex = data;

            CODEC_LOGV("FLUSH_DONE(%ld)", portIndex);

            if (portIndex == (OMX_U32) -1) {
                CHECK_EQ((int)mPortStatus[kPortIndexInput], (int)SHUTTING_DOWN);
                mPortStatus[kPortIndexInput] = ENABLED;
                CHECK_EQ((int)mPortStatus[kPortIndexOutput], (int)SHUTTING_DOWN);
                mPortStatus[kPortIndexOutput] = ENABLED;
            } else {
            CHECK_EQ((int)mPortStatus[portIndex], (int)SHUTTING_DOWN);
            mPortStatus[portIndex] = ENABLED;

            CHECK_EQ(countBuffersWeOwn(mPortBuffers[portIndex]),
                     mPortBuffers[portIndex].size());
            }

            if (mSkipCutBuffer != NULL && mPortStatus[kPortIndexOutput] == ENABLED) {
                mSkipCutBuffer->clear();
            }

            if (mState == RECONFIGURING) {
                CHECK_EQ(portIndex, (OMX_U32)kPortIndexOutput);

                disablePortAsync(portIndex);
            } else if (mState == EXECUTING_TO_IDLE) {
                if (mPortStatus[kPortIndexInput] == ENABLED
                    && mPortStatus[kPortIndexOutput] == ENABLED) {
                    CODEC_LOGV("Finished flushing both ports, now completing "
                         "transition from EXECUTING to IDLE.");

                    mPortStatus[kPortIndexInput] = SHUTTING_DOWN;
                    mPortStatus[kPortIndexOutput] = SHUTTING_DOWN;

                    status_t err =
                        mOMX->sendCommand(mNode, OMX_CommandStateSet, OMX_StateIdle);
                    CHECK_EQ(err, (status_t)OK);
                }
            } else {
                // We're flushing both ports in preparation for seeking.

                if (mPortStatus[kPortIndexInput] == ENABLED
                    && mPortStatus[kPortIndexOutput] == ENABLED) {
                    CODEC_LOGV("Finished flushing both ports, now continuing from"
                         " seek-time.");

                    // We implicitly resume pulling on our upstream source.
                    mPaused = false;

                    drainInputBuffers();
                    fillOutputBuffers();
                }

                if (mOutputPortSettingsChangedPending) {
                    CODEC_LOGV(
                            "Honoring deferred output port settings change.");

                    mOutputPortSettingsChangedPending = false;
                    onPortSettingsChanged(kPortIndexOutput);
                }
            }

            break;
        }

        default:
        {
            CODEC_LOGV("CMD_COMPLETE(%d, %ld)", cmd, data);
            break;
        }
    }
}

void OMXCodec::onStateChange(OMX_STATETYPE newState) {
    CODEC_LOGV("onStateChange %d", newState);

    switch (newState) {
        case OMX_StateIdle:
        {
            CODEC_LOGV("Now Idle.");
            if (mState == LOADED_TO_IDLE) {
                status_t err = mOMX->sendCommand(
                        mNode, OMX_CommandStateSet, OMX_StateExecuting);

                CHECK_EQ(err, (status_t)OK);

                setState(IDLE_TO_EXECUTING);
            } else {
                CHECK_EQ((int)mState, (int)EXECUTING_TO_IDLE);

                if (countBuffersWeOwn(mPortBuffers[kPortIndexInput]) !=
                    mPortBuffers[kPortIndexInput].size()) {
                    ALOGE("Codec did not return all input buffers "
                          "(received %d / %d)",
                            countBuffersWeOwn(mPortBuffers[kPortIndexInput]),
                            mPortBuffers[kPortIndexInput].size());
                    TRESPASS();
                }

                if (countBuffersWeOwn(mPortBuffers[kPortIndexOutput]) !=
                    mPortBuffers[kPortIndexOutput].size()) {
                    ALOGE("Codec did not return all output buffers "
                          "(received %d / %d)",
                            countBuffersWeOwn(mPortBuffers[kPortIndexOutput]),
                            mPortBuffers[kPortIndexOutput].size());
                    TRESPASS();
                }

                status_t err = mOMX->sendCommand(
                        mNode, OMX_CommandStateSet, OMX_StateLoaded);

                CHECK_EQ(err, (status_t)OK);

                err = freeBuffersOnPort(kPortIndexInput);
                CHECK_EQ(err, (status_t)OK);

                err = freeBuffersOnPort(kPortIndexOutput);
                CHECK_EQ(err, (status_t)OK);

                mPortStatus[kPortIndexInput] = ENABLED;
                mPortStatus[kPortIndexOutput] = ENABLED;

                if (mNativeWindow != NULL) {
#ifdef QCOM_BSP
                    /*
                     * reset buffer size field with SurfaceTexture
                     * back to 0. This will ensure proper size
                     * buffers are allocated if the same SurfaceTexture
                     * is re-used in a different decode session
                     */
                    int err =
                        mNativeWindow.get()->perform(mNativeWindow.get(),
                                                     NATIVE_WINDOW_SET_BUFFERS_SIZE,
                                                     0);
                    if (err != 0) {
                        ALOGE("set_buffers_size failed: %s (%d)", strerror(-err),
                             -err);
                    }
#endif
                    if (mFlags & kEnableGrallocUsageProtected) {
                        // We push enough 1x1 blank buffers to ensure that one of
                        // them has made it to the display.  This allows the OMX
                        // component teardown to zero out any protected buffers
                        // without the risk of scanning out one of those buffers.
                        pushBlankBuffersToNativeWindow();
                    }
                }

                setState(IDLE_TO_LOADED);
            }
            break;
        }

        case OMX_StateExecuting:
        {
            CHECK_EQ((int)mState, (int)IDLE_TO_EXECUTING);

            CODEC_LOGV("Now Executing.");

            mOutputPortSettingsChangedPending = false;

            setState(EXECUTING);

            // Buffers will be submitted to the component in the first
            // call to OMXCodec::read as mInitialBufferSubmit is true at
            // this point. This ensures that this on_message call returns,
            // releases the lock and ::init can notice the state change and
            // itself return.
            break;
        }

        case OMX_StateLoaded:
        {
            CHECK_EQ((int)mState, (int)IDLE_TO_LOADED);

            CODEC_LOGV("Now Loaded.");

            setState(LOADED);
            break;
        }

        case OMX_StateInvalid:
        {
            setState(ERROR);
            break;
        }

        default:
        {
            CHECK(!"should not be here.");
            break;
        }
    }
}

// static
size_t OMXCodec::countBuffersWeOwn(const Vector<BufferInfo> &buffers) {
    size_t n = 0;
    for (size_t i = 0; i < buffers.size(); ++i) {
        if (buffers[i].mStatus != OWNED_BY_COMPONENT) {
            ++n;
        }
    }

    return n;
}

status_t OMXCodec::freeBuffersOnPort(
        OMX_U32 portIndex, bool onlyThoseWeOwn) {
    Vector<BufferInfo> *buffers = &mPortBuffers[portIndex];

    status_t stickyErr = OK;

    for (size_t i = buffers->size(); i-- > 0;) {
        BufferInfo *info = &buffers->editItemAt(i);

        if (onlyThoseWeOwn && info->mStatus == OWNED_BY_COMPONENT) {
            continue;
        }

        CHECK(info->mStatus == OWNED_BY_US
                || info->mStatus == OWNED_BY_NATIVE_WINDOW);

        CODEC_LOGV("freeing buffer %p on port %ld", info->mBuffer, portIndex);

        status_t err = freeBuffer(portIndex, i);

        if (err != OK) {
            stickyErr = err;
        }

    }

    CHECK(onlyThoseWeOwn || buffers->isEmpty());

    return stickyErr;
}

status_t OMXCodec::freeBuffer(OMX_U32 portIndex, size_t bufIndex) {
    Vector<BufferInfo> *buffers = &mPortBuffers[portIndex];

    BufferInfo *info = &buffers->editItemAt(bufIndex);

    if (info->mAllocatedBuffer != NULL) {
        OMX_BUFFERHEADERTYPE *header = (OMX_BUFFERHEADERTYPE *) info->mBuffer;
        header->pBuffer = info->mAllocatedBuffer;
        header->nAllocLen = info->mAllocatedSize;
    }

    status_t err = mOMX->freeBuffer(mNode, portIndex, info->mBuffer);

    if (err == OK && info->mMediaBuffer != NULL) {
        CHECK_EQ(portIndex, (OMX_U32)kPortIndexOutput);
        info->mMediaBuffer->setObserver(NULL);

        // Make sure nobody but us owns this buffer at this point.
        CHECK_EQ(info->mMediaBuffer->refcount(), 0);

        // Cancel the buffer if it belongs to an ANativeWindow.
        sp<GraphicBuffer> graphicBuffer = info->mMediaBuffer->graphicBuffer();
        if (info->mStatus == OWNED_BY_US && graphicBuffer != 0) {
            err = cancelBufferToNativeWindow(info);
        }

        info->mMediaBuffer->release();
        info->mMediaBuffer = NULL;
    }

    if (err == OK) {
        buffers->removeAt(bufIndex);
    }

    return err;
}

void OMXCodec::onPortSettingsChanged(OMX_U32 portIndex) {
    CODEC_LOGV("PORT_SETTINGS_CHANGED(%ld)", portIndex);

    CHECK_EQ((int)mState, (int)EXECUTING);
    CHECK_EQ(portIndex, (OMX_U32)kPortIndexOutput);
    CHECK(!mOutputPortSettingsChangedPending);

    if (mPortStatus[kPortIndexOutput] != ENABLED) {
        CODEC_LOGV("Deferring output port settings change.");
        mOutputPortSettingsChangedPending = true;
        return;
    }

    setState(RECONFIGURING);

    if (mQuirks & kNeedsFlushBeforeDisable) {
        if (!flushPortAsync(portIndex)) {
            onCmdComplete(OMX_CommandFlush, portIndex);
        }
    } else {
        disablePortAsync(portIndex);
    }
}

bool OMXCodec::flushPortAsync(OMX_U32 portIndex) {
    CHECK(mState == EXECUTING || mState == RECONFIGURING
            || mState == EXECUTING_TO_IDLE);

    if (portIndex == (OMX_U32) -1 ) {
        mPortStatus[kPortIndexInput] = SHUTTING_DOWN;
        mPortStatus[kPortIndexOutput] = SHUTTING_DOWN;
    } else {
    CODEC_LOGV("flushPortAsync(%ld): we own %d out of %d buffers already.",
         portIndex, countBuffersWeOwn(mPortBuffers[portIndex]),
         mPortBuffers[portIndex].size());

    CHECK_EQ((int)mPortStatus[portIndex], (int)ENABLED);
    mPortStatus[portIndex] = SHUTTING_DOWN;

    if ((mQuirks & kRequiresFlushCompleteEmulation)
        && countBuffersWeOwn(mPortBuffers[portIndex])
                == mPortBuffers[portIndex].size()) {
        // No flush is necessary and this component fails to send a
        // flush-complete event in this case.

        return false;
        }
    }

    status_t err =
        mOMX->sendCommand(mNode, OMX_CommandFlush, portIndex);
    CHECK_EQ(err, (status_t)OK);

    return true;
}

void OMXCodec::disablePortAsync(OMX_U32 portIndex) {
    CHECK(mState == EXECUTING || mState == RECONFIGURING);

    CHECK_EQ((int)mPortStatus[portIndex], (int)ENABLED);
    mPortStatus[portIndex] = DISABLING;

    CODEC_LOGV("sending OMX_CommandPortDisable(%ld)", portIndex);
    status_t err =
        mOMX->sendCommand(mNode, OMX_CommandPortDisable, portIndex);
    CHECK_EQ(err, (status_t)OK);

    freeBuffersOnPort(portIndex, true);
}

status_t OMXCodec::enablePortAsync(OMX_U32 portIndex) {
    CHECK(mState == EXECUTING || mState == RECONFIGURING);

    CHECK_EQ((int)mPortStatus[portIndex], (int)DISABLED);
    mPortStatus[portIndex] = ENABLING;

    CODEC_LOGV("sending OMX_CommandPortEnable(%ld)", portIndex);
    return mOMX->sendCommand(mNode, OMX_CommandPortEnable, portIndex);
}

void OMXCodec::fillOutputBuffers() {
    CHECK_EQ((int)mState, (int)EXECUTING);

    // This is a workaround for some decoders not properly reporting
    // end-of-output-stream. If we own all input buffers and also own
    // all output buffers and we already signalled end-of-input-stream,
    // the end-of-output-stream is implied.
    if (mSignalledEOS
            && countBuffersWeOwn(mPortBuffers[kPortIndexInput])
                == mPortBuffers[kPortIndexInput].size()
            && countBuffersWeOwn(mPortBuffers[kPortIndexOutput])
                == mPortBuffers[kPortIndexOutput].size()) {
        mNoMoreOutputData = true;
        mBufferFilled.signal();

        return;
    }

    Vector<BufferInfo> *buffers = &mPortBuffers[kPortIndexOutput];
    for (size_t i = 0; i < buffers->size(); ++i) {
        BufferInfo *info = &buffers->editItemAt(i);
        if (info->mStatus == OWNED_BY_US) {
            fillOutputBuffer(&buffers->editItemAt(i));
        }
    }
}

void OMXCodec::drainInputBuffers() {
    CHECK(mState == EXECUTING || mState == RECONFIGURING);

    if (mFlags & kUseSecureInputBuffers) {
        Vector<BufferInfo> *buffers = &mPortBuffers[kPortIndexInput];
        for (size_t i = 0; i < buffers->size(); ++i) {
            if (!drainAnyInputBuffer()
                    || (mFlags & kOnlySubmitOneInputBufferAtOneTime)) {
                break;
            }
        }
    } else {
        Vector<BufferInfo> *buffers = &mPortBuffers[kPortIndexInput];
        for (size_t i = 0; i < buffers->size(); ++i) {
            BufferInfo *info = &buffers->editItemAt(i);

            if (info->mStatus != OWNED_BY_US) {
                continue;
            }

            if (!drainInputBuffer(info)) {
                break;
            }

            if ((mFlags & kOnlySubmitOneInputBufferAtOneTime)
                    && (i == mNumBFrames)) {
                break;
            }
        }
    }
}

bool OMXCodec::drainAnyInputBuffer() {
    return drainInputBuffer((BufferInfo *)NULL);
}

OMXCodec::BufferInfo *OMXCodec::findInputBufferByDataPointer(void *ptr) {
    Vector<BufferInfo> *infos = &mPortBuffers[kPortIndexInput];
    for (size_t i = 0; i < infos->size(); ++i) {
        BufferInfo *info = &infos->editItemAt(i);

        if (info->mData == ptr) {
            CODEC_LOGV(
                    "input buffer data ptr = %p, buffer_id = %p",
                    ptr,
                    info->mBuffer);

            return info;
        }
    }

    TRESPASS();
}

OMXCodec::BufferInfo *OMXCodec::findEmptyInputBuffer() {
    Vector<BufferInfo> *infos = &mPortBuffers[kPortIndexInput];
    for (size_t i = 0; i < infos->size(); ++i) {
        BufferInfo *info = &infos->editItemAt(i);

        if (info->mStatus == OWNED_BY_US) {
            return info;
        }
    }

    TRESPASS();
}

bool OMXCodec::drainInputBuffer(BufferInfo *info) {
    if (info != NULL) {
        CHECK_EQ((int)info->mStatus, (int)OWNED_BY_US);
    }

    if (mSignalledEOS) {
        return false;
    }

    if (mCodecSpecificDataIndex < mCodecSpecificData.size()) {
        CHECK(!(mFlags & kUseSecureInputBuffers));

        const CodecSpecificData *specific =
            mCodecSpecificData[mCodecSpecificDataIndex];

        size_t size = specific->mSize;

        if (!strcasecmp(MEDIA_MIMETYPE_VIDEO_AVC, mMIME)
                && !(mQuirks & kWantsNALFragments)) {
            static const uint8_t kNALStartCode[4] =
                    { 0x00, 0x00, 0x00, 0x01 };

            CHECK(info->mSize >= specific->mSize + 4);

            size += 4;

            memcpy(info->mData, kNALStartCode, 4);
            memcpy((uint8_t *)info->mData + 4,
                   specific->mData, specific->mSize);
        } else {
            CHECK(info->mSize >= specific->mSize);
            memcpy(info->mData, specific->mData, specific->mSize);
        }

        mNoMoreOutputData = false;

        CODEC_LOGV("calling emptyBuffer with codec specific data");

        status_t err = mOMX->emptyBuffer(
                mNode, info->mBuffer, 0, size,
                OMX_BUFFERFLAG_ENDOFFRAME | OMX_BUFFERFLAG_CODECCONFIG,
                0);
        CHECK_EQ(err, (status_t)OK);

        info->mStatus = OWNED_BY_COMPONENT;

        ++mCodecSpecificDataIndex;
        return true;
    }

    if (mPaused) {
        return false;
    }

    status_t err;

    bool signalEOS = false;
    int64_t timestampUs = 0;

    size_t offset = 0;
    int32_t n = 0;


    for (;;) {
        MediaBuffer *srcBuffer;
        if (mSeekTimeUs >= 0) {
            if (mLeftOverBuffer) {
                mLeftOverBuffer->release();
                mLeftOverBuffer = NULL;
            }

            MediaSource::ReadOptions options;
            options.setSeekTo(mSeekTimeUs, mSeekMode);

            mSeekTimeUs = -1;
            mSeekMode = ReadOptions::SEEK_CLOSEST_SYNC;
            mBufferFilled.signal();

            err = mSource->read(&srcBuffer, &options);

            if (err == OK) {
                int64_t targetTimeUs;
                if (srcBuffer->meta_data()->findInt64(
                            kKeyTargetTime, &targetTimeUs)
                        && targetTimeUs >= 0) {
                    CODEC_LOGV("targetTimeUs = %lld us", targetTimeUs);
                    mTargetTimeUs = targetTimeUs;
                } else {
                    mTargetTimeUs = -1;
                }
            }
        } else if (mLeftOverBuffer) {
            srcBuffer = mLeftOverBuffer;
            mLeftOverBuffer = NULL;

            err = OK;
        } else {
            err = mSource->read(&srcBuffer);
        }

        if (err != OK) {
            signalEOS = true;
            mFinalStatus = err;
            mSignalledEOS = true;
            mBufferFilled.signal();
            break;
        }

        if (mFlags & kUseSecureInputBuffers) {
            info = findInputBufferByDataPointer(srcBuffer->data());
            CHECK(info != NULL);
        }

        size_t remainingBytes = info->mSize - offset;

        if (srcBuffer->range_length() > remainingBytes) {
            if (offset == 0) {
                CODEC_LOGE(
                     "Codec's input buffers are too small to accomodate "
                     "buffer read from source (info->mSize = %d, srcLength = %d)",
                     info->mSize, srcBuffer->range_length());

                srcBuffer->release();
                srcBuffer = NULL;

                setState(ERROR);
                return false;
            }

            mLeftOverBuffer = srcBuffer;
            break;
        }

        bool releaseBuffer = true;
#if defined(OMAP_ENHANCEMENT) || defined(OMAP_COMPAT)
        if (mIsEncoder && (mQuirks & kAvoidMemcopyInputRecordingFrames)) {
            CHECK(mOMXLivesLocally && offset == 0);

            OMX_BUFFERHEADERTYPE *header =
                (OMX_BUFFERHEADERTYPE *)info->mBuffer;

            CHECK(header->pBuffer == info->mData);

            if (info->mAllocatedBuffer == NULL) {
                info->mAllocatedBuffer = header->pBuffer;
                info->mAllocatedSize = header->nAllocLen;
            }

            header->pBuffer =
                (OMX_U8 *)srcBuffer->data() + srcBuffer->range_offset();
            header->nAllocLen = srcBuffer->size() - srcBuffer->range_offset();

            releaseBuffer = false;
            info->mMediaBuffer = srcBuffer;
        } else {
#endif

        if (mFlags & kStoreMetaDataInVideoBuffers) {
                releaseBuffer = false;
                info->mMediaBuffer = srcBuffer;
        }

        if (mFlags & kUseSecureInputBuffers) {
                // Data in "info" is already provided at this time.

                releaseBuffer = false;

                CHECK(info->mMediaBuffer == NULL);
                info->mMediaBuffer = srcBuffer;
        } else {
#ifdef USE_SAMSUNG_COLORFORMAT
            OMX_PARAM_PORTDEFINITIONTYPE def;
            InitOMXParams(&def);
            def.nPortIndex = kPortIndexInput;

            status_t err = mOMX->getParameter(mNode, OMX_IndexParamPortDefinition,
            &def, sizeof(def));
            CHECK_EQ(err, (status_t)OK);

            if (def.eDomain == OMX_PortDomainVideo) {
                OMX_VIDEO_PORTDEFINITIONTYPE *videoDef = &def.format.video;
                switch (videoDef->eColorFormat) {
                    case OMX_SEC_COLOR_FormatNV12LVirtualAddress: {
                        CHECK(srcBuffer->data() != NULL);
                        void *pSharedMem = (void *)(srcBuffer->data());
                        memcpy((uint8_t *)info->mData + offset,
                        (const void *)&pSharedMem, sizeof(void *));
                        break;
                    }
                    default:
                        CHECK(srcBuffer->data() != NULL);
                        memcpy((uint8_t *)info->mData + offset,
                        (const uint8_t *)srcBuffer->data()
                        + srcBuffer->range_offset(),
                        srcBuffer->range_length());
                        break;
                    }
            } else {
                CHECK(srcBuffer->data() != NULL);
                memcpy((uint8_t *)info->mData + offset,
                        (const uint8_t *)srcBuffer->data()
                            + srcBuffer->range_offset(),
                        srcBuffer->range_length());
            }
#else
            CHECK(srcBuffer->data() != NULL) ;
            memcpy((uint8_t *)info->mData + offset,
                    (const uint8_t *)srcBuffer->data()
                        + srcBuffer->range_offset(),
                    srcBuffer->range_length());
#endif // USE_SAMSUNG_COLORFORMAT
        }

#if defined(OMAP_ENHANCEMENT) || defined(OMAP_COMPAT)
	}
#endif

        int64_t lastBufferTimeUs;
        CHECK(srcBuffer->meta_data()->findInt64(kKeyTime, &lastBufferTimeUs));
        CHECK(lastBufferTimeUs >= 0);
        if (mIsEncoder && mIsVideo) {
            mDecodingTimeList.push_back(lastBufferTimeUs);
        }

        if (offset == 0) {
            timestampUs = lastBufferTimeUs;
        }

        offset += srcBuffer->range_length();

        if (!strcasecmp(MEDIA_MIMETYPE_AUDIO_VORBIS, mMIME)) {
            CHECK(!(mQuirks & kSupportsMultipleFramesPerInputBuffer));
            CHECK_GE(info->mSize, offset + sizeof(int32_t));

            int32_t numPageSamples;
            if (!srcBuffer->meta_data()->findInt32(
                        kKeyValidSamples, &numPageSamples)) {
                numPageSamples = -1;
            }

            memcpy((uint8_t *)info->mData + offset,
                   &numPageSamples,
                   sizeof(numPageSamples));

            offset += sizeof(numPageSamples);
        }

        if (releaseBuffer) {
            srcBuffer->release();
            srcBuffer = NULL;
        }

        ++n;

        if (!(mQuirks & kSupportsMultipleFramesPerInputBuffer)) {
            break;
        }

        int64_t coalescedDurationUs = lastBufferTimeUs - timestampUs;

        if (coalescedDurationUs > 250000ll) {
            // Don't coalesce more than 250ms worth of encoded data at once.
            break;
        }
    }

    if (n > 1) {
        ALOGV("coalesced %d frames into one input buffer", n);
    }

    OMX_U32 flags = OMX_BUFFERFLAG_ENDOFFRAME;

    if (signalEOS) {
        flags |= OMX_BUFFERFLAG_EOS;
    } else {
        mNoMoreOutputData = false;
    }

    if (info == NULL) {
        CHECK(mFlags & kUseSecureInputBuffers);
        CHECK(signalEOS);

        // This is fishy, there's still a MediaBuffer corresponding to this
        // info available to the source at this point even though we're going
        // to use it to signal EOS to the codec.
        info = findEmptyInputBuffer();
    }

    CODEC_LOGV("Calling emptyBuffer on buffer %p (length %d), "
               "timestamp %lld us (%.2f secs)",
               info->mBuffer, offset,
               timestampUs, timestampUs / 1E6);

    err = mOMX->emptyBuffer(
            mNode, info->mBuffer, 0, offset,
            flags, timestampUs);

    if (err != OK) {
        setState(ERROR);
        return false;
    }

    // This component does not ever signal the EOS flag on output buffers,
    // Thanks for nothing.
    if (mSignalledEOS && (!strcmp(mComponentName, "OMX.TI.Video.encoder") || 
                          !strcmp(mComponentName, "OMX.TI.720P.Encoder"))) {
        mNoMoreOutputData = true;
        mBufferFilled.signal();
    }

    info->mStatus = OWNED_BY_COMPONENT;

    return true;
}

void OMXCodec::fillOutputBuffer(BufferInfo *info) {
    CHECK_EQ((int)info->mStatus, (int)OWNED_BY_US);

    if (mNoMoreOutputData) {
        CODEC_LOGV("There is no more output data available, not "
             "calling fillOutputBuffer");
        return;
    }

    CODEC_LOGV("Calling fillBuffer on buffer %p", info->mBuffer);
    status_t err = mOMX->fillBuffer(mNode, info->mBuffer);

    if (err != OK) {
        CODEC_LOGE("fillBuffer failed w/ error 0x%08x", err);

        setState(ERROR);
        return;
    }

    info->mStatus = OWNED_BY_COMPONENT;
}

bool OMXCodec::drainInputBuffer(IOMX::buffer_id buffer) {
    Vector<BufferInfo> *buffers = &mPortBuffers[kPortIndexInput];
    for (size_t i = 0; i < buffers->size(); ++i) {
        if ((*buffers)[i].mBuffer == buffer) {
            return drainInputBuffer(&buffers->editItemAt(i));
        }
    }

    CHECK(!"should not be here.");

    return false;
}

void OMXCodec::fillOutputBuffer(IOMX::buffer_id buffer) {
    Vector<BufferInfo> *buffers = &mPortBuffers[kPortIndexOutput];
    for (size_t i = 0; i < buffers->size(); ++i) {
        if ((*buffers)[i].mBuffer == buffer) {
            fillOutputBuffer(&buffers->editItemAt(i));
            return;
        }
    }

    CHECK(!"should not be here.");
}

void OMXCodec::setState(State newState) {
    mState = newState;
    mAsyncCompletion.signal();

    // This may cause some spurious wakeups but is necessary to
    // unblock the reader if we enter ERROR state.
    mBufferFilled.signal();
}

status_t OMXCodec::waitForBufferFilled_l() {

    if (mIsEncoder) {
        // For timelapse video recording, the timelapse video recording may
        // not send an input frame for a _long_ time. Do not use timeout
        // for video encoding.
        return mBufferFilled.wait(mLock);
    }
    status_t err = mBufferFilled.waitRelative(mLock, kBufferFilledEventTimeOutNs);
#ifdef QCOM_HARDWARE
    if ((err == -ETIMEDOUT) && (mPaused == true)){
        // When the audio playback is paused, the fill buffer maybe timed out
        // if input data is not available to decode. Hence, considering the
        // timed out as a valid case.
        err = OK;
    }
#endif
    if (err != OK) {
        CODEC_LOGE("Timed out waiting for output buffers: %d/%d",
            countBuffersWeOwn(mPortBuffers[kPortIndexInput]),
            countBuffersWeOwn(mPortBuffers[kPortIndexOutput]));
    }
    return err;
}

void OMXCodec::setRawAudioFormat(
        OMX_U32 portIndex, int32_t sampleRate, int32_t numChannels) {

    // port definition
    OMX_PARAM_PORTDEFINITIONTYPE def;
    InitOMXParams(&def);
    def.nPortIndex = portIndex;
    status_t err = mOMX->getParameter(
            mNode, OMX_IndexParamPortDefinition, &def, sizeof(def));
    CHECK_EQ(err, (status_t)OK);
    def.format.audio.eEncoding = OMX_AUDIO_CodingPCM;
    CHECK_EQ(mOMX->setParameter(mNode, OMX_IndexParamPortDefinition,
            &def, sizeof(def)), (status_t)OK);

    // pcm param
    OMX_AUDIO_PARAM_PCMMODETYPE pcmParams;
    InitOMXParams(&pcmParams);
    pcmParams.nPortIndex = portIndex;

    err = mOMX->getParameter(
            mNode, OMX_IndexParamAudioPcm, &pcmParams, sizeof(pcmParams));

    CHECK_EQ(err, (status_t)OK);

    pcmParams.nChannels = numChannels;
    pcmParams.eNumData = OMX_NumericalDataSigned;
    pcmParams.bInterleaved = OMX_TRUE;
    pcmParams.nBitPerSample = 16;
    pcmParams.nSamplingRate = sampleRate;
    pcmParams.ePCMMode = OMX_AUDIO_PCMModeLinear;

    CHECK_EQ(getOMXChannelMapping(
                numChannels, pcmParams.eChannelMapping), (status_t)OK);

    err = mOMX->setParameter(
            mNode, OMX_IndexParamAudioPcm, &pcmParams, sizeof(pcmParams));

    CHECK_EQ(err, (status_t)OK);
}

static OMX_AUDIO_AMRBANDMODETYPE pickModeFromBitRate(bool isAMRWB, int32_t bps) {
    if (isAMRWB) {
        if (bps <= 6600) {
            return OMX_AUDIO_AMRBandModeWB0;
        } else if (bps <= 8850) {
            return OMX_AUDIO_AMRBandModeWB1;
        } else if (bps <= 12650) {
            return OMX_AUDIO_AMRBandModeWB2;
        } else if (bps <= 14250) {
            return OMX_AUDIO_AMRBandModeWB3;
        } else if (bps <= 15850) {
            return OMX_AUDIO_AMRBandModeWB4;
        } else if (bps <= 18250) {
            return OMX_AUDIO_AMRBandModeWB5;
        } else if (bps <= 19850) {
            return OMX_AUDIO_AMRBandModeWB6;
        } else if (bps <= 23050) {
            return OMX_AUDIO_AMRBandModeWB7;
        }

        // 23850 bps
        return OMX_AUDIO_AMRBandModeWB8;
    } else {  // AMRNB
        if (bps <= 4750) {
            return OMX_AUDIO_AMRBandModeNB0;
        } else if (bps <= 5150) {
            return OMX_AUDIO_AMRBandModeNB1;
        } else if (bps <= 5900) {
            return OMX_AUDIO_AMRBandModeNB2;
        } else if (bps <= 6700) {
            return OMX_AUDIO_AMRBandModeNB3;
        } else if (bps <= 7400) {
            return OMX_AUDIO_AMRBandModeNB4;
        } else if (bps <= 7950) {
            return OMX_AUDIO_AMRBandModeNB5;
        } else if (bps <= 10200) {
            return OMX_AUDIO_AMRBandModeNB6;
        }

        // 12200 bps
        return OMX_AUDIO_AMRBandModeNB7;
    }
}

void OMXCodec::setAMRFormat(bool isWAMR, int32_t bitRate) {
    OMX_U32 portIndex = mIsEncoder ? kPortIndexOutput : kPortIndexInput;

    OMX_AUDIO_PARAM_AMRTYPE def;
    InitOMXParams(&def);
    def.nPortIndex = portIndex;

    status_t err =
        mOMX->getParameter(mNode, OMX_IndexParamAudioAmr, &def, sizeof(def));

    CHECK_EQ(err, (status_t)OK);

    def.eAMRFrameFormat = OMX_AUDIO_AMRFrameFormatFSF;

    def.eAMRBandMode = pickModeFromBitRate(isWAMR, bitRate);
    err = mOMX->setParameter(mNode, OMX_IndexParamAudioAmr, &def, sizeof(def));
    CHECK_EQ(err, (status_t)OK);

    ////////////////////////

    if (mIsEncoder) {
        sp<MetaData> format = mSource->getFormat();
        int32_t sampleRate;
        int32_t numChannels;
        CHECK(format->findInt32(kKeySampleRate, &sampleRate));
        CHECK(format->findInt32(kKeyChannelCount, &numChannels));

        setRawAudioFormat(kPortIndexInput, sampleRate, numChannels);
    }
}

status_t OMXCodec::setAACFormat(
        int32_t numChannels, int32_t sampleRate, int32_t bitRate, int32_t aacProfile, bool isADTS) {
    if (numChannels > 2) {
        ALOGW("Number of channels: (%d) \n", numChannels);
    }

    if (mIsEncoder) {
        if (isADTS) {
            return -EINVAL;
        }

        //////////////// input port ////////////////////
        setRawAudioFormat(kPortIndexInput, sampleRate, numChannels);

        //////////////// output port ////////////////////
        // format
        OMX_AUDIO_PARAM_PORTFORMATTYPE format;
        InitOMXParams(&format);
        format.nPortIndex = kPortIndexOutput;
        format.nIndex = 0;
        status_t err = OMX_ErrorNone;
        while (OMX_ErrorNone == err) {
            CHECK_EQ(mOMX->getParameter(mNode, OMX_IndexParamAudioPortFormat,
                    &format, sizeof(format)), (status_t)OK);
            if (format.eEncoding == OMX_AUDIO_CodingAAC) {
                break;
            }
            format.nIndex++;
        }
        CHECK_EQ((status_t)OK, err);
        CHECK_EQ(mOMX->setParameter(mNode, OMX_IndexParamAudioPortFormat,
                &format, sizeof(format)), (status_t)OK);

        // port definition
        OMX_PARAM_PORTDEFINITIONTYPE def;
        InitOMXParams(&def);
        def.nPortIndex = kPortIndexOutput;
        CHECK_EQ(mOMX->getParameter(mNode, OMX_IndexParamPortDefinition,
                &def, sizeof(def)), (status_t)OK);
        def.format.audio.bFlagErrorConcealment = OMX_TRUE;
        def.format.audio.eEncoding = OMX_AUDIO_CodingAAC;
        CHECK_EQ(mOMX->setParameter(mNode, OMX_IndexParamPortDefinition,
                &def, sizeof(def)), (status_t)OK);

        // profile
        OMX_AUDIO_PARAM_AACPROFILETYPE profile;
        InitOMXParams(&profile);
        profile.nPortIndex = kPortIndexOutput;
        CHECK_EQ(mOMX->getParameter(mNode, OMX_IndexParamAudioAac,
                &profile, sizeof(profile)), (status_t)OK);
        profile.nChannels = numChannels;
        profile.eChannelMode = (numChannels == 1?
                OMX_AUDIO_ChannelModeMono: OMX_AUDIO_ChannelModeStereo);
        profile.nSampleRate = sampleRate;
        profile.nBitRate = bitRate;
        profile.nAudioBandWidth = 0;
        profile.nFrameLength = 0;
        profile.nAACtools = OMX_AUDIO_AACToolAll;
        profile.nAACERtools = OMX_AUDIO_AACERNone;
        profile.eAACProfile = (OMX_AUDIO_AACPROFILETYPE) aacProfile;
        profile.eAACStreamFormat = OMX_AUDIO_AACStreamFormatMP4FF;
        err = mOMX->setParameter(mNode, OMX_IndexParamAudioAac,
                &profile, sizeof(profile));

        if (err != OK) {
            CODEC_LOGE("setParameter('OMX_IndexParamAudioAac') failed "
                       "(err = %d)",
                       err);
            return err;
        }
    } else {
        OMX_AUDIO_PARAM_AACPROFILETYPE profile;
        InitOMXParams(&profile);
        profile.nPortIndex = kPortIndexInput;

        status_t err = mOMX->getParameter(
                mNode, OMX_IndexParamAudioAac, &profile, sizeof(profile));
        CHECK_EQ(err, (status_t)OK);

        profile.nChannels = numChannels;
        profile.nSampleRate = sampleRate;

        profile.eAACStreamFormat =
            isADTS
                ? OMX_AUDIO_AACStreamFormatMP4ADTS
                : OMX_AUDIO_AACStreamFormatMP4FF;

        err = mOMX->setParameter(
                mNode, OMX_IndexParamAudioAac, &profile, sizeof(profile));

        if (err != OK) {
            CODEC_LOGE("setParameter('OMX_IndexParamAudioAac') failed "
                       "(err = %d)",
                       err);
            return err;
        }
    }

    return OK;
}

void OMXCodec::setG711Format(int32_t numChannels) {
    CHECK(!mIsEncoder);
    setRawAudioFormat(kPortIndexInput, 8000, numChannels);
}

void OMXCodec::setImageOutputFormat(
        OMX_COLOR_FORMATTYPE format, OMX_U32 width, OMX_U32 height) {
    CODEC_LOGV("setImageOutputFormat(%ld, %ld)", width, height);

#if 0
    OMX_INDEXTYPE index;
    status_t err = mOMX->get_extension_index(
            mNode, "OMX.TI.JPEG.decode.Config.OutputColorFormat", &index);
    CHECK_EQ(err, (status_t)OK);

    err = mOMX->set_config(mNode, index, &format, sizeof(format));
    CHECK_EQ(err, (status_t)OK);
#endif

    OMX_PARAM_PORTDEFINITIONTYPE def;
    InitOMXParams(&def);
    def.nPortIndex = kPortIndexOutput;

    status_t err = mOMX->getParameter(
            mNode, OMX_IndexParamPortDefinition, &def, sizeof(def));
    CHECK_EQ(err, (status_t)OK);

    CHECK_EQ((int)def.eDomain, (int)OMX_PortDomainImage);

    OMX_IMAGE_PORTDEFINITIONTYPE *imageDef = &def.format.image;

    CHECK_EQ((int)imageDef->eCompressionFormat, (int)OMX_IMAGE_CodingUnused);
    imageDef->eColorFormat = format;
    imageDef->nFrameWidth = width;
    imageDef->nFrameHeight = height;

    switch (format) {
        case OMX_COLOR_FormatYUV420PackedPlanar:
        case OMX_COLOR_FormatYUV411Planar:
        {
            def.nBufferSize = (width * height * 3) / 2;
            break;
        }

        case OMX_COLOR_FormatCbYCrY:
        {
            def.nBufferSize = width * height * 2;
            break;
        }

        case OMX_COLOR_Format32bitARGB8888:
        {
            def.nBufferSize = width * height * 4;
            break;
        }

        case OMX_COLOR_Format16bitARGB4444:
        case OMX_COLOR_Format16bitARGB1555:
        case OMX_COLOR_Format16bitRGB565:
        case OMX_COLOR_Format16bitBGR565:
        {
            def.nBufferSize = width * height * 2;
            break;
        }

        default:
            CHECK(!"Should not be here. Unknown color format.");
            break;
    }

    def.nBufferCountActual = def.nBufferCountMin;

    err = mOMX->setParameter(
            mNode, OMX_IndexParamPortDefinition, &def, sizeof(def));
    CHECK_EQ(err, (status_t)OK);
}

void OMXCodec::setJPEGInputFormat(
        OMX_U32 width, OMX_U32 height, OMX_U32 compressedSize) {
    OMX_PARAM_PORTDEFINITIONTYPE def;
    InitOMXParams(&def);
    def.nPortIndex = kPortIndexInput;

    status_t err = mOMX->getParameter(
            mNode, OMX_IndexParamPortDefinition, &def, sizeof(def));
    CHECK_EQ(err, (status_t)OK);

    CHECK_EQ((int)def.eDomain, (int)OMX_PortDomainImage);
    OMX_IMAGE_PORTDEFINITIONTYPE *imageDef = &def.format.image;

    CHECK_EQ((int)imageDef->eCompressionFormat, (int)OMX_IMAGE_CodingJPEG);
    imageDef->nFrameWidth = width;
    imageDef->nFrameHeight = height;

    def.nBufferSize = compressedSize;
    def.nBufferCountActual = def.nBufferCountMin;

    err = mOMX->setParameter(
            mNode, OMX_IndexParamPortDefinition, &def, sizeof(def));
    CHECK_EQ(err, (status_t)OK);
}

void OMXCodec::addCodecSpecificData(const void *data, size_t size) {
    CodecSpecificData *specific =
        (CodecSpecificData *)malloc(sizeof(CodecSpecificData) + size - 1);

    specific->mSize = size;
    memcpy(specific->mData, data, size);

    mCodecSpecificData.push(specific);
}

void OMXCodec::clearCodecSpecificData() {
    for (size_t i = 0; i < mCodecSpecificData.size(); ++i) {
        free(mCodecSpecificData.editItemAt(i));
    }
    mCodecSpecificData.clear();
    mCodecSpecificDataIndex = 0;
}

status_t OMXCodec::start(MetaData *meta) {
    Mutex::Autolock autoLock(mLock);

    if (mState != LOADED) {
        CODEC_LOGE("called start in the unexpected state: %d", mState);
        return UNKNOWN_ERROR;
    }

    sp<MetaData> params = new MetaData;
    if (mQuirks & kWantsNALFragments) {
        params->setInt32(kKeyWantsNALFragments, true);
    }
    if (meta) {
        int64_t startTimeUs = 0;
        int64_t timeUs;
        if (meta->findInt64(kKeyTime, &timeUs)) {
            startTimeUs = timeUs;
        }
        params->setInt64(kKeyTime, startTimeUs);
    }

    mCodecSpecificDataIndex = 0;
    mInitialBufferSubmit = true;
    mSignalledEOS = false;
    mNoMoreOutputData = false;
    mOutputPortSettingsHaveChanged = false;
    mSeekTimeUs = -1;
    mSeekMode = ReadOptions::SEEK_CLOSEST_SYNC;
    mTargetTimeUs = -1;
    mFilledBuffers.clear();
    mPaused = false;

    status_t err;
    if (mIsEncoder) {
        // Calling init() before starting its source so that we can configure,
        // if supported, the source to use exactly the same number of input
        // buffers as requested by the encoder.
        if ((err = init()) != OK) {
            CODEC_LOGE("init failed: %d", err);
            return err;
        }

        params->setInt32(kKeyNumBuffers, mPortBuffers[kPortIndexInput].size());
        err = mSource->start(params.get());
        if (err != OK) {
            CODEC_LOGE("source failed to start: %d", err);
            stopOmxComponent_l();
        }
        return err;
    }

    // Decoder case
    if ((err = mSource->start(params.get())) != OK) {
        CODEC_LOGE("source failed to start: %d", err);
        return err;
    }
    return init();
}

status_t OMXCodec::stop() {
    CODEC_LOGV("stop mState=%d", mState);
    Mutex::Autolock autoLock(mLock);
    status_t err = stopOmxComponent_l();
    mSource->stop();

    CODEC_LOGV("stopped in state %d", mState);
    return err;
}

status_t OMXCodec::stopOmxComponent_l() {
    CODEC_LOGV("stopOmxComponent_l mState=%d", mState);

    while (isIntermediateState(mState)) {
        mAsyncCompletion.wait(mLock);
    }

    bool isError = false;
    switch (mState) {
        case LOADED:
            break;

        case ERROR:
        {
            if (mPortStatus[kPortIndexOutput] == ENABLING) {
                // Codec is in a wedged state (technical term)
                // We've seen an output port settings change from the codec,
                // We've disabled the output port, then freed the output
                // buffers, initiated re-enabling the output port but
                // failed to reallocate the output buffers.
                // There doesn't seem to be a way to orderly transition
                // from executing->idle and idle->loaded now that the
                // output port hasn't been reenabled yet...
                // Simply free as many resources as we can and pretend
                // that we're in LOADED state so that the destructor
                // will free the component instance without asserting.
                freeBuffersOnPort(kPortIndexInput, true /* onlyThoseWeOwn */);
                freeBuffersOnPort(kPortIndexOutput, true /* onlyThoseWeOwn */);
                setState(LOADED);
                break;
            } else {
                OMX_STATETYPE state = OMX_StateInvalid;
                status_t err = mOMX->getState(mNode, &state);
                CHECK_EQ(err, (status_t)OK);

                if (state != OMX_StateExecuting) {
                    break;
                }
                // else fall through to the idling code
            }

            isError = true;
        }

        case EXECUTING:
        {
            setState(EXECUTING_TO_IDLE);

            if (mQuirks & kRequiresFlushBeforeShutdown) {
                CODEC_LOGV("This component requires a flush before transitioning "
                     "from EXECUTING to IDLE...");

#ifdef QCOM_HARDWARE
                //DSP supports flushing of ports simultaneously.
                //Flushing individual port is not supported.
                if(mQuirks & kRequiresGlobalFlush) {
                    bool emulateFlushCompletion = !flushPortAsync(kPortIndexBoth);
                    if (emulateFlushCompletion) {
                        onCmdComplete(OMX_CommandFlush, kPortIndexBoth);
                    }
                } else {
#endif
                bool emulateInputFlushCompletion =
                    !flushPortAsync(kPortIndexInput);

                bool emulateOutputFlushCompletion =
                    !flushPortAsync(kPortIndexOutput);

                if (emulateInputFlushCompletion) {
                    onCmdComplete(OMX_CommandFlush, kPortIndexInput);
                }

                if (emulateOutputFlushCompletion) {
                    onCmdComplete(OMX_CommandFlush, kPortIndexOutput);
                    }
#ifdef QCOM_HARDWARE
                }
#endif
            } else {
                mPortStatus[kPortIndexInput] = SHUTTING_DOWN;
                mPortStatus[kPortIndexOutput] = SHUTTING_DOWN;

                status_t err =
                    mOMX->sendCommand(mNode, OMX_CommandStateSet, OMX_StateIdle);
                CHECK_EQ(err, (status_t)OK);
            }

            while (mState != LOADED && mState != ERROR) {
                mAsyncCompletion.wait(mLock);
            }

            if (isError) {
                // We were in the ERROR state coming in, so restore that now
                // that we've idled the OMX component.
                setState(ERROR);
            }

            break;
        }

        default:
        {
            CHECK(!"should not be here.");
            break;
        }
    }

    if (mLeftOverBuffer) {
        mLeftOverBuffer->release();
        mLeftOverBuffer = NULL;
    }

    return OK;
}

sp<MetaData> OMXCodec::getFormat() {
    Mutex::Autolock autoLock(mLock);

    return mOutputFormat;
}

status_t OMXCodec::read(
        MediaBuffer **buffer, const ReadOptions *options) {
    status_t err = OK;
    *buffer = NULL;

    Mutex::Autolock autoLock(mLock);

    if (mState != EXECUTING && mState != RECONFIGURING) {
        return UNKNOWN_ERROR;
    }

    bool seeking = false;
    int64_t seekTimeUs;
    ReadOptions::SeekMode seekMode;
    if (options && options->getSeekTo(&seekTimeUs, &seekMode)) {
        seeking = true;
    }

    if (mInitialBufferSubmit) {
        mInitialBufferSubmit = false;

        if (seeking) {
            CHECK(seekTimeUs >= 0);
            mSeekTimeUs = seekTimeUs;
            mSeekMode = seekMode;

            // There's no reason to trigger the code below, there's
            // nothing to flush yet.
            seeking = false;
            mPaused = false;
        }

        drainInputBuffers();

        if (mState == EXECUTING) {
            // Otherwise mState == RECONFIGURING and this code will trigger
            // after the output port is reenabled.
            fillOutputBuffers();
        }
    }

    if (seeking) {
        while (mState == RECONFIGURING) {
            if ((err = waitForBufferFilled_l()) != OK) {
                return err;
            }
        }

        if (mState != EXECUTING) {
            return UNKNOWN_ERROR;
        }

        CODEC_LOGV("seeking to %lld us (%.2f secs)", seekTimeUs, seekTimeUs / 1E6);

        mSignalledEOS = false;

        CHECK(seekTimeUs >= 0);
        mSeekTimeUs = seekTimeUs;
        mSeekMode = seekMode;

        mFilledBuffers.clear();

        CHECK_EQ((int)mState, (int)EXECUTING);
#ifdef QCOM_HARDWARE
        //DSP supports flushing of ports simultaneously. Flushing individual port is not supported.

        if(mQuirks & kRequiresGlobalFlush) {
            bool emulateFlushCompletion = !flushPortAsync(kPortIndexBoth);
            if (emulateFlushCompletion) {
                onCmdComplete(OMX_CommandFlush, kPortIndexBoth);
            }
        } else {

        //DSP supports flushing of ports simultaneously.
        //Flushing individual port is not supported.
        if(mQuirks & kRequiresGlobalFlush) {
            bool emulateFlushCompletion = !flushPortAsync(kPortIndexBoth);
            if (emulateFlushCompletion) {
                onCmdComplete(OMX_CommandFlush, kPortIndexBoth);
            }
        } else {
#endif
            bool emulateInputFlushCompletion = !flushPortAsync(kPortIndexInput);
            bool emulateOutputFlushCompletion = !flushPortAsync(kPortIndexOutput);

            if (emulateInputFlushCompletion) {
                onCmdComplete(OMX_CommandFlush, kPortIndexInput);
            }

            if (emulateOutputFlushCompletion) {
                onCmdComplete(OMX_CommandFlush, kPortIndexOutput);
            }
#ifdef QCOM_HARDWARE
            }
        }
#endif

        while (mSeekTimeUs >= 0) {
            if ((err = waitForBufferFilled_l()) != OK) {
                return err;
            }
        }
    }

    while (mState != ERROR && !mNoMoreOutputData && mFilledBuffers.empty()) {
        if ((err = waitForBufferFilled_l()) != OK) {
            if ((err == -ETIMEDOUT) && (mPaused == true) && !mIsVideo) {
                // When the audio playback is paused, the fill buffer maybe timed out
                // if input data is not available to decode. Hence, considering the
                // timed out as a valid case.
                ALOGV("returned OK instead of timedout from read() as mPaused is true");
                err = OK;
            }
            return err;
        }
    }

    if (mState == ERROR) {
        return UNKNOWN_ERROR;
    }

    if (mFilledBuffers.empty()) {
        return mSignalledEOS ? mFinalStatus : ERROR_END_OF_STREAM;
    }

    if (mOutputPortSettingsHaveChanged) {
        mOutputPortSettingsHaveChanged = false;

        return INFO_FORMAT_CHANGED;
    }

    size_t index = *mFilledBuffers.begin();
    mFilledBuffers.erase(mFilledBuffers.begin());

    BufferInfo *info = &mPortBuffers[kPortIndexOutput].editItemAt(index);
    CHECK_EQ((int)info->mStatus, (int)OWNED_BY_US);
    info->mStatus = OWNED_BY_CLIENT;

    info->mMediaBuffer->add_ref();
    if (mSkipCutBuffer != NULL) {
        mSkipCutBuffer->submit(info->mMediaBuffer);
    }
    *buffer = info->mMediaBuffer;

    return OK;
}

void OMXCodec::signalBufferReturned(MediaBuffer *buffer) {
    Mutex::Autolock autoLock(mLock);

    Vector<BufferInfo> *buffers = &mPortBuffers[kPortIndexOutput];
    for (size_t i = 0; i < buffers->size(); ++i) {
        BufferInfo *info = &buffers->editItemAt(i);

        if (info->mMediaBuffer == buffer) {
            CHECK_EQ((int)mPortStatus[kPortIndexOutput], (int)ENABLED);
            CHECK_EQ((int)info->mStatus, (int)OWNED_BY_CLIENT);

            info->mStatus = OWNED_BY_US;

            if (buffer->graphicBuffer() == 0) {
                fillOutputBuffer(info);
            } else {
                sp<MetaData> metaData = info->mMediaBuffer->meta_data();
                int32_t rendered = 0;
                if (!metaData->findInt32(kKeyRendered, &rendered)) {
                    rendered = 0;
                }
                if (!rendered) {
                    status_t err = cancelBufferToNativeWindow(info);
                    if (err < 0) {
                        return;
                    }
                }

                info->mStatus = OWNED_BY_NATIVE_WINDOW;

                // Dequeue the next buffer from the native window.
                BufferInfo *nextBufInfo = dequeueBufferFromNativeWindow();
                if (nextBufInfo == 0) {
                    return;
                }

                // Give the buffer to the OMX node to fill.
                fillOutputBuffer(nextBufInfo);
            }
            return;
        }
    }

    CHECK(!"should not be here.");
}

static const char *imageCompressionFormatString(OMX_IMAGE_CODINGTYPE type) {
    static const char *kNames[] = {
        "OMX_IMAGE_CodingUnused",
        "OMX_IMAGE_CodingAutoDetect",
        "OMX_IMAGE_CodingJPEG",
        "OMX_IMAGE_CodingJPEG2K",
        "OMX_IMAGE_CodingEXIF",
        "OMX_IMAGE_CodingTIFF",
        "OMX_IMAGE_CodingGIF",
        "OMX_IMAGE_CodingPNG",
        "OMX_IMAGE_CodingLZW",
        "OMX_IMAGE_CodingBMP",
    };

    size_t numNames = sizeof(kNames) / sizeof(kNames[0]);

    if (type < 0 || (size_t)type >= numNames) {
        return "UNKNOWN";
    } else {
        return kNames[type];
    }
}

static const char *colorFormatString(OMX_COLOR_FORMATTYPE type) {
    static const char *kNames[] = {
        "OMX_COLOR_FormatUnused",
        "OMX_COLOR_FormatMonochrome",
        "OMX_COLOR_Format8bitRGB332",
        "OMX_COLOR_Format12bitRGB444",
        "OMX_COLOR_Format16bitARGB4444",
        "OMX_COLOR_Format16bitARGB1555",
        "OMX_COLOR_Format16bitRGB565",
        "OMX_COLOR_Format16bitBGR565",
        "OMX_COLOR_Format18bitRGB666",
        "OMX_COLOR_Format18bitARGB1665",
        "OMX_COLOR_Format19bitARGB1666",
        "OMX_COLOR_Format24bitRGB888",
        "OMX_COLOR_Format24bitBGR888",
        "OMX_COLOR_Format24bitARGB1887",
        "OMX_COLOR_Format25bitARGB1888",
        "OMX_COLOR_Format32bitBGRA8888",
        "OMX_COLOR_Format32bitARGB8888",
        "OMX_COLOR_FormatYUV411Planar",
        "OMX_COLOR_FormatYUV411PackedPlanar",
        "OMX_COLOR_FormatYUV420Planar",
        "OMX_COLOR_FormatYUV420PackedPlanar",
        "OMX_COLOR_FormatYUV420SemiPlanar",
        "OMX_COLOR_FormatYUV422Planar",
        "OMX_COLOR_FormatYUV422PackedPlanar",
        "OMX_COLOR_FormatYUV422SemiPlanar",
        "OMX_COLOR_FormatYCbYCr",
        "OMX_COLOR_FormatYCrYCb",
        "OMX_COLOR_FormatCbYCrY",
        "OMX_COLOR_FormatCrYCbY",
        "OMX_COLOR_FormatYUV444Interleaved",
        "OMX_COLOR_FormatRawBayer8bit",
        "OMX_COLOR_FormatRawBayer10bit",
        "OMX_COLOR_FormatRawBayer8bitcompressed",
        "OMX_COLOR_FormatL2",
        "OMX_COLOR_FormatL4",
        "OMX_COLOR_FormatL8",
        "OMX_COLOR_FormatL16",
        "OMX_COLOR_FormatL24",
        "OMX_COLOR_FormatL32",
        "OMX_COLOR_FormatYUV420PackedSemiPlanar",
        "OMX_COLOR_FormatYUV422PackedSemiPlanar",
        "OMX_COLOR_Format18BitBGR666",
        "OMX_COLOR_Format24BitARGB6666",
        "OMX_COLOR_Format24BitABGR6666",
    };

    size_t numNames = sizeof(kNames) / sizeof(kNames[0]);

    if (type == OMX_TI_COLOR_FormatYUV420PackedSemiPlanar) {
        return "OMX_TI_COLOR_FormatYUV420PackedSemiPlanar";
    }
#ifdef USE_SAMSUNG_COLORFORMAT
    if (type == OMX_SEC_COLOR_FormatNV12TPhysicalAddress) {
        return "OMX_SEC_COLOR_FormatNV12TPhysicalAddress";
    }
    if (type == OMX_SEC_COLOR_FormatNV12LPhysicalAddress) {
        return "OMX_SEC_COLOR_FormatNV12LPhysicalAddress";
    }
    if (type == OMX_SEC_COLOR_FormatNV12LVirtualAddress) {
        return "OMX_SEC_COLOR_FormatNV12LVirtualAddress";
    }
    if (type == OMX_SEC_COLOR_FormatNV12Tiled) {
        return "OMX_SEC_COLOR_FormatNV12Tiled";
    }
#endif // USE_SAMSUNG_COLORFORMAT
    else if (type == OMX_QCOM_COLOR_FormatYVU420SemiPlanar) {
        return "OMX_QCOM_COLOR_FormatYVU420SemiPlanar";
    } else if (type < 0 || (size_t)type >= numNames) {
        return "UNKNOWN";
    } else {
        return kNames[type];
    }
}

static const char *videoCompressionFormatString(OMX_VIDEO_CODINGTYPE type) {
    static const char *kNames[] = {
        "OMX_VIDEO_CodingUnused",
        "OMX_VIDEO_CodingAutoDetect",
        "OMX_VIDEO_CodingMPEG2",
        "OMX_VIDEO_CodingH263",
        "OMX_VIDEO_CodingMPEG4",
        "OMX_VIDEO_CodingWMV",
        "OMX_VIDEO_CodingRV",
        "OMX_VIDEO_CodingAVC",
        "OMX_VIDEO_CodingMJPEG",
    };

    size_t numNames = sizeof(kNames) / sizeof(kNames[0]);

    if (type < 0 || (size_t)type >= numNames) {
        return "UNKNOWN";
    } else {
        return kNames[type];
    }
}

static const char *audioCodingTypeString(OMX_AUDIO_CODINGTYPE type) {
    static const char *kNames[] = {
        "OMX_AUDIO_CodingUnused",
        "OMX_AUDIO_CodingAutoDetect",
        "OMX_AUDIO_CodingPCM",
        "OMX_AUDIO_CodingADPCM",
        "OMX_AUDIO_CodingAMR",
        "OMX_AUDIO_CodingGSMFR",
        "OMX_AUDIO_CodingGSMEFR",
        "OMX_AUDIO_CodingGSMHR",
        "OMX_AUDIO_CodingPDCFR",
        "OMX_AUDIO_CodingPDCEFR",
        "OMX_AUDIO_CodingPDCHR",
        "OMX_AUDIO_CodingTDMAFR",
        "OMX_AUDIO_CodingTDMAEFR",
        "OMX_AUDIO_CodingQCELP8",
        "OMX_AUDIO_CodingQCELP13",
        "OMX_AUDIO_CodingEVRC",
        "OMX_AUDIO_CodingSMV",
        "OMX_AUDIO_CodingG711",
        "OMX_AUDIO_CodingG723",
        "OMX_AUDIO_CodingG726",
        "OMX_AUDIO_CodingG729",
        "OMX_AUDIO_CodingAAC",
        "OMX_AUDIO_CodingMP3",
        "OMX_AUDIO_CodingSBC",
        "OMX_AUDIO_CodingVORBIS",
        "OMX_AUDIO_CodingWMA",
        "OMX_AUDIO_CodingRA",
        "OMX_AUDIO_CodingMIDI",
    };

    size_t numNames = sizeof(kNames) / sizeof(kNames[0]);

    if (type < 0 || (size_t)type >= numNames) {
        return "UNKNOWN";
    } else {
        return kNames[type];
    }
}

static const char *audioPCMModeString(OMX_AUDIO_PCMMODETYPE type) {
    static const char *kNames[] = {
        "OMX_AUDIO_PCMModeLinear",
        "OMX_AUDIO_PCMModeALaw",
        "OMX_AUDIO_PCMModeMULaw",
    };

    size_t numNames = sizeof(kNames) / sizeof(kNames[0]);

    if (type < 0 || (size_t)type >= numNames) {
        return "UNKNOWN";
    } else {
        return kNames[type];
    }
}

static const char *amrBandModeString(OMX_AUDIO_AMRBANDMODETYPE type) {
    static const char *kNames[] = {
        "OMX_AUDIO_AMRBandModeUnused",
        "OMX_AUDIO_AMRBandModeNB0",
        "OMX_AUDIO_AMRBandModeNB1",
        "OMX_AUDIO_AMRBandModeNB2",
        "OMX_AUDIO_AMRBandModeNB3",
        "OMX_AUDIO_AMRBandModeNB4",
        "OMX_AUDIO_AMRBandModeNB5",
        "OMX_AUDIO_AMRBandModeNB6",
        "OMX_AUDIO_AMRBandModeNB7",
        "OMX_AUDIO_AMRBandModeWB0",
        "OMX_AUDIO_AMRBandModeWB1",
        "OMX_AUDIO_AMRBandModeWB2",
        "OMX_AUDIO_AMRBandModeWB3",
        "OMX_AUDIO_AMRBandModeWB4",
        "OMX_AUDIO_AMRBandModeWB5",
        "OMX_AUDIO_AMRBandModeWB6",
        "OMX_AUDIO_AMRBandModeWB7",
        "OMX_AUDIO_AMRBandModeWB8",
    };

    size_t numNames = sizeof(kNames) / sizeof(kNames[0]);

    if (type < 0 || (size_t)type >= numNames) {
        return "UNKNOWN";
    } else {
        return kNames[type];
    }
}

static const char *amrFrameFormatString(OMX_AUDIO_AMRFRAMEFORMATTYPE type) {
    static const char *kNames[] = {
        "OMX_AUDIO_AMRFrameFormatConformance",
        "OMX_AUDIO_AMRFrameFormatIF1",
        "OMX_AUDIO_AMRFrameFormatIF2",
        "OMX_AUDIO_AMRFrameFormatFSF",
        "OMX_AUDIO_AMRFrameFormatRTPPayload",
        "OMX_AUDIO_AMRFrameFormatITU",
    };

    size_t numNames = sizeof(kNames) / sizeof(kNames[0]);

    if (type < 0 || (size_t)type >= numNames) {
        return "UNKNOWN";
    } else {
        return kNames[type];
    }
}

void OMXCodec::dumpPortStatus(OMX_U32 portIndex) {
    OMX_PARAM_PORTDEFINITIONTYPE def;
    InitOMXParams(&def);
    def.nPortIndex = portIndex;

    status_t err = mOMX->getParameter(
            mNode, OMX_IndexParamPortDefinition, &def, sizeof(def));
    CHECK_EQ(err, (status_t)OK);

    printf("%s Port = {\n", portIndex == kPortIndexInput ? "Input" : "Output");

    CHECK((portIndex == kPortIndexInput && def.eDir == OMX_DirInput)
          || (portIndex == kPortIndexOutput && def.eDir == OMX_DirOutput));

    printf("  nBufferCountActual = %ld\n", def.nBufferCountActual);
    printf("  nBufferCountMin = %ld\n", def.nBufferCountMin);
    printf("  nBufferSize = %ld\n", def.nBufferSize);

    switch (def.eDomain) {
        case OMX_PortDomainImage:
        {
            const OMX_IMAGE_PORTDEFINITIONTYPE *imageDef = &def.format.image;

            printf("\n");
            printf("  // Image\n");
            printf("  nFrameWidth = %ld\n", imageDef->nFrameWidth);
            printf("  nFrameHeight = %ld\n", imageDef->nFrameHeight);
            printf("  nStride = %ld\n", imageDef->nStride);

            printf("  eCompressionFormat = %s\n",
                   imageCompressionFormatString(imageDef->eCompressionFormat));

            printf("  eColorFormat = %s\n",
                   colorFormatString(imageDef->eColorFormat));

            break;
        }

        case OMX_PortDomainVideo:
        {
            OMX_VIDEO_PORTDEFINITIONTYPE *videoDef = &def.format.video;

            printf("\n");
            printf("  // Video\n");
            printf("  nFrameWidth = %ld\n", videoDef->nFrameWidth);
            printf("  nFrameHeight = %ld\n", videoDef->nFrameHeight);
            printf("  nStride = %ld\n", videoDef->nStride);

            printf("  eCompressionFormat = %s\n",
                   videoCompressionFormatString(videoDef->eCompressionFormat));

            printf("  eColorFormat = %s\n",
                   colorFormatString(videoDef->eColorFormat));

            break;
        }

        case OMX_PortDomainAudio:
        {
            OMX_AUDIO_PORTDEFINITIONTYPE *audioDef = &def.format.audio;

            printf("\n");
            printf("  // Audio\n");
            printf("  eEncoding = %s\n",
                   audioCodingTypeString(audioDef->eEncoding));

            if (audioDef->eEncoding == OMX_AUDIO_CodingPCM) {
                OMX_AUDIO_PARAM_PCMMODETYPE params;
                InitOMXParams(&params);
                params.nPortIndex = portIndex;

                err = mOMX->getParameter(
                        mNode, OMX_IndexParamAudioPcm, &params, sizeof(params));
                CHECK_EQ(err, (status_t)OK);

                printf("  nSamplingRate = %ld\n", params.nSamplingRate);
                printf("  nChannels = %ld\n", params.nChannels);
                printf("  bInterleaved = %d\n", params.bInterleaved);
                printf("  nBitPerSample = %ld\n", params.nBitPerSample);

                printf("  eNumData = %s\n",
                       params.eNumData == OMX_NumericalDataSigned
                        ? "signed" : "unsigned");

                printf("  ePCMMode = %s\n", audioPCMModeString(params.ePCMMode));
            } else if (audioDef->eEncoding == OMX_AUDIO_CodingAMR) {
                OMX_AUDIO_PARAM_AMRTYPE amr;
                InitOMXParams(&amr);
                amr.nPortIndex = portIndex;

                err = mOMX->getParameter(
                        mNode, OMX_IndexParamAudioAmr, &amr, sizeof(amr));
                CHECK_EQ(err, (status_t)OK);

                printf("  nChannels = %ld\n", amr.nChannels);
                printf("  eAMRBandMode = %s\n",
                        amrBandModeString(amr.eAMRBandMode));
                printf("  eAMRFrameFormat = %s\n",
                        amrFrameFormatString(amr.eAMRFrameFormat));
            }

            break;
        }

        default:
        {
            printf("  // Unknown\n");
            break;
        }
    }

    printf("}\n");
}

status_t OMXCodec::initNativeWindow() {
    // Enable use of a GraphicBuffer as the output for this node.  This must
    // happen before getting the IndexParamPortDefinition parameter because it
    // will affect the pixel format that the node reports.
    status_t err = mOMX->enableGraphicBuffers(mNode, kPortIndexOutput, OMX_TRUE);
    if (err != 0) {
        return err;
    }

    return OK;
}

void OMXCodec::initNativeWindowCrop() {
    int32_t left, top, right, bottom;

    CHECK(mOutputFormat->findRect(
                        kKeyCropRect,
                        &left, &top, &right, &bottom));

    android_native_rect_t crop;
    crop.left = left;
    crop.top = top;
    crop.right = right + 1;
    crop.bottom = bottom + 1;

    // We'll ignore any errors here, if the surface is
    // already invalid, we'll know soon enough.
    native_window_set_crop(mNativeWindow.get(), &crop);
}

void OMXCodec::initOutputFormat(const sp<MetaData> &inputFormat) {
    mOutputFormat = new MetaData;
    mOutputFormat->setCString(kKeyDecoderComponent, mComponentName);
    if (mIsEncoder) {
        int32_t timeScale;
        if (inputFormat->findInt32(kKeyTimeScale, &timeScale)) {
            mOutputFormat->setInt32(kKeyTimeScale, timeScale);
        }
    }

    OMX_PARAM_PORTDEFINITIONTYPE def;
    InitOMXParams(&def);
    def.nPortIndex = kPortIndexOutput;

    status_t err = mOMX->getParameter(
            mNode, OMX_IndexParamPortDefinition, &def, sizeof(def));
    CHECK_EQ(err, (status_t)OK);

    switch (def.eDomain) {
        case OMX_PortDomainImage:
        {
            OMX_IMAGE_PORTDEFINITIONTYPE *imageDef = &def.format.image;
            CHECK_EQ((int)imageDef->eCompressionFormat,
                     (int)OMX_IMAGE_CodingUnused);

            mOutputFormat->setCString(kKeyMIMEType, MEDIA_MIMETYPE_VIDEO_RAW);
            mOutputFormat->setInt32(kKeyColorFormat, imageDef->eColorFormat);
            mOutputFormat->setInt32(kKeyWidth, imageDef->nFrameWidth);
            mOutputFormat->setInt32(kKeyHeight, imageDef->nFrameHeight);
            break;
        }

        case OMX_PortDomainAudio:
        {
            OMX_AUDIO_PORTDEFINITIONTYPE *audio_def = &def.format.audio;

            if (audio_def->eEncoding == OMX_AUDIO_CodingPCM) {
                OMX_AUDIO_PARAM_PCMMODETYPE params;
                InitOMXParams(&params);
                params.nPortIndex = kPortIndexOutput;

                err = mOMX->getParameter(
                        mNode, OMX_IndexParamAudioPcm, &params, sizeof(params));
                CHECK_EQ(err, (status_t)OK);

                CHECK_EQ((int)params.eNumData, (int)OMX_NumericalDataSigned);
                CHECK_EQ(params.nBitPerSample, 16u);
                CHECK_EQ((int)params.ePCMMode, (int)OMX_AUDIO_PCMModeLinear);

                int32_t numChannels, sampleRate;
                inputFormat->findInt32(kKeyChannelCount, &numChannels);
                inputFormat->findInt32(kKeySampleRate, &sampleRate);

                if ((OMX_U32)numChannels != params.nChannels) {
                    ALOGV("Codec outputs a different number of channels than "
                         "the input stream contains (contains %d channels, "
                         "codec outputs %ld channels).",
                         numChannels, params.nChannels);
                }

                if (sampleRate != (int32_t)params.nSamplingRate) {
                    ALOGV("Codec outputs at different sampling rate than "
                         "what the input stream contains (contains data at "
                         "%d Hz, codec outputs %lu Hz)",
                         sampleRate, params.nSamplingRate);
                }

                mOutputFormat->setCString(
                        kKeyMIMEType, MEDIA_MIMETYPE_AUDIO_RAW);

                // Use the codec-advertised number of channels, as some
                // codecs appear to output stereo even if the input data is
                // mono. If we know the codec lies about this information,
                // use the actual number of channels instead.
                mOutputFormat->setInt32(
                        kKeyChannelCount,
                        (mQuirks & kDecoderLiesAboutNumberOfChannels)
                            ? numChannels : params.nChannels);

                mOutputFormat->setInt32(kKeySampleRate, params.nSamplingRate);
            } else if (audio_def->eEncoding == OMX_AUDIO_CodingAMR) {
                OMX_AUDIO_PARAM_AMRTYPE amr;
                InitOMXParams(&amr);
                amr.nPortIndex = kPortIndexOutput;

                err = mOMX->getParameter(
                        mNode, OMX_IndexParamAudioAmr, &amr, sizeof(amr));
                CHECK_EQ(err, (status_t)OK);

                CHECK_EQ(amr.nChannels, 1u);
                mOutputFormat->setInt32(kKeyChannelCount, 1);

                if (amr.eAMRBandMode >= OMX_AUDIO_AMRBandModeNB0
                    && amr.eAMRBandMode <= OMX_AUDIO_AMRBandModeNB7) {
                    mOutputFormat->setCString(
                            kKeyMIMEType, MEDIA_MIMETYPE_AUDIO_AMR_NB);
                    mOutputFormat->setInt32(kKeySampleRate, 8000);
                } else if (amr.eAMRBandMode >= OMX_AUDIO_AMRBandModeWB0
                            && amr.eAMRBandMode <= OMX_AUDIO_AMRBandModeWB8) {
                    mOutputFormat->setCString(
                            kKeyMIMEType, MEDIA_MIMETYPE_AUDIO_AMR_WB);
                    mOutputFormat->setInt32(kKeySampleRate, 16000);
                } else {
                    CHECK(!"Unknown AMR band mode.");
                }
            } else if (audio_def->eEncoding == OMX_AUDIO_CodingAAC) {
                mOutputFormat->setCString(
                        kKeyMIMEType, MEDIA_MIMETYPE_AUDIO_AAC);
                int32_t numChannels, sampleRate, bitRate;
                inputFormat->findInt32(kKeyChannelCount, &numChannels);
                inputFormat->findInt32(kKeySampleRate, &sampleRate);
                inputFormat->findInt32(kKeyBitRate, &bitRate);
                mOutputFormat->setInt32(kKeyChannelCount, numChannels);
                mOutputFormat->setInt32(kKeySampleRate, sampleRate);
                mOutputFormat->setInt32(kKeyBitRate, bitRate);
            } else {
                AString mimeType;
                if (OK == ExtendedCodec::handleSupportedAudioFormats(
                        audio_def->eEncoding, &mimeType)) {
                    mOutputFormat->setCString(
                            kKeyMIMEType, mimeType.c_str());
                    int32_t numChannels, sampleRate, bitRate;
                    inputFormat->findInt32(kKeyChannelCount, &numChannels);
                    inputFormat->findInt32(kKeySampleRate, &sampleRate);
                    inputFormat->findInt32(kKeyBitRate, &bitRate);
                    mOutputFormat->setInt32(kKeyChannelCount, numChannels);
                    mOutputFormat->setInt32(kKeySampleRate, sampleRate);
                    mOutputFormat->setInt32(kKeyBitRate, bitRate);
                } else {
                    CHECK(!"Should not be here. Unknown audio encoding.");
                }
            }
            break;
        }

        case OMX_PortDomainVideo:
        {
            OMX_VIDEO_PORTDEFINITIONTYPE *video_def = &def.format.video;

            if (video_def->eCompressionFormat == OMX_VIDEO_CodingUnused) {
                mOutputFormat->setCString(
                        kKeyMIMEType, MEDIA_MIMETYPE_VIDEO_RAW);
            } else if (video_def->eCompressionFormat == OMX_VIDEO_CodingMPEG4) {
                mOutputFormat->setCString(
                        kKeyMIMEType, MEDIA_MIMETYPE_VIDEO_MPEG4);
            } else if (video_def->eCompressionFormat == OMX_VIDEO_CodingH263) {
                mOutputFormat->setCString(
                        kKeyMIMEType, MEDIA_MIMETYPE_VIDEO_H263);
            } else if (video_def->eCompressionFormat == OMX_VIDEO_CodingAVC) {
                mOutputFormat->setCString(
                        kKeyMIMEType, MEDIA_MIMETYPE_VIDEO_AVC);
            } else {
                CHECK(!"Unknown compression format.");
            }

            mOutputFormat->setInt32(kKeyWidth, video_def->nFrameWidth);
            mOutputFormat->setInt32(kKeyHeight, video_def->nFrameHeight);
            mOutputFormat->setInt32(kKeyColorFormat, video_def->eColorFormat);

            if (!mIsEncoder) {
                OMX_CONFIG_RECTTYPE rect;
                InitOMXParams(&rect);
                rect.nPortIndex = kPortIndexOutput;
                status_t err =
                        mOMX->getConfig(
                            mNode, OMX_IndexConfigCommonOutputCrop,
                            &rect, sizeof(rect));

                CODEC_LOGI(
                        "video dimensions are %ld x %ld",
                        video_def->nFrameWidth, video_def->nFrameHeight);

                if (err == OK) {
                    CHECK_GE(rect.nLeft, 0);
                    CHECK_GE(rect.nTop, 0);
                    CHECK_GE(rect.nWidth, 0u);
                    CHECK_GE(rect.nHeight, 0u);
                    CHECK_LE(rect.nLeft + rect.nWidth - 1, video_def->nFrameWidth);
                    CHECK_LE(rect.nTop + rect.nHeight - 1, video_def->nFrameHeight);

                    mOutputFormat->setRect(
                            kKeyCropRect,
                            rect.nLeft,
                            rect.nTop,
                            rect.nLeft + rect.nWidth - 1,
                            rect.nTop + rect.nHeight - 1);

                    CODEC_LOGI(
                            "Crop rect is %ld x %ld @ (%ld, %ld)",
                            rect.nWidth, rect.nHeight, rect.nLeft, rect.nTop);
                } else {
                    mOutputFormat->setRect(
                            kKeyCropRect,
                            0, 0,
                            video_def->nFrameWidth - 1,
                            video_def->nFrameHeight - 1);
                }

                if (mNativeWindow != NULL) {
                     initNativeWindowCrop();
                }
            } else {
                QCUtils::HFR::copyHFRParams(inputFormat, mOutputFormat);
            }
            break;
        }

        default:
        {
            CHECK(!"should not be here, neither audio nor video.");
            break;
        }
    }

    // If the input format contains rotation information, flag the output
    // format accordingly.

    int32_t rotationDegrees;
    if (mSource->getFormat()->findInt32(kKeyRotation, &rotationDegrees)) {
        mOutputFormat->setInt32(kKeyRotation, rotationDegrees);
    }
}

status_t OMXCodec::pause() {
    Mutex::Autolock autoLock(mLock);

    mPaused = true;

    return OK;
}

////////////////////////////////////////////////////////////////////////////////

#if defined(OMAP_ENHANCEMENT) || defined(OMAP_COMPAT)
void OMXCodec::restorePatchedDataPointer(BufferInfo *info) {
    CHECK(mIsEncoder && (mQuirks & kAvoidMemcopyInputRecordingFrames));
    CHECK(mOMXLivesLocally);

    OMX_BUFFERHEADERTYPE *header = (OMX_BUFFERHEADERTYPE *)info->mBuffer;
    header->pBuffer = (OMX_U8 *)info->mData;
}
#endif
status_t QueryCodecs(
        const sp<IOMX> &omx,
        const char *mime, bool queryDecoders, bool hwCodecOnly,
        Vector<CodecCapabilities> *results) {
    Vector<OMXCodec::CodecNameAndQuirks> matchingCodecs;
    results->clear();

    OMXCodec::findMatchingCodecs(mime,
            !queryDecoders /*createEncoder*/,
            NULL /*matchComponentName*/,
            hwCodecOnly ? OMXCodec::kHardwareCodecsOnly : 0 /*flags*/,
            &matchingCodecs);

    for (size_t c = 0; c < matchingCodecs.size(); c++) {
        const char *componentName = matchingCodecs.itemAt(c).mName.string();

        results->push();
        CodecCapabilities *caps = &results->editItemAt(results->size() - 1);

        status_t err =
            QueryCodec(omx, componentName, mime, !queryDecoders, caps);

        if (err != OK) {
            results->removeAt(results->size() - 1);
        }
    }

    return OK;
}

status_t QueryCodec(
        const sp<IOMX> &omx,
        const char *componentName, const char *mime,
        bool isEncoder,
        CodecCapabilities *caps) {
    if (strncmp(componentName, "OMX.", 4)) {
        // Not an OpenMax component but a software codec.

        caps->mComponentName = componentName;
        return OK;
    }

    sp<OMXCodecObserver> observer = new OMXCodecObserver;
    IOMX::node_id node;
    status_t err = omx->allocateNode(componentName, observer, &node);

    if (err != OK) {
        return err;
    }

    OMXCodec::setComponentRole(omx, node, isEncoder, mime);

    caps->mComponentName = componentName;

    OMX_VIDEO_PARAM_PROFILELEVELTYPE param;
    InitOMXParams(&param);

    param.nPortIndex = !isEncoder ? 0 : 1;

    for (param.nProfileIndex = 0;; ++param.nProfileIndex) {
        err = omx->getParameter(
                node, OMX_IndexParamVideoProfileLevelQuerySupported,
                &param, sizeof(param));

        if (err != OK) {
            break;
        }

        CodecProfileLevel profileLevel;
        profileLevel.mProfile = param.eProfile;
        profileLevel.mLevel = param.eLevel;

        caps->mProfileLevels.push(profileLevel);
    }

    // Color format query
    OMX_VIDEO_PARAM_PORTFORMATTYPE portFormat;
    InitOMXParams(&portFormat);
#if defined(OMAP_ENHANCEMENT) || defined(OMAP_COMPAT)
    portFormat.nPortIndex = !isEncoder ? 0 : 1;
#else
    portFormat.nPortIndex = !isEncoder ? 1 : 0;
#endif
    for (OMX_U32 index = 0;;index++)  {
        portFormat.nIndex = index;
        err = omx->getParameter(
                node, OMX_IndexParamVideoPortFormat,
                &portFormat, sizeof(portFormat));
        if (err != OK) {
            break;
        }
        caps->mColorFormats.push(portFormat.eColorFormat);
    }

    CHECK_EQ(omx->freeNode(node), (status_t)OK);

    return OK;
}

status_t QueryCodecs(
        const sp<IOMX> &omx,
        const char *mimeType, bool queryDecoders,
        Vector<CodecCapabilities> *results) {
    return QueryCodecs(omx, mimeType, queryDecoders, false /*hwCodecOnly*/, results);
}

// These are supposed be equivalent to the logic in
// "audio_channel_out_mask_from_count".
status_t getOMXChannelMapping(size_t numChannels, OMX_AUDIO_CHANNELTYPE map[]) {
    switch (numChannels) {
        case 1:
            map[0] = OMX_AUDIO_ChannelCF;
            break;
        case 2:
            map[0] = OMX_AUDIO_ChannelLF;
            map[1] = OMX_AUDIO_ChannelRF;
            break;
        case 3:
            map[0] = OMX_AUDIO_ChannelLF;
            map[1] = OMX_AUDIO_ChannelRF;
            map[2] = OMX_AUDIO_ChannelCF;
            break;
        case 4:
            map[0] = OMX_AUDIO_ChannelLF;
            map[1] = OMX_AUDIO_ChannelRF;
            map[2] = OMX_AUDIO_ChannelLR;
            map[3] = OMX_AUDIO_ChannelRR;
            break;
        case 5:
            map[0] = OMX_AUDIO_ChannelLF;
            map[1] = OMX_AUDIO_ChannelRF;
            map[2] = OMX_AUDIO_ChannelCF;
            map[3] = OMX_AUDIO_ChannelLR;
            map[4] = OMX_AUDIO_ChannelRR;
            break;
        case 6:
            map[0] = OMX_AUDIO_ChannelLF;
            map[1] = OMX_AUDIO_ChannelRF;
            map[2] = OMX_AUDIO_ChannelCF;
            map[3] = OMX_AUDIO_ChannelLFE;
            map[4] = OMX_AUDIO_ChannelLR;
            map[5] = OMX_AUDIO_ChannelRR;
            break;
        case 7:
            map[0] = OMX_AUDIO_ChannelLF;
            map[1] = OMX_AUDIO_ChannelRF;
            map[2] = OMX_AUDIO_ChannelCF;
            map[3] = OMX_AUDIO_ChannelLFE;
            map[4] = OMX_AUDIO_ChannelLR;
            map[5] = OMX_AUDIO_ChannelRR;
            map[6] = OMX_AUDIO_ChannelCS;
            break;
        case 8:
            map[0] = OMX_AUDIO_ChannelLF;
            map[1] = OMX_AUDIO_ChannelRF;
            map[2] = OMX_AUDIO_ChannelCF;
            map[3] = OMX_AUDIO_ChannelLFE;
            map[4] = OMX_AUDIO_ChannelLR;
            map[5] = OMX_AUDIO_ChannelRR;
            map[6] = OMX_AUDIO_ChannelLS;
            map[7] = OMX_AUDIO_ChannelRS;
            break;
        default:
            return -EINVAL;
    }

    return OK;
}

}  // namespace android<|MERGE_RESOLUTION|>--- conflicted
+++ resolved
@@ -344,8 +344,6 @@
       quirks |= kInputBufferSizesAreBogus;
     }
 #endif
-<<<<<<< HEAD
-=======
     if (list->codecHasQuirk(
                 index, "requies-loaded-to-idle-after-allocation")) {
         quirks |= kRequiresLoadedToIdleAfterAllocation;
@@ -363,7 +361,6 @@
 
     quirks |= ExtendedCodec::getComponentQuirks(list,index);
 
->>>>>>> 64878922
     return quirks;
 }
 
