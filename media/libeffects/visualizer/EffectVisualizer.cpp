--- conflicted
+++ resolved
@@ -602,11 +602,6 @@
     case VISUALIZER_CMD_MEASURE: {
         if (pReplyData == NULL || replySize == NULL ||
                 *replySize < (sizeof(int32_t) * MEASUREMENT_COUNT)) {
-<<<<<<< HEAD
-            ALOGV("VISUALIZER_CMD_MEASURE() error *replySize %" PRIu32
-                    " < (sizeof(int32_t) * MEASUREMENT_COUNT) %" PRIu32, *replySize,
-                    sizeof(int32_t) * MEASUREMENT_COUNT);
-=======
             if (replySize == NULL) {
                 ALOGV("VISUALIZER_CMD_MEASURE() error replySize NULL");
             } else {
@@ -615,7 +610,6 @@
                         *replySize,
                         uint32_t(sizeof(int32_t)) * MEASUREMENT_COUNT);
             }
->>>>>>> 56bc26ea
             android_errorWriteLog(0x534e4554, "30229821");
             return -EINVAL;
         }
