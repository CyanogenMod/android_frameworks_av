--- conflicted
+++ resolved
@@ -52,7 +52,6 @@
     $(TOP)/frameworks/native/include/media/openmax                  \
     $(TOP)/external/tremolo/Tremolo                                 \
 
-<<<<<<< HEAD
 ifeq ($(BOARD_USES_QCOM_HARDWARE),true)
     ifeq ($(TARGET_QCOM_MEDIA_VARIANT),caf)
     LOCAL_C_INCLUDES += \
@@ -61,10 +60,6 @@
     LOCAL_C_INCLUDES += \
             $(TOP)/hardware/qcom/media/mm-core/inc
     endif
-=======
-ifeq ($(TARGET_ENABLE_QC_AV_ENHANCEMENTS), true)
-    LOCAL_C_INCLUDES += $(TOP)/hardware/qcom/media/mm-core/inc
->>>>>>> c67ea4a6
 endif
 
 LOCAL_MODULE:= libmediaplayerservice
