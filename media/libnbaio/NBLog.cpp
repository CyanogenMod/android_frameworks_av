--- conflicted
+++ resolved
@@ -341,15 +341,9 @@
     mFd = fd;
     mIndent = indent;
     String8 timestamp, body;
-<<<<<<< HEAD
     lost += i;
     if (lost > 0) {
-        body.appendFormat("warning: lost %u bytes worth of events", lost);
-=======
-    if (i > 0) {
-        lost += i;
         body.appendFormat("warning: lost %zu bytes worth of events", lost);
->>>>>>> 0d79b935
         // TODO timestamp empty here, only other choice to wait for the first timestamp event in the
         //      log to push it out.  Consider keeping the timestamp/body between calls to readAt().
         dumpLine(timestamp, body);
