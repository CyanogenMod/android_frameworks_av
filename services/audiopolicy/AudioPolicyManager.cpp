--- conflicted
+++ resolved
@@ -62,15 +62,13 @@
 
 // A device mask for all audio input devices that are considered "virtual" when evaluating
 // active inputs in getActiveInput()
-<<<<<<< HEAD
+//FIXME::  Audio team
 #ifdef AUDIO_EXTN_FM_ENABLED
 #define APM_AUDIO_IN_DEVICE_VIRTUAL_ALL  (AUDIO_DEVICE_IN_REMOTE_SUBMIX | AUDIO_DEVICE_IN_FM_RX_A2DP)
 #else
-#define APM_AUDIO_IN_DEVICE_VIRTUAL_ALL  AUDIO_DEVICE_IN_REMOTE_SUBMIX
+#define APM_AUDIO_IN_DEVICE_VIRTUAL_ALL  (AUDIO_DEVICE_IN_REMOTE_SUBMIX|AUDIO_DEVICE_IN_FM_TUNER)
 #endif
-=======
-#define APM_AUDIO_IN_DEVICE_VIRTUAL_ALL  (AUDIO_DEVICE_IN_REMOTE_SUBMIX|AUDIO_DEVICE_IN_FM_TUNER)
->>>>>>> e2c80234
+
 // A device mask for all audio output devices that are considered "remote" when evaluating
 // active output devices in isStreamActiveRemotely()
 #define APM_AUDIO_OUT_DEVICE_REMOTE_ALL  AUDIO_DEVICE_OUT_REMOTE_SUBMIX
@@ -315,13 +313,8 @@
                                                           audio_policy_dev_state_t state,
                                                   const char *device_address)
 {
-<<<<<<< HEAD
-    String8 address = (device_address == NULL) ? String8("") : String8(device_address);
-    AudioParameter param;
-=======
     return setDeviceConnectionStateInt(device, state, device_address);
 }
->>>>>>> e2c80234
 
 status_t AudioPolicyManager::setDeviceConnectionStateInt(audio_devices_t device,
                                                          audio_policy_dev_state_t state,
@@ -404,19 +397,11 @@
 
 
             // Set connect to HALs
-<<<<<<< HEAD
             param = AudioParameter(address);
             param.addInt(String8(AUDIO_PARAMETER_DEVICE_CONNECT), device);
             mpClientInterface->setParameters(AUDIO_IO_HANDLE_NONE, param.toString());
 
             break;
-=======
-            AudioParameter param = AudioParameter(devDesc->mAddress);
-            param.addInt(String8(AUDIO_PARAMETER_DEVICE_CONNECT), device);
-            mpClientInterface->setParameters(AUDIO_IO_HANDLE_NONE, param.toString());
-
-            } break;
->>>>>>> e2c80234
         // handle output device disconnection
         case AUDIO_POLICY_DEVICE_STATE_UNAVAILABLE: {
             if (index < 0) {
@@ -436,18 +421,13 @@
             ALOGV("setDeviceConnectionState() disconnecting output device %x", device);
 
             // Set Disconnect to HALs
-<<<<<<< HEAD
             param = AudioParameter(address);
-=======
-            AudioParameter param = AudioParameter(devDesc->mAddress);
->>>>>>> e2c80234
             param.addInt(String8(AUDIO_PARAMETER_DEVICE_DISCONNECT), device);
             mpClientInterface->setParameters(AUDIO_IO_HANDLE_NONE, param.toString());
 
             // remove device from available output devices
             mAvailableOutputDevices.remove(devDesc);
 
-<<<<<<< HEAD
 #ifdef AUDIO_EXTN_HDMI_SPK_ENABLED
             if ((popcount(device) == 1) && (device & AUDIO_DEVICE_OUT_AUX_DIGITAL)) {
                 if (!strncmp(device_address, "hdmi_spkr", 9)) {
@@ -458,9 +438,6 @@
             }
 #endif
             checkOutputsForDevice(devDesc, state, outputs, address);
-=======
-            checkOutputsForDevice(devDesc, state, outputs, devDesc->mAddress);
->>>>>>> e2c80234
             } break;
 
         default:
@@ -577,11 +554,7 @@
             }
 
             // Set connect to HALs
-<<<<<<< HEAD
             param = AudioParameter(address);
-=======
-            AudioParameter param = AudioParameter(devDesc->mAddress);
->>>>>>> e2c80234
             param.addInt(String8(AUDIO_PARAMETER_DEVICE_CONNECT), device);
             mpClientInterface->setParameters(AUDIO_IO_HANDLE_NONE, param.toString());
 
@@ -597,11 +570,7 @@
             ALOGV("setDeviceConnectionState() disconnecting input device %x", device);
 
             // Set Disconnect to HALs
-<<<<<<< HEAD
             param = AudioParameter(address);
-=======
-            AudioParameter param = AudioParameter(devDesc->mAddress);
->>>>>>> e2c80234
             param.addInt(String8(AUDIO_PARAMETER_DEVICE_DISCONNECT), device);
             mpClientInterface->setParameters(AUDIO_IO_HANDLE_NONE, param.toString());
 
@@ -1269,7 +1238,7 @@
     ALOGV("getOutput() device %d, stream %d, samplingRate %d, format %x, channelMask %x, flags %x",
           device, stream, samplingRate, format, channelMask, flags);
 
-<<<<<<< HEAD
+
 #ifdef HDMI_PASSTHROUGH_ENABLED
     if (device & AUDIO_DEVICE_OUT_AUX_DIGITAL) {
         if (((flags & AUDIO_OUTPUT_FLAG_FAST) &&
@@ -1281,10 +1250,6 @@
           device, stream, samplingRate, format, channelMask, flags);
     }
 #endif
-    return getOutputForDevice(device, stream, samplingRate,format, channelMask, flags,
-            offloadInfo);
-}
-=======
     return getOutputForDevice(device, AUDIO_SESSION_ALLOCATE,
                               stream, samplingRate,format, channelMask,
                               flags, offloadInfo);
@@ -1316,7 +1281,6 @@
         }
         stream_type_to_audio_attributes(*stream, &attributes);
     }
->>>>>>> e2c80234
 
     for (size_t i = 0; i < mPolicyMixes.size(); i++) {
         sp<AudioOutputDescriptor> desc;
@@ -1375,10 +1339,6 @@
     ALOGV("getOutputForAttr() device 0x%x, samplingRate %d, format %x, channelMask %x, flags %x",
           device, samplingRate, format, channelMask, flags);
 
-<<<<<<< HEAD
-
-    audio_stream_type_t stream = streamTypefromAttributesInt(attr);
-
 #ifdef HDMI_PASSTHROUGH_ENABLED
     if (device & AUDIO_DEVICE_OUT_AUX_DIGITAL) {
         if (((flags & AUDIO_OUTPUT_FLAG_FAST) &&
@@ -1390,9 +1350,7 @@
           device, samplingRate, format, channelMask, flags);
     }
 #endif
-    return getOutputForDevice(device, stream, samplingRate, format, channelMask, flags,
-                offloadInfo);
-=======
+
     *stream = streamTypefromAttributesInt(&attributes);
     *output = getOutputForDevice(device, session, *stream,
                                  samplingRate, format, channelMask,
@@ -1401,7 +1359,7 @@
         return INVALID_OPERATION;
     }
     return NO_ERROR;
->>>>>>> e2c80234
+
 }
 
 audio_io_handle_t AudioPolicyManager::getOutputForDevice(
@@ -1873,17 +1831,12 @@
         }
         routing_strategy strategy = getStrategy(stream);
         bool shouldWait = (strategy == STRATEGY_SONIFICATION) ||
-<<<<<<< HEAD
-                            (strategy == STRATEGY_SONIFICATION_RESPECTFUL);
+                            (strategy == STRATEGY_SONIFICATION_RESPECTFUL) ||
+                            (beaconMuteLatency > 0);
+        uint32_t waitMs = beaconMuteLatency;
 #ifdef HDMI_PASSTHROUGH_ENABLED
         newDevice = handleHDMIPassthrough(newDevice, output, stream, strategy);
 #endif
-        uint32_t waitMs = 0;
-=======
-                            (strategy == STRATEGY_SONIFICATION_RESPECTFUL) ||
-                            (beaconMuteLatency > 0);
-        uint32_t waitMs = beaconMuteLatency;
->>>>>>> e2c80234
         bool force = false;
         for (size_t i = 0; i < mOutputs.size(); i++) {
             sp<AudioOutputDescriptor> desc = mOutputs.valueAt(i);
@@ -2143,7 +2096,6 @@
     audio_source_t halInputSource;
     AudioMix *policyMix = NULL;
 
-<<<<<<< HEAD
     /*The below code is intentionally not ported.
     It's not needed to update the channel mask based on source because
     the source is sent to audio HAL through set_parameters().
@@ -2173,14 +2125,9 @@
 
     if(property_get("voice.record.conc.disabled", propValue, NULL)) {
         prop_rec_enabled = atoi(propValue) || !strncmp("true", propValue, 4);
-=======
-    if (inputSource == AUDIO_SOURCE_DEFAULT) {
-        inputSource = AUDIO_SOURCE_MIC;
->>>>>>> e2c80234
     }
     halInputSource = inputSource;
 
-<<<<<<< HEAD
     if(property_get("voice.voip.conc.disabled", propValue, NULL)) {
         prop_voip_enabled = atoi(propValue) || !strncmp("true", propValue, 4);
     }
@@ -2225,21 +2172,14 @@
                 return 0;
             }
         }
-    }
+
+    if (inputSource == AUDIO_SOURCE_DEFAULT) {
+        inputSource = AUDIO_SOURCE_MIC;
+    }
+    halInputSource = inputSource;
+
 
 #endif
-
-    audio_io_handle_t input = AUDIO_IO_HANDLE_NONE;
-    bool isSoundTrigger = false;
-    audio_source_t halInputSource = inputSource;
-    if (inputSource == AUDIO_SOURCE_HOTWORD) {
-        ssize_t index = mSoundTriggerSessions.indexOfKey(session);
-        if (index >= 0) {
-            input = mSoundTriggerSessions.valueFor(session);
-            isSoundTrigger = true;
-            flags = (audio_input_flags_t)(flags | AUDIO_INPUT_FLAG_HW_HOTWORD);
-            ALOGV("SoundTrigger capture on session %d input %d", session, input);
-=======
     if (inputSource == AUDIO_SOURCE_REMOTE_SUBMIX &&
             strncmp(attr->tags, "addr=", strlen("addr=")) == 0) {
         device = AUDIO_DEVICE_IN_REMOTE_SUBMIX;
@@ -2276,7 +2216,6 @@
         } else if (audio_is_remote_submix_device(device)) {
             address = String8("0");
             *inputType = API_INPUT_MIX_CAPTURE;
->>>>>>> e2c80234
         } else {
             *inputType = API_INPUT_LEGACY;
         }
@@ -2685,18 +2624,15 @@
     for (size_t i = 0; i < mOutputs.size(); i++) {
         audio_devices_t curDevice =
                 getDeviceForVolume(mOutputs.valueAt(i)->device());
-<<<<<<< HEAD
+
 #ifdef AUDIO_EXTN_FM_ENABLED
         audio_devices_t availableOutputDeviceTypes = mAvailableOutputDevices.types();
         if (((device == AUDIO_DEVICE_OUT_DEFAULT) &&
               ((availableOutputDeviceTypes & AUDIO_DEVICE_OUT_FM) != AUDIO_DEVICE_OUT_FM)) ||
               (device == curDevice)) {
 #else
-        if ((device == AUDIO_DEVICE_OUT_DEFAULT) || (device == curDevice)) {
+        if ((device == AUDIO_DEVICE_OUT_DEFAULT) || ((curDevice & strategyDevice) != 0)) {
 #endif
-=======
-        if ((device == AUDIO_DEVICE_OUT_DEFAULT) || ((curDevice & strategyDevice) != 0)) {
->>>>>>> e2c80234
             status_t volStatus = checkAndSetVolume(stream, index, mOutputs.keyAt(i), curDevice);
             if (volStatus != NO_ERROR) {
                 status = volStatus;
@@ -4013,17 +3949,15 @@
     mTotalEffectsCpuLoad(0), mTotalEffectsMemory(0),
     mA2dpSuspended(false),
     mSpeakerDrcEnabled(false), mNextUniqueId(1),
-<<<<<<< HEAD
     mHdmiAudioDisabled(false), mHdmiAudioEvent(false),
-    mPrevPhoneState(0), mAudioPortGeneration(1),
+    mPrevPhoneState(0),
     mPrimarySuspended (0), mFastSuspended(0),
-   mMultiChannelSuspended(0)
-=======
+    mMultiChannelSuspended(0),
     mAudioPortGeneration(1),
     mBeaconMuteRefCount(0),
     mBeaconPlayingRefCount(0),
     mBeaconMuted(false)
->>>>>>> e2c80234
+
 {
     mUidCached = getuid();
     mpClientInterface = clientInterface;
@@ -4911,12 +4845,9 @@
         // check if one opened input is not needed any more after disconnecting one device
         for (size_t input_index = 0; input_index < mInputs.size(); input_index++) {
             desc = mInputs.valueAt(input_index);
-<<<<<<< HEAD
-            if (!(desc->mProfile->mSupportedDevices.types() & (mAvailableInputDevices.types() & ~AUDIO_DEVICE_BIT_IN))) {
-=======
+//FIXME::  Audio team			
             if (!(desc->mProfile->mSupportedDevices.types() & mAvailableInputDevices.types() &
                     ~AUDIO_DEVICE_BIT_IN)) {
->>>>>>> e2c80234
                 ALOGV("checkInputsForDevice(): disconnecting adding input %d",
                       mInputs.keyAt(input_index));
                 inputs.add(mInputs.keyAt(input_index));
@@ -4931,11 +4862,7 @@
                  profile_index < mHwModules[module_index]->mInputProfiles.size();
                  profile_index++) {
                 sp<IOProfile> profile = mHwModules[module_index]->mInputProfiles[profile_index];
-<<<<<<< HEAD
-                if (profile->mSupportedDevices.types() & (device & ~AUDIO_DEVICE_BIT_IN)) {
-=======
                 if (profile->mSupportedDevices.types() & device & ~AUDIO_DEVICE_BIT_IN) {
->>>>>>> e2c80234
                     ALOGV("checkInputsForDevice(): clearing direct input profile %zu on module %zu",
                           profile_index, module_index);
                     if (profile->mSamplingRates[0] == 0) {
@@ -5657,11 +5584,10 @@
                 device = availableOutputDeviceTypes & AUDIO_DEVICE_OUT_BLUETOOTH_A2DP_SPEAKER;
                 if (device) break;
             }
-<<<<<<< HEAD
+//FIXME::  Audio team
             if (mPhoneState != AUDIO_MODE_IN_CALL && mPhoneState != AUDIO_MODE_IN_COMMUNICATION) {
-=======
-            if (!isInCall()) {
->>>>>>> e2c80234
+//            if (!isInCall()) {
+
                 device = availableOutputDeviceTypes & AUDIO_DEVICE_OUT_USB_ACCESSORY;
                 if (device) break;
                 device = availableOutputDeviceTypes & AUDIO_DEVICE_OUT_USB_DEVICE;
@@ -6353,7 +6279,6 @@
             device = AUDIO_DEVICE_IN_REMOTE_SUBMIX;
         }
         break;
-<<<<<<< HEAD
 #ifdef AUDIO_EXTN_FM_ENABLED
     case AUDIO_SOURCE_FM_RX:
         device = AUDIO_DEVICE_IN_FM_RX;
@@ -6362,13 +6287,12 @@
         device = AUDIO_DEVICE_IN_FM_RX_A2DP;
         break;
 #endif
-=======
+
      case AUDIO_SOURCE_FM_TUNER:
         if (availableDeviceTypes & AUDIO_DEVICE_IN_FM_TUNER) {
             device = AUDIO_DEVICE_IN_FM_TUNER;
         }
         break;
->>>>>>> e2c80234
     default:
         ALOGW("getDeviceForInputSource() invalid input source %d", inputSource);
         break;
@@ -6485,8 +6409,6 @@
             return DEVICE_CATEGORY_SPEAKER;
     }
 }
-
-<<<<<<< HEAD
 bool AudioPolicyManager::isDirectOutput(audio_io_handle_t output) {
     for (size_t i = 0; i < mOutputs.size(); i++) {
         audio_io_handle_t curOutput = mOutputs.keyAt(i);
@@ -6498,9 +6420,8 @@
     return false;
 }
 
-=======
+
 /* static */
->>>>>>> e2c80234
 float AudioPolicyManager::volIndexToAmpl(audio_devices_t device, const StreamDescriptor& streamDesc,
         int indexInUi)
 {
@@ -6698,13 +6619,13 @@
         sDefaultMediaVolumeCurve, // DEVICE_CATEGORY_EARPIECE
         sDefaultMediaVolumeCurve  // DEVICE_CATEGORY_EXT_MEDIA
     },
-<<<<<<< HEAD
+
     { // AUDIO_STREAM_INCALL_MUSIC
         sDefaultMediaVolumeCurve, // DEVICE_CATEGORY_HEADSET
         sSpeakerMediaVolumeCurve, // DEVICE_CATEGORY_SPEAKER
         sDefaultMediaVolumeCurve,  // DEVICE_CATEGORY_EARPIECE
         sDefaultMediaVolumeCurve  // DEVICE_CATEGORY_EXT_MEDIA
-=======
+    },
     { // AUDIO_STREAM_REROUTING
         sFullScaleVolumeCurve, // DEVICE_CATEGORY_HEADSET
         sFullScaleVolumeCurve, // DEVICE_CATEGORY_SPEAKER
@@ -6716,7 +6637,6 @@
         sFullScaleVolumeCurve, // DEVICE_CATEGORY_SPEAKER
         sFullScaleVolumeCurve, // DEVICE_CATEGORY_EARPIECE
         sFullScaleVolumeCurve  // DEVICE_CATEGORY_EXT_MEDIA
->>>>>>> e2c80234
     },
 };
 
@@ -9211,7 +9131,6 @@
     }
 }
 
-<<<<<<< HEAD
 #ifdef HDMI_PASSTHROUGH_ENABLED
 
 void AudioPolicyManager::checkAndSuspendOutputs() {
@@ -9648,7 +9567,6 @@
     return false;
 }
 #endif
-=======
 bool AudioPolicyManager::isValidAttributes(const audio_attributes_t *paa) {
     // has flags that map to a strategy?
     if ((paa->flags & (AUDIO_FLAG_AUDIBILITY_ENFORCED | AUDIO_FLAG_SCO | AUDIO_FLAG_BEACON)) != 0) {
@@ -9680,5 +9598,4 @@
     return true;
 }
 
->>>>>>> e2c80234
 }; // namespace android