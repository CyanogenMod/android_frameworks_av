/*
 * Copyright (C) 2009 The Android Open Source Project
 *
 * Licensed under the Apache License, Version 2.0 (the "License");
 * you may not use this file except in compliance with the License.
 * You may obtain a copy of the License at
 *
 *      http://www.apache.org/licenses/LICENSE-2.0
 *
 * Unless required by applicable law or agreed to in writing, software
 * distributed under the License is distributed on an "AS IS" BASIS,
 * WITHOUT WARRANTIES OR CONDITIONS OF ANY KIND, either express or implied.
 * See the License for the specific language governing permissions and
 * limitations under the License.
 */

#define LOG_TAG "APM_AudioPolicyManager"
//#define LOG_NDEBUG 0

//#define VERY_VERBOSE_LOGGING
#ifdef VERY_VERBOSE_LOGGING
#define ALOGVV ALOGV
#else
#define ALOGVV(a...) do { } while(0)
#endif

#define AUDIO_POLICY_XML_CONFIG_FILE "/system/etc/audio_policy_configuration.xml"

#include <inttypes.h>
#include <math.h>

#include <AudioPolicyManagerInterface.h>
#include <AudioPolicyEngineInstance.h>
#include <cutils/properties.h>
#include <utils/Log.h>
#include <hardware/audio.h>
#include <hardware/audio_effect.h>
#include <media/AudioParameter.h>
#include <media/AudioPolicyHelper.h>
#include <soundtrigger/SoundTrigger.h>
#include "AudioPolicyManager.h"
#ifndef USE_XML_AUDIO_POLICY_CONF
#include <ConfigParsingUtils.h>
#include <StreamDescriptor.h>
#endif
#include <Serializer.h>
#include "TypeConverter.h"
#include <policy.h>

namespace android {

//FIXME: workaround for truncated touch sounds
// to be removed when the problem is handled by system UI
#define TOUCH_SOUND_FIXED_DELAY_MS 100
// ----------------------------------------------------------------------------
// AudioPolicyInterface implementation
// ----------------------------------------------------------------------------

status_t AudioPolicyManager::setDeviceConnectionState(audio_devices_t device,
                                                      audio_policy_dev_state_t state,
                                                      const char *device_address,
                                                      const char *device_name)
{
    return setDeviceConnectionStateInt(device, state, device_address, device_name);
}

status_t AudioPolicyManager::setDeviceConnectionStateInt(audio_devices_t device,
                                                         audio_policy_dev_state_t state,
                                                         const char *device_address,
                                                         const char *device_name)
{
    ALOGV("setDeviceConnectionStateInt() device: 0x%X, state %d, address %s name %s",
-            device, state, device_address, device_name);

    // connect/disconnect only 1 device at a time
    if (!audio_is_output_device(device) && !audio_is_input_device(device)) return BAD_VALUE;

    sp<DeviceDescriptor> devDesc =
            mHwModules.getDeviceDescriptor(device, device_address, device_name);

    // handle output devices
    if (audio_is_output_device(device)) {
        SortedVector <audio_io_handle_t> outputs;

        ssize_t index = mAvailableOutputDevices.indexOf(devDesc);

        // save a copy of the opened output descriptors before any output is opened or closed
        // by checkOutputsForDevice(). This will be needed by checkOutputForAllStrategies()
        mPreviousOutputs = mOutputs;
        switch (state)
        {
        // handle output device connection
        case AUDIO_POLICY_DEVICE_STATE_AVAILABLE: {
            if (index >= 0) {
                ALOGW("setDeviceConnectionState() device already connected: %x", device);
                return INVALID_OPERATION;
            }
            ALOGV("setDeviceConnectionState() connecting device %x", device);

            // register new device as available
            index = mAvailableOutputDevices.add(devDesc);
            if (index >= 0) {
                sp<HwModule> module = mHwModules.getModuleForDevice(device);
                if (module == 0) {
                    ALOGD("setDeviceConnectionState() could not find HW module for device %08x",
                          device);
                    mAvailableOutputDevices.remove(devDesc);
                    return INVALID_OPERATION;
                }
                mAvailableOutputDevices[index]->attach(module);
            } else {
                return NO_MEMORY;
            }

            if (checkOutputsForDevice(devDesc, state, outputs, devDesc->mAddress) != NO_ERROR) {
                mAvailableOutputDevices.remove(devDesc);
                return INVALID_OPERATION;
            }
            // Propagate device availability to Engine
            mEngine->setDeviceConnectionState(devDesc, state);

            // outputs should never be empty here
            ALOG_ASSERT(outputs.size() != 0, "setDeviceConnectionState():"
                    "checkOutputsForDevice() returned no outputs but status OK");
            ALOGV("setDeviceConnectionState() checkOutputsForDevice() returned %zu outputs",
                  outputs.size());

            // Send connect to HALs
            AudioParameter param = AudioParameter(devDesc->mAddress);
            param.addInt(String8(AUDIO_PARAMETER_DEVICE_CONNECT), device);
            mpClientInterface->setParameters(AUDIO_IO_HANDLE_NONE, param.toString());

            } break;
        // handle output device disconnection
        case AUDIO_POLICY_DEVICE_STATE_UNAVAILABLE: {
            if (index < 0) {
                ALOGW("setDeviceConnectionState() device not connected: %x", device);
                return INVALID_OPERATION;
            }

            ALOGV("setDeviceConnectionState() disconnecting output device %x", device);

            // Send Disconnect to HALs
            AudioParameter param = AudioParameter(devDesc->mAddress);
            param.addInt(String8(AUDIO_PARAMETER_DEVICE_DISCONNECT), device);
            mpClientInterface->setParameters(AUDIO_IO_HANDLE_NONE, param.toString());

            // remove device from available output devices
            mAvailableOutputDevices.remove(devDesc);

            checkOutputsForDevice(devDesc, state, outputs, devDesc->mAddress);

            // Propagate device availability to Engine
            mEngine->setDeviceConnectionState(devDesc, state);
            } break;

        default:
            ALOGE("setDeviceConnectionState() invalid state: %x", state);
            return BAD_VALUE;
        }

        // checkA2dpSuspend must run before checkOutputForAllStrategies so that A2DP
        // output is suspended before any tracks are moved to it
        checkA2dpSuspend();
        checkOutputForAllStrategies();
        // outputs must be closed after checkOutputForAllStrategies() is executed
        if (!outputs.isEmpty()) {
            for (size_t i = 0; i < outputs.size(); i++) {
                sp<SwAudioOutputDescriptor> desc = mOutputs.valueFor(outputs[i]);
                // close unused outputs after device disconnection or direct outputs that have been
                // opened by checkOutputsForDevice() to query dynamic parameters
                if ((state == AUDIO_POLICY_DEVICE_STATE_UNAVAILABLE) ||
                        (((desc->mFlags & AUDIO_OUTPUT_FLAG_DIRECT) != 0) &&
                         (desc->mDirectOpenCount == 0))) {
                    closeOutput(outputs[i]);
                }
            }
            // check again after closing A2DP output to reset mA2dpSuspended if needed
            checkA2dpSuspend();
        }

        updateDevicesAndOutputs();
        if (mEngine->getPhoneState() == AUDIO_MODE_IN_CALL && hasPrimaryOutput()) {
            audio_devices_t newDevice = getNewOutputDevice(mPrimaryOutput, false /*fromCache*/);
            updateCallRouting(newDevice);
        }
        for (size_t i = 0; i < mOutputs.size(); i++) {
            sp<SwAudioOutputDescriptor> desc = mOutputs.valueAt(i);
            if ((mEngine->getPhoneState() != AUDIO_MODE_IN_CALL) || (desc != mPrimaryOutput)) {
                audio_devices_t newDevice = getNewOutputDevice(desc, true /*fromCache*/);
                // do not force device change on duplicated output because if device is 0, it will
                // also force a device 0 for the two outputs it is duplicated to which may override
                // a valid device selection on those outputs.
                bool force = !desc->isDuplicated()
                        && (!device_distinguishes_on_address(device)
                                // always force when disconnecting (a non-duplicated device)
                                || (state == AUDIO_POLICY_DEVICE_STATE_UNAVAILABLE));
                setOutputDevice(desc, newDevice, force, 0);
            }
        }

        if (state == AUDIO_POLICY_DEVICE_STATE_UNAVAILABLE) {
            cleanUpForDevice(devDesc);
        }

        mpClientInterface->onAudioPortListUpdate();
        return NO_ERROR;
    }  // end if is output device

    // handle input devices
    if (audio_is_input_device(device)) {
        SortedVector <audio_io_handle_t> inputs;

        ssize_t index = mAvailableInputDevices.indexOf(devDesc);
        switch (state)
        {
        // handle input device connection
        case AUDIO_POLICY_DEVICE_STATE_AVAILABLE: {
            if (index >= 0) {
                ALOGW("setDeviceConnectionState() device already connected: %d", device);
                return INVALID_OPERATION;
            }
            sp<HwModule> module = mHwModules.getModuleForDevice(device);
            if (module == NULL) {
                ALOGW("setDeviceConnectionState(): could not find HW module for device %08x",
                      device);
                return INVALID_OPERATION;
            }
            if (checkInputsForDevice(devDesc, state, inputs, devDesc->mAddress) != NO_ERROR) {
                return INVALID_OPERATION;
            }

            index = mAvailableInputDevices.add(devDesc);
            if (index >= 0) {
                mAvailableInputDevices[index]->attach(module);
            } else {
                return NO_MEMORY;
            }

            // Set connect to HALs
            AudioParameter param = AudioParameter(devDesc->mAddress);
            param.addInt(String8(AUDIO_PARAMETER_DEVICE_CONNECT), device);
            mpClientInterface->setParameters(AUDIO_IO_HANDLE_NONE, param.toString());

            // Propagate device availability to Engine
            mEngine->setDeviceConnectionState(devDesc, state);
        } break;

        // handle input device disconnection
        case AUDIO_POLICY_DEVICE_STATE_UNAVAILABLE: {
            if (index < 0) {
                ALOGW("setDeviceConnectionState() device not connected: %d", device);
                return INVALID_OPERATION;
            }

            ALOGV("setDeviceConnectionState() disconnecting input device %x", device);

            // Set Disconnect to HALs
            AudioParameter param = AudioParameter(devDesc->mAddress);
            param.addInt(String8(AUDIO_PARAMETER_DEVICE_DISCONNECT), device);
            mpClientInterface->setParameters(AUDIO_IO_HANDLE_NONE, param.toString());

            checkInputsForDevice(devDesc, state, inputs, devDesc->mAddress);
            mAvailableInputDevices.remove(devDesc);

            // Propagate device availability to Engine
            mEngine->setDeviceConnectionState(devDesc, state);
        } break;

        default:
            ALOGE("setDeviceConnectionState() invalid state: %x", state);
            return BAD_VALUE;
        }

        closeAllInputs();
        // As the input device list can impact the output device selection, update
        // getDeviceForStrategy() cache
        updateDevicesAndOutputs();

        if (mEngine->getPhoneState() == AUDIO_MODE_IN_CALL && hasPrimaryOutput()) {
            audio_devices_t newDevice = getNewOutputDevice(mPrimaryOutput, false /*fromCache*/);
            updateCallRouting(newDevice);
        }

        if (state == AUDIO_POLICY_DEVICE_STATE_UNAVAILABLE) {
            cleanUpForDevice(devDesc);
        }

        mpClientInterface->onAudioPortListUpdate();
        return NO_ERROR;
    } // end if is input device

    ALOGW("setDeviceConnectionState() invalid device: %x", device);
    return BAD_VALUE;
}

audio_policy_dev_state_t AudioPolicyManager::getDeviceConnectionState(audio_devices_t device,
                                                                      const char *device_address)
{
    sp<DeviceDescriptor> devDesc =
            mHwModules.getDeviceDescriptor(device, device_address, "",
                                           (strlen(device_address) != 0)/*matchAddress*/);

    if (devDesc == 0) {
        ALOGW("getDeviceConnectionState() undeclared device, type %08x, address: %s",
              device, device_address);
        return AUDIO_POLICY_DEVICE_STATE_UNAVAILABLE;
    }

    DeviceVector *deviceVector;

    if (audio_is_output_device(device)) {
        deviceVector = &mAvailableOutputDevices;
    } else if (audio_is_input_device(device)) {
        deviceVector = &mAvailableInputDevices;
    } else {
        ALOGW("getDeviceConnectionState() invalid device type %08x", device);
        return AUDIO_POLICY_DEVICE_STATE_UNAVAILABLE;
    }

    return (deviceVector->getDevice(device, String8(device_address)) != 0) ?
            AUDIO_POLICY_DEVICE_STATE_AVAILABLE : AUDIO_POLICY_DEVICE_STATE_UNAVAILABLE;
}

uint32_t AudioPolicyManager::updateCallRouting(audio_devices_t rxDevice, uint32_t delayMs)
{
    bool createTxPatch = false;
    status_t status;
    audio_patch_handle_t afPatchHandle;
    DeviceVector deviceList;
    uint32_t muteWaitMs = 0;

    if(!hasPrimaryOutput()) {
        return muteWaitMs;
    }
    audio_devices_t txDevice = getDeviceAndMixForInputSource(AUDIO_SOURCE_VOICE_COMMUNICATION);
    ALOGV("updateCallRouting device rxDevice %08x txDevice %08x", rxDevice, txDevice);

    // release existing RX patch if any
    if (mCallRxPatch != 0) {
        mpClientInterface->releaseAudioPatch(mCallRxPatch->mAfPatchHandle, 0);
        mCallRxPatch.clear();
    }
    // release TX patch if any
    if (mCallTxPatch != 0) {
        mpClientInterface->releaseAudioPatch(mCallTxPatch->mAfPatchHandle, 0);
        mCallTxPatch.clear();
    }

    // If the RX device is on the primary HW module, then use legacy routing method for voice calls
    // via setOutputDevice() on primary output.
    // Otherwise, create two audio patches for TX and RX path.
    if (availablePrimaryOutputDevices() & rxDevice) {
        muteWaitMs = setOutputDevice(mPrimaryOutput, rxDevice, true, delayMs);
        // If the TX device is also on the primary HW module, setOutputDevice() will take care
        // of it due to legacy implementation. If not, create a patch.
        if ((availablePrimaryInputDevices() & txDevice & ~AUDIO_DEVICE_BIT_IN)
                == AUDIO_DEVICE_NONE) {
            createTxPatch = true;
        }
    } else { // create RX path audio patch
        struct audio_patch patch;

        patch.num_sources = 1;
        patch.num_sinks = 1;
        deviceList = mAvailableOutputDevices.getDevicesFromType(rxDevice);
        ALOG_ASSERT(!deviceList.isEmpty(),
                    "updateCallRouting() selected device not in output device list");
        sp<DeviceDescriptor> rxSinkDeviceDesc = deviceList.itemAt(0);
        deviceList = mAvailableInputDevices.getDevicesFromType(AUDIO_DEVICE_IN_TELEPHONY_RX);
        ALOG_ASSERT(!deviceList.isEmpty(),
                    "updateCallRouting() no telephony RX device");
        sp<DeviceDescriptor> rxSourceDeviceDesc = deviceList.itemAt(0);

        rxSourceDeviceDesc->toAudioPortConfig(&patch.sources[0]);
        rxSinkDeviceDesc->toAudioPortConfig(&patch.sinks[0]);

        // request to reuse existing output stream if one is already opened to reach the RX device
        SortedVector<audio_io_handle_t> outputs =
                                getOutputsForDevice(rxDevice, mOutputs);
        audio_io_handle_t output = selectOutput(outputs,
                                                AUDIO_OUTPUT_FLAG_NONE,
                                                AUDIO_FORMAT_INVALID);
        if (output != AUDIO_IO_HANDLE_NONE) {
            sp<SwAudioOutputDescriptor> outputDesc = mOutputs.valueFor(output);
            ALOG_ASSERT(!outputDesc->isDuplicated(),
                        "updateCallRouting() RX device output is duplicated");
            outputDesc->toAudioPortConfig(&patch.sources[1]);
            patch.sources[1].ext.mix.usecase.stream = AUDIO_STREAM_PATCH;
            patch.num_sources = 2;
        }

        afPatchHandle = AUDIO_PATCH_HANDLE_NONE;
        status = mpClientInterface->createAudioPatch(&patch, &afPatchHandle, delayMs);
        ALOGW_IF(status != NO_ERROR, "updateCallRouting() error %d creating RX audio patch",
                                               status);
        if (status == NO_ERROR) {
            mCallRxPatch = new AudioPatch(&patch, mUidCached);
            mCallRxPatch->mAfPatchHandle = afPatchHandle;
            mCallRxPatch->mUid = mUidCached;
        }
        createTxPatch = true;
    }
    if (createTxPatch) { // create TX path audio patch
        struct audio_patch patch;

        patch.num_sources = 1;
        patch.num_sinks = 1;
        deviceList = mAvailableInputDevices.getDevicesFromType(txDevice);
        ALOG_ASSERT(!deviceList.isEmpty(),
                    "updateCallRouting() selected device not in input device list");
        sp<DeviceDescriptor> txSourceDeviceDesc = deviceList.itemAt(0);
        txSourceDeviceDesc->toAudioPortConfig(&patch.sources[0]);
        deviceList = mAvailableOutputDevices.getDevicesFromType(AUDIO_DEVICE_OUT_TELEPHONY_TX);
        ALOG_ASSERT(!deviceList.isEmpty(),
                    "updateCallRouting() no telephony TX device");
        sp<DeviceDescriptor> txSinkDeviceDesc = deviceList.itemAt(0);
        txSinkDeviceDesc->toAudioPortConfig(&patch.sinks[0]);

        SortedVector<audio_io_handle_t> outputs =
                                getOutputsForDevice(AUDIO_DEVICE_OUT_TELEPHONY_TX, mOutputs);
        audio_io_handle_t output = selectOutput(outputs,
                                                AUDIO_OUTPUT_FLAG_NONE,
                                                AUDIO_FORMAT_INVALID);
        // request to reuse existing output stream if one is already opened to reach the TX
        // path output device
        if (output != AUDIO_IO_HANDLE_NONE) {
            sp<AudioOutputDescriptor> outputDesc = mOutputs.valueFor(output);
            ALOG_ASSERT(!outputDesc->isDuplicated(),
                        "updateCallRouting() RX device output is duplicated");
            outputDesc->toAudioPortConfig(&patch.sources[1]);
            patch.sources[1].ext.mix.usecase.stream = AUDIO_STREAM_PATCH;
            patch.num_sources = 2;
        }

        // terminate active capture if on the same HW module as the call TX source device
        // FIXME: would be better to refine to only inputs whose profile connects to the
        // call TX device but this information is not in the audio patch and logic here must be
        // symmetric to the one in startInput()
        audio_io_handle_t activeInput = mInputs.getActiveInput();
        if (activeInput != 0) {
            sp<AudioInputDescriptor> activeDesc = mInputs.valueFor(activeInput);
            if (activeDesc->getModuleHandle() == txSourceDeviceDesc->getModuleHandle()) {
                //FIXME: consider all active sessions
                AudioSessionCollection activeSessions = activeDesc->getActiveAudioSessions();
                audio_session_t activeSession = activeSessions.keyAt(0);
                stopInput(activeInput, activeSession);
                releaseInput(activeInput, activeSession);
            }
        }

        afPatchHandle = AUDIO_PATCH_HANDLE_NONE;
        status = mpClientInterface->createAudioPatch(&patch, &afPatchHandle, delayMs);
        ALOGW_IF(status != NO_ERROR, "setPhoneState() error %d creating TX audio patch",
                                               status);
        if (status == NO_ERROR) {
            mCallTxPatch = new AudioPatch(&patch, mUidCached);
            mCallTxPatch->mAfPatchHandle = afPatchHandle;
            mCallTxPatch->mUid = mUidCached;
        }
    }

    return muteWaitMs;
}

void AudioPolicyManager::setPhoneState(audio_mode_t state)
{
    ALOGV("setPhoneState() state %d", state);
    // store previous phone state for management of sonification strategy below
    int oldState = mEngine->getPhoneState();

    if (mEngine->setPhoneState(state) != NO_ERROR) {
        ALOGW("setPhoneState() invalid or same state %d", state);
        return;
    }
    /// Opens: can these line be executed after the switch of volume curves???
    // if leaving call state, handle special case of active streams
    // pertaining to sonification strategy see handleIncallSonification()
    if (isStateInCall(oldState)) {
        ALOGV("setPhoneState() in call state management: new state is %d", state);
        for (int stream = 0; stream < AUDIO_STREAM_FOR_POLICY_CNT; stream++) {
            handleIncallSonification((audio_stream_type_t)stream, false, true);
        }

        // force reevaluating accessibility routing when call stops
        mpClientInterface->invalidateStream(AUDIO_STREAM_ACCESSIBILITY);
    }

    /**
     * Switching to or from incall state or switching between telephony and VoIP lead to force
     * routing command.
     */
    bool force = ((is_state_in_call(oldState) != is_state_in_call(state))
                  || (is_state_in_call(state) && (state != oldState)));

    // check for device and output changes triggered by new phone state
    checkA2dpSuspend();
    checkOutputForAllStrategies();
    updateDevicesAndOutputs();

    int delayMs = 0;
    if (isStateInCall(state)) {
        nsecs_t sysTime = systemTime();
        for (size_t i = 0; i < mOutputs.size(); i++) {
            sp<SwAudioOutputDescriptor> desc = mOutputs.valueAt(i);
            // mute media and sonification strategies and delay device switch by the largest
            // latency of any output where either strategy is active.
            // This avoid sending the ring tone or music tail into the earpiece or headset.
            if ((isStrategyActive(desc, STRATEGY_MEDIA,
                                  SONIFICATION_HEADSET_MUSIC_DELAY,
                                  sysTime) ||
                 isStrategyActive(desc, STRATEGY_SONIFICATION,
                                  SONIFICATION_HEADSET_MUSIC_DELAY,
                                  sysTime)) &&
                    (delayMs < (int)desc->latency()*2)) {
                delayMs = desc->latency()*2;
            }
            setStrategyMute(STRATEGY_MEDIA, true, desc);
            setStrategyMute(STRATEGY_MEDIA, false, desc, MUTE_TIME_MS,
                getDeviceForStrategy(STRATEGY_MEDIA, true /*fromCache*/));
            setStrategyMute(STRATEGY_SONIFICATION, true, desc);
            setStrategyMute(STRATEGY_SONIFICATION, false, desc, MUTE_TIME_MS,
                getDeviceForStrategy(STRATEGY_SONIFICATION, true /*fromCache*/));
        }
    }

    if (hasPrimaryOutput()) {
        // Note that despite the fact that getNewOutputDevice() is called on the primary output,
        // the device returned is not necessarily reachable via this output
        audio_devices_t rxDevice = getNewOutputDevice(mPrimaryOutput, false /*fromCache*/);
        // force routing command to audio hardware when ending call
        // even if no device change is needed
        if (isStateInCall(oldState) && rxDevice == AUDIO_DEVICE_NONE) {
            rxDevice = mPrimaryOutput->device();
        }

        if (state == AUDIO_MODE_IN_CALL) {
            updateCallRouting(rxDevice, delayMs);
        } else if (oldState == AUDIO_MODE_IN_CALL) {
            if (mCallRxPatch != 0) {
                mpClientInterface->releaseAudioPatch(mCallRxPatch->mAfPatchHandle, 0);
                mCallRxPatch.clear();
            }
            if (mCallTxPatch != 0) {
                mpClientInterface->releaseAudioPatch(mCallTxPatch->mAfPatchHandle, 0);
                mCallTxPatch.clear();
            }
            setOutputDevice(mPrimaryOutput, rxDevice, force, 0);
        } else {
            setOutputDevice(mPrimaryOutput, rxDevice, force, 0);
        }
    }
    // if entering in call state, handle special case of active streams
    // pertaining to sonification strategy see handleIncallSonification()
    if (isStateInCall(state)) {
        ALOGV("setPhoneState() in call state management: new state is %d", state);
        for (int stream = 0; stream < AUDIO_STREAM_FOR_POLICY_CNT; stream++) {
            handleIncallSonification((audio_stream_type_t)stream, true, true);
        }

        // force reevaluating accessibility routing when call starts
        mpClientInterface->invalidateStream(AUDIO_STREAM_ACCESSIBILITY);
    }

    // Flag that ringtone volume must be limited to music volume until we exit MODE_RINGTONE
    if (state == AUDIO_MODE_RINGTONE &&
        isStreamActive(AUDIO_STREAM_MUSIC, SONIFICATION_HEADSET_MUSIC_DELAY)) {
        mLimitRingtoneVolume = true;
    } else {
        mLimitRingtoneVolume = false;
    }
}

audio_mode_t AudioPolicyManager::getPhoneState() {
    return mEngine->getPhoneState();
}

void AudioPolicyManager::setForceUse(audio_policy_force_use_t usage,
                                         audio_policy_forced_cfg_t config)
{
    ALOGV("setForceUse() usage %d, config %d, mPhoneState %d", usage, config, mEngine->getPhoneState());

    if (mEngine->setForceUse(usage, config) != NO_ERROR) {
        ALOGW("setForceUse() could not set force cfg %d for usage %d", config, usage);
        return;
    }
    bool forceVolumeReeval = (usage == AUDIO_POLICY_FORCE_FOR_COMMUNICATION) ||
            (usage == AUDIO_POLICY_FORCE_FOR_DOCK) ||
            (usage == AUDIO_POLICY_FORCE_FOR_SYSTEM);

    // check for device and output changes triggered by new force usage
    checkA2dpSuspend();
    checkOutputForAllStrategies();
    updateDevicesAndOutputs();

    //FIXME: workaround for truncated touch sounds
    // to be removed when the problem is handled by system UI
    uint32_t delayMs = 0;
    uint32_t waitMs = 0;
    if (usage == AUDIO_POLICY_FORCE_FOR_COMMUNICATION) {
        delayMs = TOUCH_SOUND_FIXED_DELAY_MS;
    }
    if (mEngine->getPhoneState() == AUDIO_MODE_IN_CALL && hasPrimaryOutput()) {
        audio_devices_t newDevice = getNewOutputDevice(mPrimaryOutput, true /*fromCache*/);
        waitMs = updateCallRouting(newDevice, delayMs);
    }
    for (size_t i = 0; i < mOutputs.size(); i++) {
        sp<SwAudioOutputDescriptor> outputDesc = mOutputs.valueAt(i);
        audio_devices_t newDevice = getNewOutputDevice(outputDesc, true /*fromCache*/);
        if ((mEngine->getPhoneState() != AUDIO_MODE_IN_CALL) || (outputDesc != mPrimaryOutput)) {
            waitMs = setOutputDevice(outputDesc, newDevice, (newDevice != AUDIO_DEVICE_NONE),
                                     delayMs);
        }
        if (forceVolumeReeval && (newDevice != AUDIO_DEVICE_NONE)) {
            applyStreamVolumes(outputDesc, newDevice, waitMs, true);
        }
    }

    audio_io_handle_t activeInput = mInputs.getActiveInput();
    if (activeInput != 0) {
        sp<AudioInputDescriptor> activeDesc = mInputs.valueFor(activeInput);
        audio_devices_t newDevice = getNewInputDevice(activeInput);
        // Force new input selection if the new device can not be reached via current input
        if (activeDesc->mProfile->getSupportedDevices().types() & (newDevice & ~AUDIO_DEVICE_BIT_IN)) {
            setInputDevice(activeInput, newDevice);
        } else {
            closeInput(activeInput);
        }
    }
}

void AudioPolicyManager::setSystemProperty(const char* property, const char* value)
{
    ALOGV("setSystemProperty() property %s, value %s", property, value);
}

// Find a direct output profile compatible with the parameters passed, even if the input flags do
// not explicitly request a direct output
sp<IOProfile> AudioPolicyManager::getProfileForDirectOutput(
                                                               audio_devices_t device,
                                                               uint32_t samplingRate,
                                                               audio_format_t format,
                                                               audio_channel_mask_t channelMask,
                                                               audio_output_flags_t flags)
{
    // only retain flags that will drive the direct output profile selection
    // if explicitly requested
    static const uint32_t kRelevantFlags =
            (AUDIO_OUTPUT_FLAG_HW_AV_SYNC | AUDIO_OUTPUT_FLAG_COMPRESS_OFFLOAD |
               AUDIO_OUTPUT_FLAG_VOIP_RX);
    flags =
        (audio_output_flags_t)((flags & kRelevantFlags) | AUDIO_OUTPUT_FLAG_DIRECT);

    sp<IOProfile> profile;

    for (size_t i = 0; i < mHwModules.size(); i++) {
        if (mHwModules[i]->mHandle == 0) {
            continue;
        }
        for (size_t j = 0; j < mHwModules[i]->mOutputProfiles.size(); j++) {
            sp<IOProfile> curProfile = mHwModules[i]->mOutputProfiles[j];
            if (!curProfile->isCompatibleProfile(device, String8(""),
                    samplingRate, NULL /*updatedSamplingRate*/,
                    format, NULL /*updatedFormat*/,
                    channelMask, NULL /*updatedChannelMask*/,
                    flags)) {
                continue;
            }
            // reject profiles not corresponding to a device currently available
            if ((mAvailableOutputDevices.types() & curProfile->getSupportedDevicesType()) == 0) {
                continue;
            }
            // if several profiles are compatible, give priority to one with offload capability
            if (profile != 0 && ((curProfile->getFlags() & AUDIO_OUTPUT_FLAG_COMPRESS_OFFLOAD) == 0)) {
                continue;
            }
            profile = curProfile;
            if ((profile->getFlags() & AUDIO_OUTPUT_FLAG_COMPRESS_OFFLOAD) != 0) {
                break;
            }
        }
    }
    return profile;
}

audio_io_handle_t AudioPolicyManager::getOutput(audio_stream_type_t stream,
                                                uint32_t samplingRate,
                                                audio_format_t format,
                                                audio_channel_mask_t channelMask,
                                                audio_output_flags_t flags,
                                                const audio_offload_info_t *offloadInfo)
{
    routing_strategy strategy = getStrategy(stream);
    audio_devices_t device = getDeviceForStrategy(strategy, false /*fromCache*/);
    ALOGV("getOutput() device %d, stream %d, samplingRate %d, format %x, channelMask %x, flags %x",
          device, stream, samplingRate, format, channelMask, flags);

    return getOutputForDevice(device, AUDIO_SESSION_ALLOCATE,
                              stream, samplingRate,format, channelMask,
                              flags, offloadInfo);
}

status_t AudioPolicyManager::getOutputForAttr(const audio_attributes_t *attr,
                                              audio_io_handle_t *output,
                                              audio_session_t session,
                                              audio_stream_type_t *stream,
                                              uid_t uid,
                                              uint32_t samplingRate,
                                              audio_format_t format,
                                              audio_channel_mask_t channelMask,
                                              audio_output_flags_t flags,
                                              audio_port_handle_t selectedDeviceId,
                                              const audio_offload_info_t *offloadInfo)
{
    audio_attributes_t attributes;
    if (attr != NULL) {
        if (!isValidAttributes(attr)) {
            ALOGE("getOutputForAttr() invalid attributes: usage=%d content=%d flags=0x%x tags=[%s]",
                  attr->usage, attr->content_type, attr->flags,
                  attr->tags);
            return BAD_VALUE;
        }
        attributes = *attr;
    } else {
        if (*stream < AUDIO_STREAM_MIN || *stream >= AUDIO_STREAM_PUBLIC_CNT) {
            ALOGE("getOutputForAttr():  invalid stream type");
            return BAD_VALUE;
        }
        stream_type_to_audio_attributes(*stream, &attributes);
    }
    sp<SwAudioOutputDescriptor> desc;
    if (mPolicyMixes.getOutputForAttr(attributes, uid, desc) == NO_ERROR) {
        ALOG_ASSERT(desc != 0, "Invalid desc returned by getOutputForAttr");
        if (!audio_has_proportional_frames(format)) {
            return BAD_VALUE;
        }
        *stream = streamTypefromAttributesInt(&attributes);
        *output = desc->mIoHandle;
        ALOGV("getOutputForAttr() returns output %d", *output);
        return NO_ERROR;
    }
    if (attributes.usage == AUDIO_USAGE_VIRTUAL_SOURCE) {
        ALOGW("getOutputForAttr() no policy mix found for usage AUDIO_USAGE_VIRTUAL_SOURCE");
        return BAD_VALUE;
    }

    ALOGV("getOutputForAttr() usage=%d, content=%d, tag=%s flags=%08x"
            " session %d selectedDeviceId %d",
            attributes.usage, attributes.content_type, attributes.tags, attributes.flags,
            session, selectedDeviceId);

    *stream = streamTypefromAttributesInt(&attributes);

    // Explicit routing?
    sp<DeviceDescriptor> deviceDesc;
    for (size_t i = 0; i < mAvailableOutputDevices.size(); i++) {
        if (mAvailableOutputDevices[i]->getId() == selectedDeviceId) {
            deviceDesc = mAvailableOutputDevices[i];
            break;
        }
    }
    mOutputRoutes.addRoute(session, *stream, SessionRoute::SOURCE_TYPE_NA, deviceDesc, uid);

    routing_strategy strategy = (routing_strategy) getStrategyForAttr(&attributes);
    audio_devices_t device = getDeviceForStrategy(strategy, false /*fromCache*/);

    if ((attributes.flags & AUDIO_FLAG_HW_AV_SYNC) != 0) {
        flags = (audio_output_flags_t)(flags | AUDIO_OUTPUT_FLAG_HW_AV_SYNC);
    }

    ALOGV("getOutputForAttr() device 0x%x, samplingRate %d, format %x, channelMask %x, flags %x",
          device, samplingRate, format, channelMask, flags);

    *output = getOutputForDevice(device, session, *stream,
                                 samplingRate, format, channelMask,
                                 flags, offloadInfo);
    if (*output == AUDIO_IO_HANDLE_NONE) {
        mOutputRoutes.removeRoute(session);
        return INVALID_OPERATION;
    }

    return NO_ERROR;
}

audio_io_handle_t AudioPolicyManager::getOutputForDevice(
        audio_devices_t device,
        audio_session_t session __unused,
        audio_stream_type_t stream,
        uint32_t samplingRate,
        audio_format_t format,
        audio_channel_mask_t channelMask,
        audio_output_flags_t flags,
        const audio_offload_info_t *offloadInfo)
{
    audio_io_handle_t output = AUDIO_IO_HANDLE_NONE;
    status_t status;

#ifdef AUDIO_POLICY_TEST
    if (mCurOutput != 0) {
        ALOGV("getOutput() test output mCurOutput %d, samplingRate %d, format %d, channelMask %x, mDirectOutput %d",
                mCurOutput, mTestSamplingRate, mTestFormat, mTestChannels, mDirectOutput);

        if (mTestOutputs[mCurOutput] == 0) {
            ALOGV("getOutput() opening test output");
            sp<AudioOutputDescriptor> outputDesc = new SwAudioOutputDescriptor(NULL,
                                                                               mpClientInterface);
            outputDesc->mDevice = mTestDevice;
            outputDesc->mLatency = mTestLatencyMs;
            outputDesc->mFlags =
                    (audio_output_flags_t)(mDirectOutput ? AUDIO_OUTPUT_FLAG_DIRECT : 0);
            outputDesc->mRefCount[stream] = 0;
            audio_config_t config = AUDIO_CONFIG_INITIALIZER;
            config.sample_rate = mTestSamplingRate;
            config.channel_mask = mTestChannels;
            config.format = mTestFormat;
            if (offloadInfo != NULL) {
                config.offload_info = *offloadInfo;
            }
            status = mpClientInterface->openOutput(0,
                                                  &mTestOutputs[mCurOutput],
                                                  &config,
                                                  &outputDesc->mDevice,
                                                  String8(""),
                                                  &outputDesc->mLatency,
                                                  outputDesc->mFlags);
            if (status == NO_ERROR) {
                outputDesc->mSamplingRate = config.sample_rate;
                outputDesc->mFormat = config.format;
                outputDesc->mChannelMask = config.channel_mask;
                AudioParameter outputCmd = AudioParameter();
                outputCmd.addInt(String8("set_id"),mCurOutput);
                mpClientInterface->setParameters(mTestOutputs[mCurOutput],outputCmd.toString());
                addOutput(mTestOutputs[mCurOutput], outputDesc);
            }
        }
        return mTestOutputs[mCurOutput];
    }
#endif //AUDIO_POLICY_TEST

    // open a direct output if required by specified parameters
    //force direct flag if offload flag is set: offloading implies a direct output stream
    // and all common behaviors are driven by checking only the direct flag
    // this should normally be set appropriately in the policy configuration file
    if ((flags & AUDIO_OUTPUT_FLAG_COMPRESS_OFFLOAD) != 0) {
        flags = (audio_output_flags_t)(flags | AUDIO_OUTPUT_FLAG_DIRECT);
    }
    if ((flags & AUDIO_OUTPUT_FLAG_HW_AV_SYNC) != 0) {
        flags = (audio_output_flags_t)(flags | AUDIO_OUTPUT_FLAG_DIRECT);
    }
    // only allow deep buffering for music stream type
    if (stream != AUDIO_STREAM_MUSIC) {
        flags = (audio_output_flags_t)(flags &~AUDIO_OUTPUT_FLAG_DEEP_BUFFER);
    } else if (/* stream == AUDIO_STREAM_MUSIC && */
            flags == AUDIO_OUTPUT_FLAG_NONE &&
            property_get_bool("audio.deep_buffer.media", false /* default_value */)) {
        // use DEEP_BUFFER as default output for music stream type
        flags = (audio_output_flags_t)AUDIO_OUTPUT_FLAG_DEEP_BUFFER;
    }
    if (stream == AUDIO_STREAM_TTS) {
        flags = AUDIO_OUTPUT_FLAG_TTS;
    }

    sp<IOProfile> profile;

    // skip direct output selection if the request can obviously be attached to a mixed output
    // and not explicitly requested
    if (((flags & AUDIO_OUTPUT_FLAG_DIRECT) == 0) &&
            audio_is_linear_pcm(format) && samplingRate <= SAMPLE_RATE_HZ_MAX &&
            audio_channel_count_from_out_mask(channelMask) <= 2) {
        goto non_direct_output;
    }

    // Do not allow offloading if one non offloadable effect is enabled or MasterMono is enabled.
    // This prevents creating an offloaded track and tearing it down immediately after start
    // when audioflinger detects there is an active non offloadable effect.
    // FIXME: We should check the audio session here but we do not have it in this context.
    // This may prevent offloading in rare situations where effects are left active by apps
    // in the background.

    if (((flags & AUDIO_OUTPUT_FLAG_COMPRESS_OFFLOAD) == 0) ||
            !(mEffects.isNonOffloadableEffectEnabled() || mMasterMono)) {
        profile = getProfileForDirectOutput(device,
                                           samplingRate,
                                           format,
                                           channelMask,
                                           (audio_output_flags_t)flags);
    }

    if (profile != 0) {
        sp<SwAudioOutputDescriptor> outputDesc = NULL;

        for (size_t i = 0; i < mOutputs.size(); i++) {
            sp<SwAudioOutputDescriptor> desc = mOutputs.valueAt(i);
            if (!desc->isDuplicated() && (profile == desc->mProfile)) {
                outputDesc = desc;
                // reuse direct output if currently open and configured with same parameters
                if ((samplingRate == outputDesc->mSamplingRate) &&
                        audio_formats_match(format, outputDesc->mFormat) &&
                        (channelMask == outputDesc->mChannelMask)) {
                    outputDesc->mDirectOpenCount++;
                    ALOGV("getOutput() reusing direct output %d", mOutputs.keyAt(i));
                    return mOutputs.keyAt(i);
                }
            }
        }
        // close direct output if currently open and configured with different parameters
        if (outputDesc != NULL) {
            closeOutput(outputDesc->mIoHandle);
        }

        // if the selected profile is offloaded and no offload info was specified,
        // create a default one
        audio_offload_info_t defaultOffloadInfo = AUDIO_INFO_INITIALIZER;
        if ((profile->getFlags() & AUDIO_OUTPUT_FLAG_COMPRESS_OFFLOAD) && !offloadInfo) {
            flags = (audio_output_flags_t)(flags | AUDIO_OUTPUT_FLAG_COMPRESS_OFFLOAD);
            defaultOffloadInfo.sample_rate = samplingRate;
            defaultOffloadInfo.channel_mask = channelMask;
            defaultOffloadInfo.format = format;
            defaultOffloadInfo.stream_type = stream;
            defaultOffloadInfo.bit_rate = 0;
            defaultOffloadInfo.duration_us = -1;
            defaultOffloadInfo.has_video = true; // conservative
            defaultOffloadInfo.is_streaming = true; // likely
            offloadInfo = &defaultOffloadInfo;
        }

        outputDesc = new SwAudioOutputDescriptor(profile, mpClientInterface);
        outputDesc->mDevice = device;
        outputDesc->mLatency = 0;
        outputDesc->mFlags = (audio_output_flags_t)(outputDesc->mFlags | flags);
        audio_config_t config = AUDIO_CONFIG_INITIALIZER;
        config.sample_rate = samplingRate;
        config.channel_mask = channelMask;
        config.format = format;
        if (offloadInfo != NULL) {
            config.offload_info = *offloadInfo;
        }
        status = mpClientInterface->openOutput(profile->getModuleHandle(),
                                               &output,
                                               &config,
                                               &outputDesc->mDevice,
                                               String8(""),
                                               &outputDesc->mLatency,
                                               outputDesc->mFlags);

        // only accept an output with the requested parameters
        if (status != NO_ERROR ||
            (samplingRate != 0 && samplingRate != config.sample_rate) ||
            (format != AUDIO_FORMAT_DEFAULT && !audio_formats_match(format, config.format)) ||
            (channelMask != 0 && channelMask != config.channel_mask)) {
            ALOGV("getOutput() failed opening direct output: output %d samplingRate %d %d,"
                    "format %d %d, channelMask %04x %04x", output, samplingRate,
                    outputDesc->mSamplingRate, format, outputDesc->mFormat, channelMask,
                    outputDesc->mChannelMask);
            if (output != AUDIO_IO_HANDLE_NONE) {
                mpClientInterface->closeOutput(output);
            }
            // fall back to mixer output if possible when the direct output could not be open
            if (audio_is_linear_pcm(format) && samplingRate <= SAMPLE_RATE_HZ_MAX) {
                goto non_direct_output;
            }
            return AUDIO_IO_HANDLE_NONE;
        }
        outputDesc->mSamplingRate = config.sample_rate;
        outputDesc->mChannelMask = config.channel_mask;
        outputDesc->mFormat = config.format;
        outputDesc->mRefCount[stream] = 0;
        outputDesc->mStopTime[stream] = 0;
        outputDesc->mDirectOpenCount = 1;

        audio_io_handle_t srcOutput = getOutputForEffect();
        addOutput(output, outputDesc);
        audio_io_handle_t dstOutput = getOutputForEffect();
        if (dstOutput == output) {
            mpClientInterface->moveEffects(AUDIO_SESSION_OUTPUT_MIX, srcOutput, dstOutput);
        }
        mPreviousOutputs = mOutputs;
        ALOGV("getOutput() returns new direct output %d", output);
        mpClientInterface->onAudioPortListUpdate();
        return output;
    }

non_direct_output:

    // A request for HW A/V sync cannot fallback to a mixed output because time
    // stamps are embedded in audio data
    if ((flags & AUDIO_OUTPUT_FLAG_HW_AV_SYNC) != 0) {
        return AUDIO_IO_HANDLE_NONE;
    }

    // ignoring channel mask due to downmix capability in mixer

    // open a non direct output

    // for non direct outputs, only PCM is supported
    if (audio_is_linear_pcm(format)) {
        // get which output is suitable for the specified stream. The actual
        // routing change will happen when startOutput() will be called
        SortedVector<audio_io_handle_t> outputs = getOutputsForDevice(device, mOutputs);

        // at this stage we should ignore the DIRECT flag as no direct output could be found earlier
        flags = (audio_output_flags_t)(flags & ~AUDIO_OUTPUT_FLAG_DIRECT);
        output = selectOutput(outputs, flags, format);
    }
    ALOGW_IF((output == 0), "getOutput() could not find output for stream %d, samplingRate %d,"
            "format %d, channels %x, flags %x", stream, samplingRate, format, channelMask, flags);

    ALOGV("  getOutputForDevice() returns output %d", output);

    return output;
}

audio_io_handle_t AudioPolicyManager::selectOutput(const SortedVector<audio_io_handle_t>& outputs,
                                                       audio_output_flags_t flags,
                                                       audio_format_t format)
{
    // select one output among several that provide a path to a particular device or set of
    // devices (the list was previously build by getOutputsForDevice()).
    // The priority is as follows:
    // 1: the output with the highest number of requested policy flags
    // 2: the output with the bit depth the closest to the requested one
    // 3: the primary output
    // 4: the first output in the list

    if (outputs.size() == 0) {
        return 0;
    }
    if (outputs.size() == 1) {
        return outputs[0];
    }

    int maxCommonFlags = 0;
    audio_io_handle_t outputForFlags = 0;
    audio_io_handle_t outputForPrimary = 0;
    audio_io_handle_t outputForFormat = 0;
    audio_format_t bestFormat = AUDIO_FORMAT_INVALID;
    audio_format_t bestFormatForFlags = AUDIO_FORMAT_INVALID;

    for (size_t i = 0; i < outputs.size(); i++) {
        sp<SwAudioOutputDescriptor> outputDesc = mOutputs.valueFor(outputs[i]);
        if (!outputDesc->isDuplicated()) {
            // if a valid format is specified, skip output if not compatible
            if (format != AUDIO_FORMAT_INVALID) {
                if (outputDesc->mFlags & AUDIO_OUTPUT_FLAG_DIRECT) {
                    if (!audio_formats_match(format, outputDesc->mFormat)) {
                        continue;
                    }
                } else if (!audio_is_linear_pcm(format)) {
                    continue;
                }
                if (AudioPort::isBetterFormatMatch(
                        outputDesc->mFormat, bestFormat, format)) {
                    outputForFormat = outputs[i];
                    bestFormat = outputDesc->mFormat;
                }
            }

            int commonFlags = popcount(outputDesc->mProfile->getFlags() & flags);
            if (commonFlags >= maxCommonFlags) {
                if (commonFlags == maxCommonFlags) {
                    if (AudioPort::isBetterFormatMatch(
                            outputDesc->mFormat, bestFormatForFlags, format)) {
                        outputForFlags = outputs[i];
                        bestFormatForFlags = outputDesc->mFormat;
                    }
                } else {
                    outputForFlags = outputs[i];
                    maxCommonFlags = commonFlags;
                    bestFormatForFlags = outputDesc->mFormat;
                }
                ALOGV("selectOutput() commonFlags for output %d, %04x", outputs[i], commonFlags);
            }
            if (outputDesc->mProfile->getFlags() & AUDIO_OUTPUT_FLAG_PRIMARY) {
                outputForPrimary = outputs[i];
            }
        }
    }

    if (outputForFlags != 0) {
        return outputForFlags;
    }
    if (outputForFormat != 0) {
        return outputForFormat;
    }
    if (outputForPrimary != 0) {
        return outputForPrimary;
    }

    return outputs[0];
}

status_t AudioPolicyManager::startOutput(audio_io_handle_t output,
                                             audio_stream_type_t stream,
                                             audio_session_t session)
{
    ALOGV("startOutput() output %d, stream %d, session %d",
          output, stream, session);
    ssize_t index = mOutputs.indexOfKey(output);
    if (index < 0) {
        ALOGW("startOutput() unknown output %d", output);
        return BAD_VALUE;
    }

    sp<SwAudioOutputDescriptor> outputDesc = mOutputs.valueAt(index);

    // Routing?
    mOutputRoutes.incRouteActivity(session);

    audio_devices_t newDevice;
    AudioMix *policyMix = NULL;
    const char *address = NULL;
    if (outputDesc->mPolicyMix != NULL) {
        policyMix = outputDesc->mPolicyMix;
        address = policyMix->mDeviceAddress.string();
        if ((policyMix->mRouteFlags & MIX_ROUTE_FLAG_RENDER) == MIX_ROUTE_FLAG_RENDER) {
            newDevice = policyMix->mDeviceType;
        } else {
            newDevice = AUDIO_DEVICE_OUT_REMOTE_SUBMIX;
        }
    } else if (mOutputRoutes.hasRouteChanged(session)) {
        newDevice = getNewOutputDevice(outputDesc, false /*fromCache*/);
        checkStrategyRoute(getStrategy(stream), output);
    } else {
        newDevice = AUDIO_DEVICE_NONE;
    }

    uint32_t delayMs = 0;

    status_t status = startSource(outputDesc, stream, newDevice, address, &delayMs);

    if (status != NO_ERROR) {
        mOutputRoutes.decRouteActivity(session);
        return status;
    }
    // Automatically enable the remote submix input when output is started on a re routing mix
    // of type MIX_TYPE_RECORDERS
    if (audio_is_remote_submix_device(newDevice) && policyMix != NULL &&
            policyMix->mMixType == MIX_TYPE_RECORDERS) {
            setDeviceConnectionStateInt(AUDIO_DEVICE_IN_REMOTE_SUBMIX,
                    AUDIO_POLICY_DEVICE_STATE_AVAILABLE,
                    address,
                    "remote-submix");
    }

    if (delayMs != 0) {
        usleep(delayMs * 1000);
    }

    return status;
}

status_t AudioPolicyManager::startSource(sp<AudioOutputDescriptor> outputDesc,
                                             audio_stream_type_t stream,
                                             audio_devices_t device,
                                             const char *address,
                                             uint32_t *delayMs)
{
    // cannot start playback of STREAM_TTS if any other output is being used
    uint32_t beaconMuteLatency = 0;

    *delayMs = 0;
    if (stream == AUDIO_STREAM_TTS) {
        ALOGV("\t found BEACON stream");
        if (!mTtsOutputAvailable && mOutputs.isAnyOutputActive(AUDIO_STREAM_TTS /*streamToIgnore*/)) {
            return INVALID_OPERATION;
        } else {
            beaconMuteLatency = handleEventForBeacon(STARTING_BEACON);
        }
    } else {
        // some playback other than beacon starts
        beaconMuteLatency = handleEventForBeacon(STARTING_OUTPUT);
    }

    // force device change if the output is inactive and no audio patch is already present.
    // check active before incrementing usage count
    bool force = !outputDesc->isActive() &&
            (outputDesc->getPatchHandle() == AUDIO_PATCH_HANDLE_NONE);

    // increment usage count for this stream on the requested output:
    // NOTE that the usage count is the same for duplicated output and hardware output which is
    // necessary for a correct control of hardware output routing by startOutput() and stopOutput()
    outputDesc->changeRefCount(stream, 1);

    if (outputDesc->mRefCount[stream] == 1 || device != AUDIO_DEVICE_NONE) {
        // starting an output being rerouted?
        if (device == AUDIO_DEVICE_NONE) {
            device = getNewOutputDevice(outputDesc, false /*fromCache*/);
        }
        routing_strategy strategy = getStrategy(stream);
        bool shouldWait = (strategy == STRATEGY_SONIFICATION) ||
                            (strategy == STRATEGY_SONIFICATION_RESPECTFUL) ||
                            (beaconMuteLatency > 0);
        uint32_t waitMs = beaconMuteLatency;
        for (size_t i = 0; i < mOutputs.size(); i++) {
            sp<AudioOutputDescriptor> desc = mOutputs.valueAt(i);
            if (desc != outputDesc) {
                // force a device change if any other output is:
                // - managed by the same hw module
                // - has a current device selection that differs from selected device.
                // - supports currently selected device
                // - has an active audio patch
                // In this case, the audio HAL must receive the new device selection so that it can
                // change the device currently selected by the other active output.
                if (outputDesc->sharesHwModuleWith(desc) &&
                        desc->device() != device &&
                        desc->supportedDevices() & device &&
                        desc->getPatchHandle() != AUDIO_PATCH_HANDLE_NONE) {
                    force = true;
                }
                // wait for audio on other active outputs to be presented when starting
                // a notification so that audio focus effect can propagate, or that a mute/unmute
                // event occurred for beacon
                uint32_t latency = desc->latency();
                if (shouldWait && desc->isActive(latency * 2) && (waitMs < latency)) {
                    waitMs = latency;
                }
            }
        }
        uint32_t muteWaitMs = setOutputDevice(outputDesc, device, force, 0, NULL, address);

        // handle special case for sonification while in call
        if (isInCall()) {
            handleIncallSonification(stream, true, false);
        }

        // apply volume rules for current stream and device if necessary
        checkAndSetVolume(stream,
                          mVolumeCurves->getVolumeIndex(stream, device),
                          outputDesc,
                          device);

        // update the outputs if starting an output with a stream that can affect notification
        // routing
        handleNotificationRoutingForStream(stream);

        // force reevaluating accessibility routing when ringtone or alarm starts
        if (strategy == STRATEGY_SONIFICATION) {
            mpClientInterface->invalidateStream(AUDIO_STREAM_ACCESSIBILITY);
        }

        if (waitMs > muteWaitMs) {
            *delayMs = waitMs - muteWaitMs;
        }
    }

    return NO_ERROR;
}


status_t AudioPolicyManager::stopOutput(audio_io_handle_t output,
                                            audio_stream_type_t stream,
                                            audio_session_t session)
{
    ALOGV("stopOutput() output %d, stream %d, session %d", output, stream, session);
    ssize_t index = mOutputs.indexOfKey(output);
    if (index < 0) {
        ALOGW("stopOutput() unknown output %d", output);
        return BAD_VALUE;
    }

    sp<SwAudioOutputDescriptor> outputDesc = mOutputs.valueAt(index);

    if (outputDesc->mRefCount[stream] == 1) {
        // Automatically disable the remote submix input when output is stopped on a
        // re routing mix of type MIX_TYPE_RECORDERS
        if (audio_is_remote_submix_device(outputDesc->mDevice) &&
                outputDesc->mPolicyMix != NULL &&
                outputDesc->mPolicyMix->mMixType == MIX_TYPE_RECORDERS) {
            setDeviceConnectionStateInt(AUDIO_DEVICE_IN_REMOTE_SUBMIX,
                    AUDIO_POLICY_DEVICE_STATE_UNAVAILABLE,
                    outputDesc->mPolicyMix->mDeviceAddress,
                    "remote-submix");
        }
    }

    // Routing?
    bool forceDeviceUpdate = false;
    if (outputDesc->mRefCount[stream] > 0) {
        int activityCount = mOutputRoutes.decRouteActivity(session);
        forceDeviceUpdate = (mOutputRoutes.hasRoute(session) && (activityCount == 0));

        if (forceDeviceUpdate) {
            checkStrategyRoute(getStrategy(stream), AUDIO_IO_HANDLE_NONE);
        }
    }

    return stopSource(outputDesc, stream, forceDeviceUpdate);
}

status_t AudioPolicyManager::stopSource(sp<AudioOutputDescriptor> outputDesc,
                                            audio_stream_type_t stream,
                                            bool forceDeviceUpdate)
{
    // always handle stream stop, check which stream type is stopping
    handleEventForBeacon(stream == AUDIO_STREAM_TTS ? STOPPING_BEACON : STOPPING_OUTPUT);

    // handle special case for sonification while in call
    if (isInCall()) {
        handleIncallSonification(stream, false, false);
    }

    if (outputDesc->mRefCount[stream] > 0) {
        // decrement usage count of this stream on the output
        outputDesc->changeRefCount(stream, -1);

        // store time at which the stream was stopped - see isStreamActive()
        if (outputDesc->mRefCount[stream] == 0 || forceDeviceUpdate) {
            outputDesc->mStopTime[stream] = systemTime();
            audio_devices_t newDevice = getNewOutputDevice(outputDesc, false /*fromCache*/);
            // delay the device switch by twice the latency because stopOutput() is executed when
            // the track stop() command is received and at that time the audio track buffer can
            // still contain data that needs to be drained. The latency only covers the audio HAL
            // and kernel buffers. Also the latency does not always include additional delay in the
            // audio path (audio DSP, CODEC ...)
            setOutputDevice(outputDesc, newDevice, false, outputDesc->latency()*2);

            // force restoring the device selection on other active outputs if it differs from the
            // one being selected for this output
            uint32_t delayMs = outputDesc->latency()*2;
            for (size_t i = 0; i < mOutputs.size(); i++) {
                sp<AudioOutputDescriptor> desc = mOutputs.valueAt(i);
                if (desc != outputDesc &&
                        desc->isActive() &&
                        outputDesc->sharesHwModuleWith(desc) &&
                        (newDevice != desc->device())) {
                    audio_devices_t newDevice2 = getNewOutputDevice(desc, false /*fromCache*/);
                    bool force = desc->device() != newDevice2;
                    setOutputDevice(desc,
                                    newDevice2,
                                    force,
<<<<<<< HEAD
                                    outputDesc->latency()*2);
=======
                                    delayMs);
                    // re-apply device specific volume if not done by setOutputDevice()
                    if (!force) {
                        applyStreamVolumes(desc, newDevice2, delayMs);
                    }
>>>>>>> 56bc26ea
                }
            }
            // update the outputs if stopping one with a stream that can affect notification routing
            handleNotificationRoutingForStream(stream);
        }
        return NO_ERROR;
    } else {
        ALOGW("stopOutput() refcount is already 0");
        return INVALID_OPERATION;
    }
}

void AudioPolicyManager::releaseOutput(audio_io_handle_t output,
                                       audio_stream_type_t stream __unused,
                                       audio_session_t session __unused)
{
    ALOGV("releaseOutput() %d", output);
    ssize_t index = mOutputs.indexOfKey(output);
    if (index < 0) {
        ALOGW("releaseOutput() releasing unknown output %d", output);
        return;
    }

#ifdef AUDIO_POLICY_TEST
    int testIndex = testOutputIndex(output);
    if (testIndex != 0) {
        sp<AudioOutputDescriptor> outputDesc = mOutputs.valueAt(index);
        if (outputDesc->isActive()) {
            mpClientInterface->closeOutput(output);
            removeOutput(output);
            mTestOutputs[testIndex] = 0;
        }
        return;
    }
#endif //AUDIO_POLICY_TEST

    // Routing
    mOutputRoutes.removeRoute(session);

    sp<SwAudioOutputDescriptor> desc = mOutputs.valueAt(index);
    if (desc->mFlags & AUDIO_OUTPUT_FLAG_DIRECT) {
        if (desc->mDirectOpenCount <= 0) {
            ALOGW("releaseOutput() invalid open count %d for output %d",
                                                              desc->mDirectOpenCount, output);
            return;
        }
        if (--desc->mDirectOpenCount == 0) {
            closeOutput(output);
            // If effects where present on the output, audioflinger moved them to the primary
            // output by default: move them back to the appropriate output.
            audio_io_handle_t dstOutput = getOutputForEffect();
            if (hasPrimaryOutput() && dstOutput != mPrimaryOutput->mIoHandle) {
                mpClientInterface->moveEffects(AUDIO_SESSION_OUTPUT_MIX,
                                               mPrimaryOutput->mIoHandle, dstOutput);
            }
            mpClientInterface->onAudioPortListUpdate();
        }
    }
}


status_t AudioPolicyManager::getInputForAttr(const audio_attributes_t *attr,
                                             audio_io_handle_t *input,
                                             audio_session_t session,
                                             uid_t uid,
                                             uint32_t samplingRate,
                                             audio_format_t format,
                                             audio_channel_mask_t channelMask,
                                             audio_input_flags_t flags,
                                             audio_port_handle_t selectedDeviceId,
                                             input_type_t *inputType)
{
    ALOGV("getInputForAttr() source %d, samplingRate %d, format %d, channelMask %x,"
            "session %d, flags %#x",
          attr->source, samplingRate, format, channelMask, session, flags);

    *input = AUDIO_IO_HANDLE_NONE;
    *inputType = API_INPUT_INVALID;
    audio_devices_t device;
    // handle legacy remote submix case where the address was not always specified
    String8 address = String8("");
    audio_source_t inputSource = attr->source;
    audio_source_t halInputSource;
    AudioMix *policyMix = NULL;

    if (inputSource == AUDIO_SOURCE_DEFAULT) {
        inputSource = AUDIO_SOURCE_MIC;
    }
    halInputSource = inputSource;

    // Explicit routing?
    sp<DeviceDescriptor> deviceDesc;
    for (size_t i = 0; i < mAvailableInputDevices.size(); i++) {
        if (mAvailableInputDevices[i]->getId() == selectedDeviceId) {
            deviceDesc = mAvailableInputDevices[i];
            break;
        }
    }
    mInputRoutes.addRoute(session, SessionRoute::STREAM_TYPE_NA, inputSource, deviceDesc, uid);

    if (inputSource == AUDIO_SOURCE_REMOTE_SUBMIX &&
            strncmp(attr->tags, "addr=", strlen("addr=")) == 0) {
        status_t ret = mPolicyMixes.getInputMixForAttr(*attr, &policyMix);
        if (ret != NO_ERROR) {
            return ret;
        }
        *inputType = API_INPUT_MIX_EXT_POLICY_REROUTE;
        device = AUDIO_DEVICE_IN_REMOTE_SUBMIX;
        address = String8(attr->tags + strlen("addr="));
    } else {
        device = getDeviceAndMixForInputSource(inputSource, &policyMix);
        if (device == AUDIO_DEVICE_NONE) {
            ALOGW("getInputForAttr() could not find device for source %d", inputSource);
            return BAD_VALUE;
        }
        if (policyMix != NULL) {
            address = policyMix->mDeviceAddress;
            if (policyMix->mMixType == MIX_TYPE_RECORDERS) {
                // there is an external policy, but this input is attached to a mix of recorders,
                // meaning it receives audio injected into the framework, so the recorder doesn't
                // know about it and is therefore considered "legacy"
                *inputType = API_INPUT_LEGACY;
            } else {
                // recording a mix of players defined by an external policy, we're rerouting for
                // an external policy
                *inputType = API_INPUT_MIX_EXT_POLICY_REROUTE;
            }
        } else if (audio_is_remote_submix_device(device)) {
            address = String8("0");
            *inputType = API_INPUT_MIX_CAPTURE;
        } else if (device == AUDIO_DEVICE_IN_TELEPHONY_RX) {
            *inputType = API_INPUT_TELEPHONY_RX;
        } else {
            *inputType = API_INPUT_LEGACY;
        }

    }

    *input = getInputForDevice(device, address, session, uid, inputSource,
                               samplingRate, format, channelMask, flags,
                               policyMix);
    if (*input == AUDIO_IO_HANDLE_NONE) {
        mInputRoutes.removeRoute(session);
        return INVALID_OPERATION;
    }
    ALOGV("getInputForAttr() returns input type = %d", *inputType);
    return NO_ERROR;
}


audio_io_handle_t AudioPolicyManager::getInputForDevice(audio_devices_t device,
                                                        String8 address,
                                                        audio_session_t session,
                                                        uid_t uid,
                                                        audio_source_t inputSource,
                                                        uint32_t samplingRate,
                                                        audio_format_t format,
                                                        audio_channel_mask_t channelMask,
                                                        audio_input_flags_t flags,
                                                        AudioMix *policyMix)
{
    audio_io_handle_t input = AUDIO_IO_HANDLE_NONE;
    audio_source_t halInputSource = inputSource;
    bool isSoundTrigger = false;

    if (inputSource == AUDIO_SOURCE_HOTWORD) {
        ssize_t index = mSoundTriggerSessions.indexOfKey(session);
        if (index >= 0) {
            input = mSoundTriggerSessions.valueFor(session);
            isSoundTrigger = true;
            flags = (audio_input_flags_t)(flags | AUDIO_INPUT_FLAG_HW_HOTWORD);
            ALOGV("SoundTrigger capture on session %d input %d", session, input);
        } else {
            halInputSource = AUDIO_SOURCE_VOICE_RECOGNITION;
        }
    }

    // find a compatible input profile (not necessarily identical in parameters)
    sp<IOProfile> profile;
    // samplingRate and flags may be updated by getInputProfile
    uint32_t profileSamplingRate = (samplingRate == 0) ? SAMPLE_RATE_HZ_DEFAULT : samplingRate;
    audio_format_t profileFormat = format;
    audio_channel_mask_t profileChannelMask = channelMask;
    audio_input_flags_t profileFlags = flags;
    for (;;) {
        profile = getInputProfile(device, address,
                                  profileSamplingRate, profileFormat, profileChannelMask,
                                  profileFlags);
        if (profile != 0) {
            break; // success
        } else if (profileFlags & AUDIO_INPUT_FLAG_RAW) {
            profileFlags = (audio_input_flags_t) (profileFlags & ~AUDIO_INPUT_FLAG_RAW); // retry
        } else if (profileFlags != AUDIO_INPUT_FLAG_NONE) {
            profileFlags = AUDIO_INPUT_FLAG_NONE; // retry
        } else { // fail
            ALOGW("getInputForDevice() could not find profile for device 0x%X,"
                  "samplingRate %u, format %#x, channelMask 0x%X, flags %#x",
                    device, samplingRate, format, channelMask, flags);
            return input;
        }
    }
    // Pick input sampling rate if not specified by client
    if (samplingRate == 0) {
        samplingRate = profileSamplingRate;
    }

    if (profile->getModuleHandle() == 0) {
        ALOGE("getInputForAttr(): HW module %s not opened", profile->getModuleName());
        return input;
    }

    sp<AudioSession> audioSession = new AudioSession(session,
                                                              inputSource,
                                                              format,
                                                              samplingRate,
                                                              channelMask,
                                                              flags,
                                                              uid,
                                                              isSoundTrigger,
                                                              policyMix, mpClientInterface);

// TODO enable input reuse
#if 0
    // reuse an open input if possible
    for (size_t i = 0; i < mInputs.size(); i++) {
        sp<AudioInputDescriptor> desc = mInputs.valueAt(i);
        // reuse input if it shares the same profile and same sound trigger attribute
        if (profile == desc->mProfile &&
            isSoundTrigger == desc->isSoundTrigger()) {

            sp<AudioSession> as = desc->getAudioSession(session);
            if (as != 0) {
                // do not allow unmatching properties on same session
                if (as->matches(audioSession)) {
                    as->changeOpenCount(1);
                } else {
                    ALOGW("getInputForDevice() record with different attributes"
                          " exists for session %d", session);
                    return input;
                }
            } else {
                desc->addAudioSession(session, audioSession);
            }
            ALOGV("getInputForDevice() reusing input %d", mInputs.keyAt(i));
            return mInputs.keyAt(i);
        }
    }
#endif

    audio_config_t config = AUDIO_CONFIG_INITIALIZER;
    config.sample_rate = profileSamplingRate;
    config.channel_mask = profileChannelMask;
    config.format = profileFormat;

    status_t status = mpClientInterface->openInput(profile->getModuleHandle(),
                                                   &input,
                                                   &config,
                                                   &device,
                                                   address,
                                                   halInputSource,
                                                   profileFlags);

    // only accept input with the exact requested set of parameters
    if (status != NO_ERROR || input == AUDIO_IO_HANDLE_NONE ||
        (profileSamplingRate != config.sample_rate) ||
        !audio_formats_match(profileFormat, config.format) ||
        (profileChannelMask != config.channel_mask)) {
        ALOGW("getInputForAttr() failed opening input: samplingRate %d"
              ", format %d, channelMask %x",
                samplingRate, format, channelMask);
        if (input != AUDIO_IO_HANDLE_NONE) {
            mpClientInterface->closeInput(input);
        }
        return AUDIO_IO_HANDLE_NONE;
    }

    sp<AudioInputDescriptor> inputDesc = new AudioInputDescriptor(profile);
    inputDesc->mSamplingRate = profileSamplingRate;
    inputDesc->mFormat = profileFormat;
    inputDesc->mChannelMask = profileChannelMask;
    inputDesc->mDevice = device;
    inputDesc->mPolicyMix = policyMix;
    inputDesc->addAudioSession(session, audioSession);

    addInput(input, inputDesc);
    mpClientInterface->onAudioPortListUpdate();

    return input;
}

status_t AudioPolicyManager::startInput(audio_io_handle_t input,
                                        audio_session_t session)
{
    ALOGV("startInput() input %d", input);
    ssize_t index = mInputs.indexOfKey(input);
    if (index < 0) {
        ALOGW("startInput() unknown input %d", input);
        return BAD_VALUE;
    }
    sp<AudioInputDescriptor> inputDesc = mInputs.valueAt(index);

    sp<AudioSession> audioSession = inputDesc->getAudioSession(session);
    if (audioSession == 0) {
        ALOGW("startInput() unknown session %d on input %d", session, input);
        return BAD_VALUE;
    }

    // virtual input devices are compatible with other input devices
    if (!is_virtual_input_device(inputDesc->mDevice)) {

        // for a non-virtual input device, check if there is another (non-virtual) active input
        audio_io_handle_t activeInput = mInputs.getActiveInput();
        if (activeInput != 0 && activeInput != input) {

            // If the already active input uses AUDIO_SOURCE_HOTWORD then it is closed,
            // otherwise the active input continues and the new input cannot be started.
            sp<AudioInputDescriptor> activeDesc = mInputs.valueFor(activeInput);
            if ((activeDesc->inputSource() == AUDIO_SOURCE_HOTWORD) &&
                    !activeDesc->hasPreemptedSession(session)) {
                ALOGW("startInput(%d) preempting low-priority input %d", input, activeInput);
                //FIXME: consider all active sessions
                AudioSessionCollection activeSessions = activeDesc->getActiveAudioSessions();
                audio_session_t activeSession = activeSessions.keyAt(0);
                SortedVector<audio_session_t> sessions =
                                           activeDesc->getPreemptedSessions();
                sessions.add(activeSession);
                inputDesc->setPreemptedSessions(sessions);
                stopInput(activeInput, activeSession);
                releaseInput(activeInput, activeSession);
            } else {
                ALOGE("startInput(%d) failed: other input %d already started", input, activeInput);
                return INVALID_OPERATION;
            }
        }

        // Do not allow capture if an active voice call is using a software patch and
        // the call TX source device is on the same HW module.
        // FIXME: would be better to refine to only inputs whose profile connects to the
        // call TX device but this information is not in the audio patch
        if (mCallTxPatch != 0 &&
            inputDesc->getModuleHandle() == mCallTxPatch->mPatch.sources[0].ext.device.hw_module) {
            return INVALID_OPERATION;
        }
    }

    // Routing?
    mInputRoutes.incRouteActivity(session);

    if (!inputDesc->isActive() || mInputRoutes.hasRouteChanged(session)) {
        // if input maps to a dynamic policy with an activity listener, notify of state change
        if ((inputDesc->mPolicyMix != NULL)
                && ((inputDesc->mPolicyMix->mCbFlags & AudioMix::kCbFlagNotifyActivity) != 0)) {
            mpClientInterface->onDynamicPolicyMixStateUpdate(inputDesc->mPolicyMix->mDeviceAddress,
                    MIX_STATE_MIXING);
        }

        // indicate active capture to sound trigger service if starting capture from a mic on
        // primary HW module
        audio_devices_t device = getNewInputDevice(input);
        audio_devices_t primaryInputDevices = availablePrimaryInputDevices();
        if (((device & primaryInputDevices & ~AUDIO_DEVICE_BIT_IN) != 0) &&
                mInputs.activeInputsCountOnDevices(primaryInputDevices) == 0) {
            SoundTrigger::setCaptureState(true);
        }
        setInputDevice(input, device, true /* force */);

        // automatically enable the remote submix output when input is started if not
        // used by a policy mix of type MIX_TYPE_RECORDERS
        // For remote submix (a virtual device), we open only one input per capture request.
        if (audio_is_remote_submix_device(inputDesc->mDevice)) {
            String8 address = String8("");
            if (inputDesc->mPolicyMix == NULL) {
                address = String8("0");
            } else if (inputDesc->mPolicyMix->mMixType == MIX_TYPE_PLAYERS) {
                address = inputDesc->mPolicyMix->mDeviceAddress;
            }
            if (address != "") {
                setDeviceConnectionStateInt(AUDIO_DEVICE_OUT_REMOTE_SUBMIX,
                        AUDIO_POLICY_DEVICE_STATE_AVAILABLE,
                        address, "remote-submix");
            }
        }
    }

    ALOGV("AudioPolicyManager::startInput() input source = %d", audioSession->inputSource());

    audioSession->changeActiveCount(1);
    return NO_ERROR;
}

status_t AudioPolicyManager::stopInput(audio_io_handle_t input,
                                       audio_session_t session)
{
    ALOGV("stopInput() input %d", input);
    ssize_t index = mInputs.indexOfKey(input);
    if (index < 0) {
        ALOGW("stopInput() unknown input %d", input);
        return BAD_VALUE;
    }
    sp<AudioInputDescriptor> inputDesc = mInputs.valueAt(index);

    sp<AudioSession> audioSession = inputDesc->getAudioSession(session);
    if (index < 0) {
        ALOGW("stopInput() unknown session %d on input %d", session, input);
        return BAD_VALUE;
    }

    if (audioSession->activeCount() == 0) {
        ALOGW("stopInput() input %d already stopped", input);
        return INVALID_OPERATION;
    }

    audioSession->changeActiveCount(-1);

    // Routing?
    mInputRoutes.decRouteActivity(session);

    if (!inputDesc->isActive()) {
        // if input maps to a dynamic policy with an activity listener, notify of state change
        if ((inputDesc->mPolicyMix != NULL)
                && ((inputDesc->mPolicyMix->mCbFlags & AudioMix::kCbFlagNotifyActivity) != 0)) {
            mpClientInterface->onDynamicPolicyMixStateUpdate(inputDesc->mPolicyMix->mDeviceAddress,
                    MIX_STATE_IDLE);
        }

        // automatically disable the remote submix output when input is stopped if not
        // used by a policy mix of type MIX_TYPE_RECORDERS
        if (audio_is_remote_submix_device(inputDesc->mDevice)) {
            String8 address = String8("");
            if (inputDesc->mPolicyMix == NULL) {
                address = String8("0");
            } else if (inputDesc->mPolicyMix->mMixType == MIX_TYPE_PLAYERS) {
                address = inputDesc->mPolicyMix->mDeviceAddress;
            }
            if (address != "") {
                setDeviceConnectionStateInt(AUDIO_DEVICE_OUT_REMOTE_SUBMIX,
                                         AUDIO_POLICY_DEVICE_STATE_UNAVAILABLE,
                                         address, "remote-submix");
            }
        }

        audio_devices_t device = inputDesc->mDevice;
        resetInputDevice(input);

        // indicate inactive capture to sound trigger service if stopping capture from a mic on
        // primary HW module
        audio_devices_t primaryInputDevices = availablePrimaryInputDevices();
        if (((device & primaryInputDevices & ~AUDIO_DEVICE_BIT_IN) != 0) &&
                mInputs.activeInputsCountOnDevices(primaryInputDevices) == 0) {
            SoundTrigger::setCaptureState(false);
        }
        inputDesc->clearPreemptedSessions();
    }
    return NO_ERROR;
}

void AudioPolicyManager::releaseInput(audio_io_handle_t input,
                                      audio_session_t session)
{

    ALOGV("releaseInput() %d", input);
    ssize_t index = mInputs.indexOfKey(input);
    if (index < 0) {
        ALOGW("releaseInput() releasing unknown input %d", input);
        return;
    }

    // Routing
    mInputRoutes.removeRoute(session);

    sp<AudioInputDescriptor> inputDesc = mInputs.valueAt(index);
    ALOG_ASSERT(inputDesc != 0);

    sp<AudioSession> audioSession = inputDesc->getAudioSession(session);
    if (index < 0) {
        ALOGW("releaseInput() unknown session %d on input %d", session, input);
        return;
    }

    if (audioSession->openCount() == 0) {
        ALOGW("releaseInput() invalid open count %d on session %d",
              audioSession->openCount(), session);
        return;
    }

    if (audioSession->changeOpenCount(-1) == 0) {
        inputDesc->removeAudioSession(session);
    }

    if (inputDesc->getOpenRefCount() > 0) {
        ALOGV("releaseInput() exit > 0");
        return;
    }

    closeInput(input);
    mpClientInterface->onAudioPortListUpdate();
    ALOGV("releaseInput() exit");
}

void AudioPolicyManager::closeAllInputs() {
    bool patchRemoved = false;

    for(size_t input_index = 0; input_index < mInputs.size(); input_index++) {
        sp<AudioInputDescriptor> inputDesc = mInputs.valueAt(input_index);
        ssize_t patch_index = mAudioPatches.indexOfKey(inputDesc->getPatchHandle());
        if (patch_index >= 0) {
            sp<AudioPatch> patchDesc = mAudioPatches.valueAt(patch_index);
            (void) /*status_t status*/ mpClientInterface->releaseAudioPatch(patchDesc->mAfPatchHandle, 0);
            mAudioPatches.removeItemsAt(patch_index);
            patchRemoved = true;
        }
        mpClientInterface->closeInput(mInputs.keyAt(input_index));
    }
    mInputs.clear();
    SoundTrigger::setCaptureState(false);
    nextAudioPortGeneration();

    if (patchRemoved) {
        mpClientInterface->onAudioPatchListUpdate();
    }
}

void AudioPolicyManager::initStreamVolume(audio_stream_type_t stream,
                                            int indexMin,
                                            int indexMax)
{
    ALOGV("initStreamVolume() stream %d, min %d, max %d", stream , indexMin, indexMax);
    mVolumeCurves->initStreamVolume(stream, indexMin, indexMax);

    // initialize other private stream volumes which follow this one
    for (int curStream = 0; curStream < AUDIO_STREAM_FOR_POLICY_CNT; curStream++) {
        if (!streamsMatchForvolume(stream, (audio_stream_type_t)curStream)) {
            continue;
        }
        mVolumeCurves->initStreamVolume((audio_stream_type_t)curStream, indexMin, indexMax);
    }
}

status_t AudioPolicyManager::setStreamVolumeIndex(audio_stream_type_t stream,
                                                  int index,
                                                  audio_devices_t device)
{

    if ((index < mVolumeCurves->getVolumeIndexMin(stream)) ||
            (index > mVolumeCurves->getVolumeIndexMax(stream))) {
        return BAD_VALUE;
    }
    if (!audio_is_output_device(device)) {
        return BAD_VALUE;
    }

    // Force max volume if stream cannot be muted
    if (!mVolumeCurves->canBeMuted(stream)) index = mVolumeCurves->getVolumeIndexMax(stream);

    ALOGV("setStreamVolumeIndex() stream %d, device %08x, index %d",
          stream, device, index);

    // update other private stream volumes which follow this one
    for (int curStream = 0; curStream < AUDIO_STREAM_FOR_POLICY_CNT; curStream++) {
        if (!streamsMatchForvolume(stream, (audio_stream_type_t)curStream)) {
            continue;
        }
        mVolumeCurves->addCurrentVolumeIndex((audio_stream_type_t)curStream, device, index);
    }

    // update volume on all outputs and streams matching the following:
    // - The requested stream (or a stream matching for volume control) is active on the output
    // - The device (or devices) selected by the strategy corresponding to this stream includes
    // the requested device
    // - For non default requested device, currently selected device on the output is either the
    // requested device or one of the devices selected by the strategy
    // - For default requested device (AUDIO_DEVICE_OUT_DEFAULT_FOR_VOLUME), apply volume only if
    // no specific device volume value exists for currently selected device.
    status_t status = NO_ERROR;
    for (size_t i = 0; i < mOutputs.size(); i++) {
        sp<SwAudioOutputDescriptor> desc = mOutputs.valueAt(i);
        audio_devices_t curDevice = Volume::getDeviceForVolume(desc->device());
        for (int curStream = 0; curStream < AUDIO_STREAM_FOR_POLICY_CNT; curStream++) {
            if (!streamsMatchForvolume(stream, (audio_stream_type_t)curStream)) {
                continue;
            }
            if (!(desc->isStreamActive((audio_stream_type_t)curStream) ||
                    (isInCall() && (curStream == AUDIO_STREAM_VOICE_CALL)))) {
                continue;
            }
            routing_strategy curStrategy = getStrategy((audio_stream_type_t)curStream);
            audio_devices_t curStreamDevice = getDeviceForStrategy(curStrategy, false /*fromCache*/);
            if ((device != AUDIO_DEVICE_OUT_DEFAULT_FOR_VOLUME) &&
                    ((curStreamDevice & device) == 0)) {
                continue;
            }
            bool applyVolume;
            if (device != AUDIO_DEVICE_OUT_DEFAULT_FOR_VOLUME) {
                curStreamDevice |= device;
                applyVolume = (curDevice & curStreamDevice) != 0;
            } else {
                applyVolume = !mVolumeCurves->hasVolumeIndexForDevice(
                        stream, Volume::getDeviceForVolume(curStreamDevice));
            }

            if (applyVolume) {
                //FIXME: workaround for truncated touch sounds
                // delayed volume change for system stream to be removed when the problem is
                // handled by system UI
                status_t volStatus =
                        checkAndSetVolume((audio_stream_type_t)curStream, index, desc, curDevice,
                            (stream == AUDIO_STREAM_SYSTEM) ? TOUCH_SOUND_FIXED_DELAY_MS : 0);
                if (volStatus != NO_ERROR) {
                    status = volStatus;
                }
            }
        }
    }
    return status;
}

status_t AudioPolicyManager::getStreamVolumeIndex(audio_stream_type_t stream,
                                                      int *index,
                                                      audio_devices_t device)
{
    if (index == NULL) {
        return BAD_VALUE;
    }
    if (!audio_is_output_device(device)) {
        return BAD_VALUE;
    }
    // if device is AUDIO_DEVICE_OUT_DEFAULT_FOR_VOLUME, return volume for device corresponding to
    // the strategy the stream belongs to.
    if (device == AUDIO_DEVICE_OUT_DEFAULT_FOR_VOLUME) {
        device = getDeviceForStrategy(getStrategy(stream), true /*fromCache*/);
    }
    device = Volume::getDeviceForVolume(device);

    *index =  mVolumeCurves->getVolumeIndex(stream, device);
    ALOGV("getStreamVolumeIndex() stream %d device %08x index %d", stream, device, *index);
    return NO_ERROR;
}

audio_io_handle_t AudioPolicyManager::selectOutputForEffects(
                                            const SortedVector<audio_io_handle_t>& outputs)
{
    // select one output among several suitable for global effects.
    // The priority is as follows:
    // 1: An offloaded output. If the effect ends up not being offloadable,
    //    AudioFlinger will invalidate the track and the offloaded output
    //    will be closed causing the effect to be moved to a PCM output.
    // 2: A deep buffer output
    // 3: the first output in the list

    if (outputs.size() == 0) {
        return 0;
    }

    audio_io_handle_t outputOffloaded = 0;
    audio_io_handle_t outputDeepBuffer = 0;
    audio_io_handle_t outputDirectPcm = 0;

    for (size_t i = 0; i < outputs.size(); i++) {
        sp<SwAudioOutputDescriptor> desc = mOutputs.valueFor(outputs[i]);
        ALOGV("selectOutputForEffects outputs[%zu] flags %x", i, desc->mFlags);
        if ((desc->mFlags & AUDIO_OUTPUT_FLAG_COMPRESS_OFFLOAD) != 0) {
            outputOffloaded = outputs[i];
        }
        if ((desc->mFlags & AUDIO_OUTPUT_FLAG_DIRECT_PCM) != 0) {
            outputDirectPcm = outputs[i];
        }
        if ((desc->mFlags & AUDIO_OUTPUT_FLAG_DEEP_BUFFER) != 0) {
            outputDeepBuffer = outputs[i];
        }
    }

    ALOGV("selectOutputForEffects outputOffloaded %d outputDeepBuffer %d",
          outputOffloaded, outputDeepBuffer);
    if (outputOffloaded != 0) {
        return outputOffloaded;
    }
    if (outputDirectPcm != 0) {
        return outputDirectPcm;
    }
    if (outputDeepBuffer != 0) {
        return outputDeepBuffer;
    }

    return outputs[0];
}

audio_io_handle_t AudioPolicyManager::getOutputForEffect(const effect_descriptor_t *desc)
{
    // apply simple rule where global effects are attached to the same output as MUSIC streams

    routing_strategy strategy = getStrategy(AUDIO_STREAM_MUSIC);
    audio_devices_t device = getDeviceForStrategy(strategy, false /*fromCache*/);
    SortedVector<audio_io_handle_t> dstOutputs = getOutputsForDevice(device, mOutputs);

    audio_io_handle_t output = selectOutputForEffects(dstOutputs);
    ALOGV("getOutputForEffect() got output %d for fx %s flags %x",
          output, (desc == NULL) ? "unspecified" : desc->name,  (desc == NULL) ? 0 : desc->flags);

    return output;
}

status_t AudioPolicyManager::registerEffect(const effect_descriptor_t *desc,
                                audio_io_handle_t io,
                                uint32_t strategy,
                                int session,
                                int id)
{
    ssize_t index = mOutputs.indexOfKey(io);
    if (index < 0) {
        index = mInputs.indexOfKey(io);
        if (index < 0) {
            ALOGW("registerEffect() unknown io %d", io);
            return INVALID_OPERATION;
        }
    }
    return mEffects.registerEffect(desc, io, strategy, session, id);
}

bool AudioPolicyManager::isStreamActive(audio_stream_type_t stream, uint32_t inPastMs) const
{
    bool active = false;
    for (int curStream = 0; curStream < AUDIO_STREAM_FOR_POLICY_CNT && !active; curStream++) {
        if (!streamsMatchForvolume(stream, (audio_stream_type_t)curStream)) {
            continue;
        }
        active = mOutputs.isStreamActive((audio_stream_type_t)curStream, inPastMs);
    }
    return active;
}

bool AudioPolicyManager::isStreamActiveRemotely(audio_stream_type_t stream, uint32_t inPastMs) const
{
    return mOutputs.isStreamActiveRemotely(stream, inPastMs);
}

bool AudioPolicyManager::isSourceActive(audio_source_t source) const
{
    for (size_t i = 0; i < mInputs.size(); i++) {
        const sp<AudioInputDescriptor>  inputDescriptor = mInputs.valueAt(i);
        if (inputDescriptor->isSourceActive(source)) {
            return true;
        }
    }
    return false;
}

// Register a list of custom mixes with their attributes and format.
// When a mix is registered, corresponding input and output profiles are
// added to the remote submix hw module. The profile contains only the
// parameters (sampling rate, format...) specified by the mix.
// The corresponding input remote submix device is also connected.
//
// When a remote submix device is connected, the address is checked to select the
// appropriate profile and the corresponding input or output stream is opened.
//
// When capture starts, getInputForAttr() will:
//  - 1 look for a mix matching the address passed in attribtutes tags if any
//  - 2 if none found, getDeviceForInputSource() will:
//     - 2.1 look for a mix matching the attributes source
//     - 2.2 if none found, default to device selection by policy rules
// At this time, the corresponding output remote submix device is also connected
// and active playback use cases can be transferred to this mix if needed when reconnecting
// after AudioTracks are invalidated
//
// When playback starts, getOutputForAttr() will:
//  - 1 look for a mix matching the address passed in attribtutes tags if any
//  - 2 if none found, look for a mix matching the attributes usage
//  - 3 if none found, default to device and output selection by policy rules.

status_t AudioPolicyManager::registerPolicyMixes(Vector<AudioMix> mixes)
{
    ALOGV("registerPolicyMixes() %zu mix(es)", mixes.size());
    status_t res = NO_ERROR;

    sp<HwModule> rSubmixModule;
    // examine each mix's route type
    for (size_t i = 0; i < mixes.size(); i++) {
        // we only support MIX_ROUTE_FLAG_LOOP_BACK or MIX_ROUTE_FLAG_RENDER, not the combination
        if ((mixes[i].mRouteFlags & MIX_ROUTE_FLAG_ALL) == MIX_ROUTE_FLAG_ALL) {
            res = INVALID_OPERATION;
            break;
        }
        if ((mixes[i].mRouteFlags & MIX_ROUTE_FLAG_LOOP_BACK) == MIX_ROUTE_FLAG_LOOP_BACK) {
            // Loop back through "remote submix"
            if (rSubmixModule == 0) {
                for (size_t j = 0; i < mHwModules.size(); j++) {
                    if (strcmp(AUDIO_HARDWARE_MODULE_ID_REMOTE_SUBMIX, mHwModules[j]->mName) == 0
                            && mHwModules[j]->mHandle != 0) {
                        rSubmixModule = mHwModules[j];
                        break;
                    }
                }
            }

            ALOGV("registerPolicyMixes() mix %zu of %zu is LOOP_BACK", i, mixes.size());

            if (rSubmixModule == 0) {
                ALOGE(" Unable to find audio module for submix, aborting mix %zu registration", i);
                res = INVALID_OPERATION;
                break;
            }

            String8 address = mixes[i].mDeviceAddress;

            if (mPolicyMixes.registerMix(address, mixes[i], 0 /*output desc*/) != NO_ERROR) {
                ALOGE(" Error registering mix %zu for address %s", i, address.string());
                res = INVALID_OPERATION;
                break;
            }
            audio_config_t outputConfig = mixes[i].mFormat;
            audio_config_t inputConfig = mixes[i].mFormat;
            // NOTE: audio flinger mixer does not support mono output: configure remote submix HAL in
            // stereo and let audio flinger do the channel conversion if needed.
            outputConfig.channel_mask = AUDIO_CHANNEL_OUT_STEREO;
            inputConfig.channel_mask = AUDIO_CHANNEL_IN_STEREO;
            rSubmixModule->addOutputProfile(address, &outputConfig,
                    AUDIO_DEVICE_OUT_REMOTE_SUBMIX, address);
            rSubmixModule->addInputProfile(address, &inputConfig,
                    AUDIO_DEVICE_IN_REMOTE_SUBMIX, address);

            if (mixes[i].mMixType == MIX_TYPE_PLAYERS) {
                setDeviceConnectionStateInt(AUDIO_DEVICE_IN_REMOTE_SUBMIX,
                        AUDIO_POLICY_DEVICE_STATE_AVAILABLE,
                        address.string(), "remote-submix");
            } else {
                setDeviceConnectionStateInt(AUDIO_DEVICE_OUT_REMOTE_SUBMIX,
                        AUDIO_POLICY_DEVICE_STATE_AVAILABLE,
                        address.string(), "remote-submix");
            }
        } else if ((mixes[i].mRouteFlags & MIX_ROUTE_FLAG_RENDER) == MIX_ROUTE_FLAG_RENDER) {
            String8 address = mixes[i].mDeviceAddress;
            audio_devices_t device = mixes[i].mDeviceType;
            ALOGV(" registerPolicyMixes() mix %zu of %zu is RENDER, dev=0x%X addr=%s",
                    i, mixes.size(), device, address.string());

            bool foundOutput = false;
            for (size_t j = 0 ; j < mOutputs.size() ; j++) {
                sp<SwAudioOutputDescriptor> desc = mOutputs.valueAt(j);
                sp<AudioPatch> patch = mAudioPatches.valueFor(desc->getPatchHandle());
                if ((patch != 0) && (patch->mPatch.num_sinks != 0)
                        && (patch->mPatch.sinks[0].type == AUDIO_PORT_TYPE_DEVICE)
                        && (patch->mPatch.sinks[0].ext.device.type == device)
                        && (strncmp(patch->mPatch.sinks[0].ext.device.address, address.string(),
                                AUDIO_DEVICE_MAX_ADDRESS_LEN) == 0)) {
                    if (mPolicyMixes.registerMix(address, mixes[i], desc) != NO_ERROR) {
                        res = INVALID_OPERATION;
                    } else {
                        foundOutput = true;
                    }
                    break;
                }
            }

            if (res != NO_ERROR) {
                ALOGE(" Error registering mix %zu for device 0x%X addr %s",
                        i, device, address.string());
                res = INVALID_OPERATION;
                break;
            } else if (!foundOutput) {
                ALOGE(" Output not found for mix %zu for device 0x%X addr %s",
                        i, device, address.string());
                res = INVALID_OPERATION;
                break;
            }
        }
    }
    if (res != NO_ERROR) {
        unregisterPolicyMixes(mixes);
    }
    return res;
}

status_t AudioPolicyManager::unregisterPolicyMixes(Vector<AudioMix> mixes)
{
    ALOGV("unregisterPolicyMixes() num mixes %zu", mixes.size());
    status_t res = NO_ERROR;
    sp<HwModule> rSubmixModule;
    // examine each mix's route type
    for (size_t i = 0; i < mixes.size(); i++) {
        if ((mixes[i].mRouteFlags & MIX_ROUTE_FLAG_LOOP_BACK) == MIX_ROUTE_FLAG_LOOP_BACK) {

            if (rSubmixModule == 0) {
                for (size_t j = 0; i < mHwModules.size(); j++) {
                    if (strcmp(AUDIO_HARDWARE_MODULE_ID_REMOTE_SUBMIX, mHwModules[j]->mName) == 0
                            && mHwModules[j]->mHandle != 0) {
                        rSubmixModule = mHwModules[j];
                        break;
                    }
                }
            }
            if (rSubmixModule == 0) {
                res = INVALID_OPERATION;
                continue;
            }

            String8 address = mixes[i].mDeviceAddress;

            if (mPolicyMixes.unregisterMix(address) != NO_ERROR) {
                res = INVALID_OPERATION;
                continue;
            }

            if (getDeviceConnectionState(AUDIO_DEVICE_IN_REMOTE_SUBMIX, address.string()) ==
                    AUDIO_POLICY_DEVICE_STATE_AVAILABLE)  {
                setDeviceConnectionStateInt(AUDIO_DEVICE_IN_REMOTE_SUBMIX,
                        AUDIO_POLICY_DEVICE_STATE_UNAVAILABLE,
                        address.string(), "remote-submix");
            }
            if (getDeviceConnectionState(AUDIO_DEVICE_OUT_REMOTE_SUBMIX, address.string()) ==
                    AUDIO_POLICY_DEVICE_STATE_AVAILABLE)  {
                setDeviceConnectionStateInt(AUDIO_DEVICE_OUT_REMOTE_SUBMIX,
                        AUDIO_POLICY_DEVICE_STATE_UNAVAILABLE,
                        address.string(), "remote-submix");
            }
            rSubmixModule->removeOutputProfile(address);
            rSubmixModule->removeInputProfile(address);

        } if ((mixes[i].mRouteFlags & MIX_ROUTE_FLAG_RENDER) == MIX_ROUTE_FLAG_RENDER) {
            if (mPolicyMixes.unregisterMix(mixes[i].mDeviceAddress) != NO_ERROR) {
                res = INVALID_OPERATION;
                continue;
            }
        }
    }
    return res;
}


status_t AudioPolicyManager::dump(int fd)
{
    const size_t SIZE = 256;
    char buffer[SIZE];
    String8 result;

    snprintf(buffer, SIZE, "\nAudioPolicyManager Dump: %p\n", this);
    result.append(buffer);

    snprintf(buffer, SIZE, " Primary Output: %d\n",
             hasPrimaryOutput() ? mPrimaryOutput->mIoHandle : AUDIO_IO_HANDLE_NONE);
    result.append(buffer);
    snprintf(buffer, SIZE, " Phone state: %d\n", mEngine->getPhoneState());
    result.append(buffer);
    snprintf(buffer, SIZE, " Force use for communications %d\n",
             mEngine->getForceUse(AUDIO_POLICY_FORCE_FOR_COMMUNICATION));
    result.append(buffer);
    snprintf(buffer, SIZE, " Force use for media %d\n", mEngine->getForceUse(AUDIO_POLICY_FORCE_FOR_MEDIA));
    result.append(buffer);
    snprintf(buffer, SIZE, " Force use for record %d\n", mEngine->getForceUse(AUDIO_POLICY_FORCE_FOR_RECORD));
    result.append(buffer);
    snprintf(buffer, SIZE, " Force use for dock %d\n", mEngine->getForceUse(AUDIO_POLICY_FORCE_FOR_DOCK));
    result.append(buffer);
    snprintf(buffer, SIZE, " Force use for system %d\n", mEngine->getForceUse(AUDIO_POLICY_FORCE_FOR_SYSTEM));
    result.append(buffer);
    snprintf(buffer, SIZE, " Force use for hdmi system audio %d\n",
            mEngine->getForceUse(AUDIO_POLICY_FORCE_FOR_HDMI_SYSTEM_AUDIO));
    result.append(buffer);
    snprintf(buffer, SIZE, " Force use for encoded surround output %d\n",
            mEngine->getForceUse(AUDIO_POLICY_FORCE_FOR_ENCODED_SURROUND));
    result.append(buffer);
    snprintf(buffer, SIZE, " TTS output %s\n", mTtsOutputAvailable ? "available" : "not available");
    result.append(buffer);
    snprintf(buffer, SIZE, " Master mono: %s\n", mMasterMono ? "on" : "off");
    result.append(buffer);

    write(fd, result.string(), result.size());

    mAvailableOutputDevices.dump(fd, String8("Available output"));
    mAvailableInputDevices.dump(fd, String8("Available input"));
    mHwModules.dump(fd);
    mOutputs.dump(fd);
    mInputs.dump(fd);
    mVolumeCurves->dump(fd);
    mEffects.dump(fd);
    mAudioPatches.dump(fd);

    return NO_ERROR;
}

// This function checks for the parameters which can be offloaded.
// This can be enhanced depending on the capability of the DSP and policy
// of the system.
bool AudioPolicyManager::isOffloadSupported(const audio_offload_info_t& offloadInfo)
{
    ALOGV("isOffloadSupported: SR=%u, CM=0x%x, Format=0x%x, StreamType=%d,"
     " BitRate=%u, duration=%" PRId64 " us, has_video=%d",
     offloadInfo.sample_rate, offloadInfo.channel_mask,
     offloadInfo.format,
     offloadInfo.stream_type, offloadInfo.bit_rate, offloadInfo.duration_us,
     offloadInfo.has_video);

    if (mMasterMono) {
        return false; // no offloading if mono is set.
    }

    // Check if offload has been disabled
    char propValue[PROPERTY_VALUE_MAX];
    if (property_get("audio.offload.disable", propValue, "0")) {
        if (atoi(propValue) != 0) {
            ALOGV("offload disabled by audio.offload.disable=%s", propValue );
            return false;
        }
    }

    // Check if stream type is music, then only allow offload as of now.
    if (offloadInfo.stream_type != AUDIO_STREAM_MUSIC)
    {
        ALOGV("isOffloadSupported: stream_type != MUSIC, returning false");
        return false;
    }

    //TODO: enable audio offloading with video when ready
    const bool allowOffloadWithVideo =
            property_get_bool("audio.offload.video", false /* default_value */);
    if (offloadInfo.has_video && !allowOffloadWithVideo) {
        ALOGV("isOffloadSupported: has_video == true, returning false");
        return false;
    }

    //If duration is less than minimum value defined in property, return false
    if (property_get("audio.offload.min.duration.secs", propValue, NULL)) {
        if (offloadInfo.duration_us < (atoi(propValue) * 1000000 )) {
            ALOGV("Offload denied by duration < audio.offload.min.duration.secs(=%s)", propValue);
            return false;
        }
    } else if (offloadInfo.duration_us < OFFLOAD_DEFAULT_MIN_DURATION_SECS * 1000000) {
        ALOGV("Offload denied by duration < default min(=%u)", OFFLOAD_DEFAULT_MIN_DURATION_SECS);
        return false;
    }

    // Do not allow offloading if one non offloadable effect is enabled. This prevents from
    // creating an offloaded track and tearing it down immediately after start when audioflinger
    // detects there is an active non offloadable effect.
    // FIXME: We should check the audio session here but we do not have it in this context.
    // This may prevent offloading in rare situations where effects are left active by apps
    // in the background.
    if (mEffects.isNonOffloadableEffectEnabled()) {
        return false;
    }

    // See if there is a profile to support this.
    // AUDIO_DEVICE_NONE
    sp<IOProfile> profile = getProfileForDirectOutput(AUDIO_DEVICE_NONE /*ignore device */,
                                            offloadInfo.sample_rate,
                                            offloadInfo.format,
                                            offloadInfo.channel_mask,
                                            AUDIO_OUTPUT_FLAG_COMPRESS_OFFLOAD);
    ALOGV("isOffloadSupported() profile %sfound", profile != 0 ? "" : "NOT ");
    return (profile != 0);
}

status_t AudioPolicyManager::listAudioPorts(audio_port_role_t role,
                                            audio_port_type_t type,
                                            unsigned int *num_ports,
                                            struct audio_port *ports,
                                            unsigned int *generation)
{
    if (num_ports == NULL || (*num_ports != 0 && ports == NULL) ||
            generation == NULL) {
        return BAD_VALUE;
    }
    ALOGV("listAudioPorts() role %d type %d num_ports %d ports %p", role, type, *num_ports, ports);
    if (ports == NULL) {
        *num_ports = 0;
    }

    size_t portsWritten = 0;
    size_t portsMax = *num_ports;
    *num_ports = 0;
    if (type == AUDIO_PORT_TYPE_NONE || type == AUDIO_PORT_TYPE_DEVICE) {
        // do not report devices with type AUDIO_DEVICE_IN_STUB or AUDIO_DEVICE_OUT_STUB
        // as they are used by stub HALs by convention
        if (role == AUDIO_PORT_ROLE_SINK || role == AUDIO_PORT_ROLE_NONE) {
            for (size_t i = 0; i < mAvailableOutputDevices.size(); i++) {
                if (mAvailableOutputDevices[i]->type() == AUDIO_DEVICE_OUT_STUB) {
                    continue;
                }
                if (portsWritten < portsMax) {
                    mAvailableOutputDevices[i]->toAudioPort(&ports[portsWritten++]);
                }
                (*num_ports)++;
            }
        }
        if (role == AUDIO_PORT_ROLE_SOURCE || role == AUDIO_PORT_ROLE_NONE) {
            for (size_t i = 0; i < mAvailableInputDevices.size(); i++) {
                if (mAvailableInputDevices[i]->type() == AUDIO_DEVICE_IN_STUB) {
                    continue;
                }
                if (portsWritten < portsMax) {
                    mAvailableInputDevices[i]->toAudioPort(&ports[portsWritten++]);
                }
                (*num_ports)++;
            }
        }
    }
    if (type == AUDIO_PORT_TYPE_NONE || type == AUDIO_PORT_TYPE_MIX) {
        if (role == AUDIO_PORT_ROLE_SINK || role == AUDIO_PORT_ROLE_NONE) {
            for (size_t i = 0; i < mInputs.size() && portsWritten < portsMax; i++) {
                mInputs[i]->toAudioPort(&ports[portsWritten++]);
            }
            *num_ports += mInputs.size();
        }
        if (role == AUDIO_PORT_ROLE_SOURCE || role == AUDIO_PORT_ROLE_NONE) {
            size_t numOutputs = 0;
            for (size_t i = 0; i < mOutputs.size(); i++) {
                if (!mOutputs[i]->isDuplicated()) {
                    numOutputs++;
                    if (portsWritten < portsMax) {
                        mOutputs[i]->toAudioPort(&ports[portsWritten++]);
                    }
                }
            }
            *num_ports += numOutputs;
        }
    }
    *generation = curAudioPortGeneration();
    ALOGV("listAudioPorts() got %zu ports needed %d", portsWritten, *num_ports);
    return NO_ERROR;
}

status_t AudioPolicyManager::getAudioPort(struct audio_port *port __unused)
{
    return NO_ERROR;
}

status_t AudioPolicyManager::createAudioPatch(const struct audio_patch *patch,
                                               audio_patch_handle_t *handle,
                                               uid_t uid)
{
    ALOGV("createAudioPatch()");

    if (handle == NULL || patch == NULL) {
        return BAD_VALUE;
    }
    ALOGV("createAudioPatch() num sources %d num sinks %d", patch->num_sources, patch->num_sinks);

    if (patch->num_sources == 0 || patch->num_sources > AUDIO_PATCH_PORTS_MAX ||
            patch->num_sinks == 0 || patch->num_sinks > AUDIO_PATCH_PORTS_MAX) {
        return BAD_VALUE;
    }
    // only one source per audio patch supported for now
    if (patch->num_sources > 1) {
        return INVALID_OPERATION;
    }

    if (patch->sources[0].role != AUDIO_PORT_ROLE_SOURCE) {
        return INVALID_OPERATION;
    }
    for (size_t i = 0; i < patch->num_sinks; i++) {
        if (patch->sinks[i].role != AUDIO_PORT_ROLE_SINK) {
            return INVALID_OPERATION;
        }
    }

    sp<AudioPatch> patchDesc;
    ssize_t index = mAudioPatches.indexOfKey(*handle);

    ALOGV("createAudioPatch source id %d role %d type %d", patch->sources[0].id,
                                                           patch->sources[0].role,
                                                           patch->sources[0].type);
#if LOG_NDEBUG == 0
    for (size_t i = 0; i < patch->num_sinks; i++) {
        ALOGV("createAudioPatch sink %zu: id %d role %d type %d", i, patch->sinks[i].id,
                                                             patch->sinks[i].role,
                                                             patch->sinks[i].type);
    }
#endif

    if (index >= 0) {
        patchDesc = mAudioPatches.valueAt(index);
        ALOGV("createAudioPatch() mUidCached %d patchDesc->mUid %d uid %d",
                                                                  mUidCached, patchDesc->mUid, uid);
        if (patchDesc->mUid != mUidCached && uid != patchDesc->mUid) {
            return INVALID_OPERATION;
        }
    } else {
        *handle = AUDIO_PATCH_HANDLE_NONE;
    }

    if (patch->sources[0].type == AUDIO_PORT_TYPE_MIX) {
        sp<SwAudioOutputDescriptor> outputDesc = mOutputs.getOutputFromId(patch->sources[0].id);
        if (outputDesc == NULL) {
            ALOGV("createAudioPatch() output not found for id %d", patch->sources[0].id);
            return BAD_VALUE;
        }
        ALOG_ASSERT(!outputDesc->isDuplicated(),"duplicated output %d in source in ports",
                                                outputDesc->mIoHandle);
        if (patchDesc != 0) {
            if (patchDesc->mPatch.sources[0].id != patch->sources[0].id) {
                ALOGV("createAudioPatch() source id differs for patch current id %d new id %d",
                                          patchDesc->mPatch.sources[0].id, patch->sources[0].id);
                return BAD_VALUE;
            }
        }
        DeviceVector devices;
        for (size_t i = 0; i < patch->num_sinks; i++) {
            // Only support mix to devices connection
            // TODO add support for mix to mix connection
            if (patch->sinks[i].type != AUDIO_PORT_TYPE_DEVICE) {
                ALOGV("createAudioPatch() source mix but sink is not a device");
                return INVALID_OPERATION;
            }
            sp<DeviceDescriptor> devDesc =
                    mAvailableOutputDevices.getDeviceFromId(patch->sinks[i].id);
            if (devDesc == 0) {
                ALOGV("createAudioPatch() out device not found for id %d", patch->sinks[i].id);
                return BAD_VALUE;
            }

            if (!outputDesc->mProfile->isCompatibleProfile(devDesc->type(),
                                                           devDesc->mAddress,
                                                           patch->sources[0].sample_rate,
                                                           NULL,  // updatedSamplingRate
                                                           patch->sources[0].format,
                                                           NULL,  // updatedFormat
                                                           patch->sources[0].channel_mask,
                                                           NULL,  // updatedChannelMask
                                                           AUDIO_OUTPUT_FLAG_NONE /*FIXME*/)) {
                ALOGV("createAudioPatch() profile not supported for device %08x",
                        devDesc->type());
                return INVALID_OPERATION;
            }
            devices.add(devDesc);
        }
        if (devices.size() == 0) {
            return INVALID_OPERATION;
        }

        // TODO: reconfigure output format and channels here
        ALOGV("createAudioPatch() setting device %08x on output %d",
              devices.types(), outputDesc->mIoHandle);
        setOutputDevice(outputDesc, devices.types(), true, 0, handle);
        index = mAudioPatches.indexOfKey(*handle);
        if (index >= 0) {
            if (patchDesc != 0 && patchDesc != mAudioPatches.valueAt(index)) {
                ALOGW("createAudioPatch() setOutputDevice() did not reuse the patch provided");
            }
            patchDesc = mAudioPatches.valueAt(index);
            patchDesc->mUid = uid;
            ALOGV("createAudioPatch() success");
        } else {
            ALOGW("createAudioPatch() setOutputDevice() failed to create a patch");
            return INVALID_OPERATION;
        }
    } else if (patch->sources[0].type == AUDIO_PORT_TYPE_DEVICE) {
        if (patch->sinks[0].type == AUDIO_PORT_TYPE_MIX) {
            // input device to input mix connection
            // only one sink supported when connecting an input device to a mix
            if (patch->num_sinks > 1) {
                return INVALID_OPERATION;
            }
            sp<AudioInputDescriptor> inputDesc = mInputs.getInputFromId(patch->sinks[0].id);
            if (inputDesc == NULL) {
                return BAD_VALUE;
            }
            if (patchDesc != 0) {
                if (patchDesc->mPatch.sinks[0].id != patch->sinks[0].id) {
                    return BAD_VALUE;
                }
            }
            sp<DeviceDescriptor> devDesc =
                    mAvailableInputDevices.getDeviceFromId(patch->sources[0].id);
            if (devDesc == 0) {
                return BAD_VALUE;
            }

            if (!inputDesc->mProfile->isCompatibleProfile(devDesc->type(),
                                                          devDesc->mAddress,
                                                          patch->sinks[0].sample_rate,
                                                          NULL, /*updatedSampleRate*/
                                                          patch->sinks[0].format,
                                                          NULL, /*updatedFormat*/
                                                          patch->sinks[0].channel_mask,
                                                          NULL, /*updatedChannelMask*/
                                                          // FIXME for the parameter type,
                                                          // and the NONE
                                                          (audio_output_flags_t)
                                                            AUDIO_INPUT_FLAG_NONE)) {
                return INVALID_OPERATION;
            }
            // TODO: reconfigure output format and channels here
            ALOGV("createAudioPatch() setting device %08x on output %d",
                                                  devDesc->type(), inputDesc->mIoHandle);
            setInputDevice(inputDesc->mIoHandle, devDesc->type(), true, handle);
            index = mAudioPatches.indexOfKey(*handle);
            if (index >= 0) {
                if (patchDesc != 0 && patchDesc != mAudioPatches.valueAt(index)) {
                    ALOGW("createAudioPatch() setInputDevice() did not reuse the patch provided");
                }
                patchDesc = mAudioPatches.valueAt(index);
                patchDesc->mUid = uid;
                ALOGV("createAudioPatch() success");
            } else {
                ALOGW("createAudioPatch() setInputDevice() failed to create a patch");
                return INVALID_OPERATION;
            }
        } else if (patch->sinks[0].type == AUDIO_PORT_TYPE_DEVICE) {
            // device to device connection
            if (patchDesc != 0) {
                if (patchDesc->mPatch.sources[0].id != patch->sources[0].id) {
                    return BAD_VALUE;
                }
            }
            sp<DeviceDescriptor> srcDeviceDesc =
                    mAvailableInputDevices.getDeviceFromId(patch->sources[0].id);
            if (srcDeviceDesc == 0) {
                return BAD_VALUE;
            }

            //update source and sink with our own data as the data passed in the patch may
            // be incomplete.
            struct audio_patch newPatch = *patch;
            srcDeviceDesc->toAudioPortConfig(&newPatch.sources[0], &patch->sources[0]);

            for (size_t i = 0; i < patch->num_sinks; i++) {
                if (patch->sinks[i].type != AUDIO_PORT_TYPE_DEVICE) {
                    ALOGV("createAudioPatch() source device but one sink is not a device");
                    return INVALID_OPERATION;
                }

                sp<DeviceDescriptor> sinkDeviceDesc =
                        mAvailableOutputDevices.getDeviceFromId(patch->sinks[i].id);
                if (sinkDeviceDesc == 0) {
                    return BAD_VALUE;
                }
                sinkDeviceDesc->toAudioPortConfig(&newPatch.sinks[i], &patch->sinks[i]);

                // create a software bridge in PatchPanel if:
                // - source and sink devices are on differnt HW modules OR
                // - audio HAL version is < 3.0
                if ((srcDeviceDesc->getModuleHandle() != sinkDeviceDesc->getModuleHandle()) ||
                        (srcDeviceDesc->mModule->getHalVersion() < AUDIO_DEVICE_API_VERSION_3_0)) {
                    // support only one sink device for now to simplify output selection logic
                    if (patch->num_sinks > 1) {
                        return INVALID_OPERATION;
                    }
                    SortedVector<audio_io_handle_t> outputs =
                                            getOutputsForDevice(sinkDeviceDesc->type(), mOutputs);
                    // if the sink device is reachable via an opened output stream, request to go via
                    // this output stream by adding a second source to the patch description
                    audio_io_handle_t output = selectOutput(outputs,
                                                            AUDIO_OUTPUT_FLAG_NONE,
                                                            AUDIO_FORMAT_INVALID);
                    if (output != AUDIO_IO_HANDLE_NONE) {
                        sp<AudioOutputDescriptor> outputDesc = mOutputs.valueFor(output);
                        if (outputDesc->isDuplicated()) {
                            return INVALID_OPERATION;
                        }
                        outputDesc->toAudioPortConfig(&newPatch.sources[1], &patch->sources[0]);
                        newPatch.sources[1].ext.mix.usecase.stream = AUDIO_STREAM_PATCH;
                        newPatch.num_sources = 2;
                    }
                }
            }
            // TODO: check from routing capabilities in config file and other conflicting patches

            audio_patch_handle_t afPatchHandle = AUDIO_PATCH_HANDLE_NONE;
            if (index >= 0) {
                afPatchHandle = patchDesc->mAfPatchHandle;
            }

            status_t status = mpClientInterface->createAudioPatch(&newPatch,
                                                                  &afPatchHandle,
                                                                  0);
            ALOGV("createAudioPatch() patch panel returned %d patchHandle %d",
                                                                  status, afPatchHandle);
            if (status == NO_ERROR) {
                if (index < 0) {
                    patchDesc = new AudioPatch(&newPatch, uid);
                    addAudioPatch(patchDesc->mHandle, patchDesc);
                } else {
                    patchDesc->mPatch = newPatch;
                }
                patchDesc->mAfPatchHandle = afPatchHandle;
                *handle = patchDesc->mHandle;
                nextAudioPortGeneration();
                mpClientInterface->onAudioPatchListUpdate();
            } else {
                ALOGW("createAudioPatch() patch panel could not connect device patch, error %d",
                status);
                return INVALID_OPERATION;
            }
        } else {
            return BAD_VALUE;
        }
    } else {
        return BAD_VALUE;
    }
    return NO_ERROR;
}

status_t AudioPolicyManager::releaseAudioPatch(audio_patch_handle_t handle,
                                                  uid_t uid)
{
    ALOGV("releaseAudioPatch() patch %d", handle);

    ssize_t index = mAudioPatches.indexOfKey(handle);

    if (index < 0) {
        return BAD_VALUE;
    }
    sp<AudioPatch> patchDesc = mAudioPatches.valueAt(index);
    ALOGV("releaseAudioPatch() mUidCached %d patchDesc->mUid %d uid %d",
          mUidCached, patchDesc->mUid, uid);
    if (patchDesc->mUid != mUidCached && uid != patchDesc->mUid) {
        return INVALID_OPERATION;
    }

    struct audio_patch *patch = &patchDesc->mPatch;
    patchDesc->mUid = mUidCached;
    if (patch->sources[0].type == AUDIO_PORT_TYPE_MIX) {
        sp<SwAudioOutputDescriptor> outputDesc = mOutputs.getOutputFromId(patch->sources[0].id);
        if (outputDesc == NULL) {
            ALOGV("releaseAudioPatch() output not found for id %d", patch->sources[0].id);
            return BAD_VALUE;
        }

        setOutputDevice(outputDesc,
                        getNewOutputDevice(outputDesc, true /*fromCache*/),
                       true,
                       0,
                       NULL);
    } else if (patch->sources[0].type == AUDIO_PORT_TYPE_DEVICE) {
        if (patch->sinks[0].type == AUDIO_PORT_TYPE_MIX) {
            sp<AudioInputDescriptor> inputDesc = mInputs.getInputFromId(patch->sinks[0].id);
            if (inputDesc == NULL) {
                ALOGV("releaseAudioPatch() input not found for id %d", patch->sinks[0].id);
                return BAD_VALUE;
            }
            setInputDevice(inputDesc->mIoHandle,
                           getNewInputDevice(inputDesc->mIoHandle),
                           true,
                           NULL);
        } else if (patch->sinks[0].type == AUDIO_PORT_TYPE_DEVICE) {
            status_t status = mpClientInterface->releaseAudioPatch(patchDesc->mAfPatchHandle, 0);
            ALOGV("releaseAudioPatch() patch panel returned %d patchHandle %d",
                                                              status, patchDesc->mAfPatchHandle);
            removeAudioPatch(patchDesc->mHandle);
            nextAudioPortGeneration();
            mpClientInterface->onAudioPatchListUpdate();
        } else {
            return BAD_VALUE;
        }
    } else {
        return BAD_VALUE;
    }
    return NO_ERROR;
}

status_t AudioPolicyManager::listAudioPatches(unsigned int *num_patches,
                                              struct audio_patch *patches,
                                              unsigned int *generation)
{
    if (generation == NULL) {
        return BAD_VALUE;
    }
    *generation = curAudioPortGeneration();
    return mAudioPatches.listAudioPatches(num_patches, patches);
}

status_t AudioPolicyManager::setAudioPortConfig(const struct audio_port_config *config)
{
    ALOGV("setAudioPortConfig()");

    if (config == NULL) {
        return BAD_VALUE;
    }
    ALOGV("setAudioPortConfig() on port handle %d", config->id);
    // Only support gain configuration for now
    if (config->config_mask != AUDIO_PORT_CONFIG_GAIN) {
        return INVALID_OPERATION;
    }

    sp<AudioPortConfig> audioPortConfig;
    if (config->type == AUDIO_PORT_TYPE_MIX) {
        if (config->role == AUDIO_PORT_ROLE_SOURCE) {
            sp<SwAudioOutputDescriptor> outputDesc = mOutputs.getOutputFromId(config->id);
            if (outputDesc == NULL) {
                return BAD_VALUE;
            }
            ALOG_ASSERT(!outputDesc->isDuplicated(),
                        "setAudioPortConfig() called on duplicated output %d",
                        outputDesc->mIoHandle);
            audioPortConfig = outputDesc;
        } else if (config->role == AUDIO_PORT_ROLE_SINK) {
            sp<AudioInputDescriptor> inputDesc = mInputs.getInputFromId(config->id);
            if (inputDesc == NULL) {
                return BAD_VALUE;
            }
            audioPortConfig = inputDesc;
        } else {
            return BAD_VALUE;
        }
    } else if (config->type == AUDIO_PORT_TYPE_DEVICE) {
        sp<DeviceDescriptor> deviceDesc;
        if (config->role == AUDIO_PORT_ROLE_SOURCE) {
            deviceDesc = mAvailableInputDevices.getDeviceFromId(config->id);
        } else if (config->role == AUDIO_PORT_ROLE_SINK) {
            deviceDesc = mAvailableOutputDevices.getDeviceFromId(config->id);
        } else {
            return BAD_VALUE;
        }
        if (deviceDesc == NULL) {
            return BAD_VALUE;
        }
        audioPortConfig = deviceDesc;
    } else {
        return BAD_VALUE;
    }

    struct audio_port_config backupConfig;
    status_t status = audioPortConfig->applyAudioPortConfig(config, &backupConfig);
    if (status == NO_ERROR) {
        struct audio_port_config newConfig;
        audioPortConfig->toAudioPortConfig(&newConfig, config);
        status = mpClientInterface->setAudioPortConfig(&newConfig, 0);
    }
    if (status != NO_ERROR) {
        audioPortConfig->applyAudioPortConfig(&backupConfig);
    }

    return status;
}

void AudioPolicyManager::releaseResourcesForUid(uid_t uid)
{
    clearAudioSources(uid);
    clearAudioPatches(uid);
    clearSessionRoutes(uid);
}

void AudioPolicyManager::clearAudioPatches(uid_t uid)
{
    for (ssize_t i = (ssize_t)mAudioPatches.size() - 1; i >= 0; i--)  {
        sp<AudioPatch> patchDesc = mAudioPatches.valueAt(i);
        if (patchDesc->mUid == uid) {
            releaseAudioPatch(mAudioPatches.keyAt(i), uid);
        }
    }
}

void AudioPolicyManager::checkStrategyRoute(routing_strategy strategy,
                                            audio_io_handle_t ouptutToSkip)
{
    audio_devices_t device = getDeviceForStrategy(strategy, false /*fromCache*/);
    SortedVector<audio_io_handle_t> outputs = getOutputsForDevice(device, mOutputs);
    for (size_t j = 0; j < mOutputs.size(); j++) {
        if (mOutputs.keyAt(j) == ouptutToSkip) {
            continue;
        }
        sp<SwAudioOutputDescriptor> outputDesc = mOutputs.valueAt(j);
        if (!isStrategyActive(outputDesc, (routing_strategy)strategy)) {
            continue;
        }
        // If the default device for this strategy is on another output mix,
        // invalidate all tracks in this strategy to force re connection.
        // Otherwise select new device on the output mix.
        if (outputs.indexOf(mOutputs.keyAt(j)) < 0) {
            for (int stream = 0; stream < AUDIO_STREAM_FOR_POLICY_CNT; stream++) {
                if (getStrategy((audio_stream_type_t)stream) == strategy) {
                    mpClientInterface->invalidateStream((audio_stream_type_t)stream);
                }
            }
        } else {
            audio_devices_t newDevice = getNewOutputDevice(outputDesc, false /*fromCache*/);
            setOutputDevice(outputDesc, newDevice, false);
        }
    }
}

void AudioPolicyManager::clearSessionRoutes(uid_t uid)
{
    // remove output routes associated with this uid
    SortedVector<routing_strategy> affectedStrategies;
    for (ssize_t i = (ssize_t)mOutputRoutes.size() - 1; i >= 0; i--)  {
        sp<SessionRoute> route = mOutputRoutes.valueAt(i);
        if (route->mUid == uid) {
            mOutputRoutes.removeItemsAt(i);
            if (route->mDeviceDescriptor != 0) {
                affectedStrategies.add(getStrategy(route->mStreamType));
            }
        }
    }
    // reroute outputs if necessary
    for (size_t i = 0; i < affectedStrategies.size(); i++) {
        checkStrategyRoute(affectedStrategies[i], AUDIO_IO_HANDLE_NONE);
    }

    // remove input routes associated with this uid
    SortedVector<audio_source_t> affectedSources;
    for (ssize_t i = (ssize_t)mInputRoutes.size() - 1; i >= 0; i--)  {
        sp<SessionRoute> route = mInputRoutes.valueAt(i);
        if (route->mUid == uid) {
            mInputRoutes.removeItemsAt(i);
            if (route->mDeviceDescriptor != 0) {
                affectedSources.add(route->mSource);
            }
        }
    }
    // reroute inputs if necessary
    SortedVector<audio_io_handle_t> inputsToClose;
    for (size_t i = 0; i < mInputs.size(); i++) {
        sp<AudioInputDescriptor> inputDesc = mInputs.valueAt(i);
        if (affectedSources.indexOf(inputDesc->inputSource()) >= 0) {
            inputsToClose.add(inputDesc->mIoHandle);
        }
    }
    for (size_t i = 0; i < inputsToClose.size(); i++) {
        closeInput(inputsToClose[i]);
    }
}

void AudioPolicyManager::clearAudioSources(uid_t uid)
{
    for (ssize_t i = (ssize_t)mAudioSources.size() - 1; i >= 0; i--)  {
        sp<AudioSourceDescriptor> sourceDesc = mAudioSources.valueAt(i);
        if (sourceDesc->mUid == uid) {
            stopAudioSource(mAudioSources.keyAt(i));
        }
    }
}

status_t AudioPolicyManager::acquireSoundTriggerSession(audio_session_t *session,
                                       audio_io_handle_t *ioHandle,
                                       audio_devices_t *device)
{
    *session = (audio_session_t)mpClientInterface->newAudioUniqueId(AUDIO_UNIQUE_ID_USE_SESSION);
    *ioHandle = (audio_io_handle_t)mpClientInterface->newAudioUniqueId(AUDIO_UNIQUE_ID_USE_INPUT);
    *device = getDeviceAndMixForInputSource(AUDIO_SOURCE_HOTWORD);

    return mSoundTriggerSessions.acquireSession(*session, *ioHandle);
}

status_t AudioPolicyManager::startAudioSource(const struct audio_port_config *source,
                                  const audio_attributes_t *attributes,
                                  audio_io_handle_t *handle,
                                  uid_t uid)
{
    ALOGV("%s source %p attributes %p handle %p", __FUNCTION__, source, attributes, handle);
    if (source == NULL || attributes == NULL || handle == NULL) {
        return BAD_VALUE;
    }

    *handle = AUDIO_IO_HANDLE_NONE;

    if (source->role != AUDIO_PORT_ROLE_SOURCE ||
            source->type != AUDIO_PORT_TYPE_DEVICE) {
        ALOGV("%s INVALID_OPERATION source->role %d source->type %d", __FUNCTION__, source->role, source->type);
        return INVALID_OPERATION;
    }

    sp<DeviceDescriptor> srcDeviceDesc =
            mAvailableInputDevices.getDevice(source->ext.device.type,
                                              String8(source->ext.device.address));
    if (srcDeviceDesc == 0) {
        ALOGV("%s source->ext.device.type %08x not found", __FUNCTION__, source->ext.device.type);
        return BAD_VALUE;
    }
    sp<AudioSourceDescriptor> sourceDesc =
            new AudioSourceDescriptor(srcDeviceDesc, attributes, uid);

    struct audio_patch dummyPatch;
    sp<AudioPatch> patchDesc = new AudioPatch(&dummyPatch, uid);
    sourceDesc->mPatchDesc = patchDesc;

    status_t status = connectAudioSource(sourceDesc);
    if (status == NO_ERROR) {
        mAudioSources.add(sourceDesc->getHandle(), sourceDesc);
        *handle = sourceDesc->getHandle();
    }
    return status;
}

status_t AudioPolicyManager::connectAudioSource(const sp<AudioSourceDescriptor>& sourceDesc)
{
    ALOGV("%s handle %d", __FUNCTION__, sourceDesc->getHandle());

    // make sure we only have one patch per source.
    disconnectAudioSource(sourceDesc);

    routing_strategy strategy = (routing_strategy) getStrategyForAttr(&sourceDesc->mAttributes);
    audio_stream_type_t stream = streamTypefromAttributesInt(&sourceDesc->mAttributes);
    sp<DeviceDescriptor> srcDeviceDesc = sourceDesc->mDevice;

    audio_devices_t sinkDevice = getDeviceForStrategy(strategy, true);
    sp<DeviceDescriptor> sinkDeviceDesc =
            mAvailableOutputDevices.getDevice(sinkDevice, String8(""));

    audio_patch_handle_t afPatchHandle = AUDIO_PATCH_HANDLE_NONE;
    struct audio_patch *patch = &sourceDesc->mPatchDesc->mPatch;

    if (srcDeviceDesc->getAudioPort()->mModule->getHandle() ==
            sinkDeviceDesc->getAudioPort()->mModule->getHandle() &&
            srcDeviceDesc->getAudioPort()->mModule->getHalVersion() >= AUDIO_DEVICE_API_VERSION_3_0 &&
            srcDeviceDesc->getAudioPort()->mGains.size() > 0) {
        ALOGV("%s AUDIO_DEVICE_API_VERSION_3_0", __FUNCTION__);
        //   create patch between src device and output device
        //   create Hwoutput and add to mHwOutputs
    } else {
        SortedVector<audio_io_handle_t> outputs = getOutputsForDevice(sinkDevice, mOutputs);
        audio_io_handle_t output =
                selectOutput(outputs, AUDIO_OUTPUT_FLAG_NONE, AUDIO_FORMAT_INVALID);
        if (output == AUDIO_IO_HANDLE_NONE) {
            ALOGV("%s no output for device %08x", __FUNCTION__, sinkDevice);
            return INVALID_OPERATION;
        }
        sp<SwAudioOutputDescriptor> outputDesc = mOutputs.valueFor(output);
        if (outputDesc->isDuplicated()) {
            ALOGV("%s output for device %08x is duplicated", __FUNCTION__, sinkDevice);
            return INVALID_OPERATION;
        }
        // create a special patch with no sink and two sources:
        // - the second source indicates to PatchPanel through which output mix this patch should
        // be connected as well as the stream type for volume control
        // - the sink is defined by whatever output device is currently selected for the output
        // though which this patch is routed.
        patch->num_sinks = 0;
        patch->num_sources = 2;
        srcDeviceDesc->toAudioPortConfig(&patch->sources[0], NULL);
        outputDesc->toAudioPortConfig(&patch->sources[1], NULL);
        patch->sources[1].ext.mix.usecase.stream = stream;
        status_t status = mpClientInterface->createAudioPatch(patch,
                                                              &afPatchHandle,
                                                              0);
        ALOGV("%s patch panel returned %d patchHandle %d", __FUNCTION__,
                                                              status, afPatchHandle);
        if (status != NO_ERROR) {
            ALOGW("%s patch panel could not connect device patch, error %d",
                  __FUNCTION__, status);
            return INVALID_OPERATION;
        }
        uint32_t delayMs = 0;
        status = startSource(outputDesc, stream, sinkDevice, NULL, &delayMs);

        if (status != NO_ERROR) {
            mpClientInterface->releaseAudioPatch(sourceDesc->mPatchDesc->mAfPatchHandle, 0);
            return status;
        }
        sourceDesc->mSwOutput = outputDesc;
        if (delayMs != 0) {
            usleep(delayMs * 1000);
        }
    }

    sourceDesc->mPatchDesc->mAfPatchHandle = afPatchHandle;
    addAudioPatch(sourceDesc->mPatchDesc->mHandle, sourceDesc->mPatchDesc);

    return NO_ERROR;
}

status_t AudioPolicyManager::stopAudioSource(audio_io_handle_t handle __unused)
{
    sp<AudioSourceDescriptor> sourceDesc = mAudioSources.valueFor(handle);
    ALOGV("%s handle %d", __FUNCTION__, handle);
    if (sourceDesc == 0) {
        ALOGW("%s unknown source for handle %d", __FUNCTION__, handle);
        return BAD_VALUE;
    }
    status_t status = disconnectAudioSource(sourceDesc);

    mAudioSources.removeItem(handle);
    return status;
}

status_t AudioPolicyManager::setMasterMono(bool mono)
{
    if (mMasterMono == mono) {
        return NO_ERROR;
    }
    mMasterMono = mono;
    // if enabling mono we close all offloaded devices, which will invalidate the
    // corresponding AudioTrack. The AudioTrack client/MediaPlayer is responsible
    // for recreating the new AudioTrack as non-offloaded PCM.
    //
    // If disabling mono, we leave all tracks as is: we don't know which clients
    // and tracks are able to be recreated as offloaded. The next "song" should
    // play back offloaded.
    if (mMasterMono) {
        Vector<audio_io_handle_t> offloaded;
        for (size_t i = 0; i < mOutputs.size(); ++i) {
            sp<SwAudioOutputDescriptor> desc = mOutputs.valueAt(i);
            if (desc->mFlags & AUDIO_OUTPUT_FLAG_COMPRESS_OFFLOAD) {
                offloaded.push(desc->mIoHandle);
            }
        }
        for (size_t i = 0; i < offloaded.size(); ++i) {
            closeOutput(offloaded[i]);
        }
    }
    // update master mono for all remaining outputs
    for (size_t i = 0; i < mOutputs.size(); ++i) {
        updateMono(mOutputs.keyAt(i));
    }
    return NO_ERROR;
}

status_t AudioPolicyManager::getMasterMono(bool *mono)
{
    *mono = mMasterMono;
    return NO_ERROR;
}

status_t AudioPolicyManager::disconnectAudioSource(const sp<AudioSourceDescriptor>& sourceDesc)
{
    ALOGV("%s handle %d", __FUNCTION__, sourceDesc->getHandle());

    sp<AudioPatch> patchDesc = mAudioPatches.valueFor(sourceDesc->mPatchDesc->mHandle);
    if (patchDesc == 0) {
        ALOGW("%s source has no patch with handle %d", __FUNCTION__,
              sourceDesc->mPatchDesc->mHandle);
        return BAD_VALUE;
    }
    removeAudioPatch(sourceDesc->mPatchDesc->mHandle);

    audio_stream_type_t stream = streamTypefromAttributesInt(&sourceDesc->mAttributes);
    sp<SwAudioOutputDescriptor> swOutputDesc = sourceDesc->mSwOutput.promote();
    if (swOutputDesc != 0) {
        stopSource(swOutputDesc, stream, false);
        mpClientInterface->releaseAudioPatch(patchDesc->mAfPatchHandle, 0);
    } else {
        sp<HwAudioOutputDescriptor> hwOutputDesc = sourceDesc->mHwOutput.promote();
        if (hwOutputDesc != 0) {
          //   release patch between src device and output device
          //   close Hwoutput and remove from mHwOutputs
        } else {
            ALOGW("%s source has neither SW nor HW output", __FUNCTION__);
        }
    }
    return NO_ERROR;
}

sp<AudioSourceDescriptor> AudioPolicyManager::getSourceForStrategyOnOutput(
        audio_io_handle_t output, routing_strategy strategy)
{
    sp<AudioSourceDescriptor> source;
    for (size_t i = 0; i < mAudioSources.size(); i++)  {
        sp<AudioSourceDescriptor> sourceDesc = mAudioSources.valueAt(i);
        routing_strategy sourceStrategy =
                (routing_strategy) getStrategyForAttr(&sourceDesc->mAttributes);
        sp<SwAudioOutputDescriptor> outputDesc = sourceDesc->mSwOutput.promote();
        if (sourceStrategy == strategy && outputDesc != 0 && outputDesc->mIoHandle == output) {
            source = sourceDesc;
            break;
        }
    }
    return source;
}

// ----------------------------------------------------------------------------
// AudioPolicyManager
// ----------------------------------------------------------------------------
uint32_t AudioPolicyManager::nextAudioPortGeneration()
{
    return android_atomic_inc(&mAudioPortGeneration);
}

AudioPolicyManager::AudioPolicyManager(AudioPolicyClientInterface *clientInterface)
    :
#ifdef AUDIO_POLICY_TEST
    Thread(false),
#endif //AUDIO_POLICY_TEST
    mLimitRingtoneVolume(false), mLastVoiceVolume(-1.0f),
    mA2dpSuspended(false),
    mAudioPortGeneration(1),
    mBeaconMuteRefCount(0),
    mBeaconPlayingRefCount(0),
    mBeaconMuted(false),
    mTtsOutputAvailable(false),
    mMasterMono(false)
{
    mUidCached = getuid();
    mpClientInterface = clientInterface;

    // TODO: remove when legacy conf file is removed. true on devices that use DRC on the
    // DEVICE_CATEGORY_SPEAKER path to boost soft sounds, used to adjust volume curves accordingly.
    // Note: remove also speaker_drc_enabled from global configuration of XML config file.
    bool speakerDrcEnabled = false;

#ifdef USE_XML_AUDIO_POLICY_CONF
    mVolumeCurves = new VolumeCurvesCollection();
    AudioPolicyConfig config(mHwModules, mAvailableOutputDevices, mAvailableInputDevices,
                             mDefaultOutputDevice, speakerDrcEnabled,
                             static_cast<VolumeCurvesCollection *>(mVolumeCurves));
    PolicySerializer serializer;
    if (serializer.deserialize(AUDIO_POLICY_XML_CONFIG_FILE, config) != NO_ERROR) {
#else
    mVolumeCurves = new StreamDescriptorCollection();
    AudioPolicyConfig config(mHwModules, mAvailableOutputDevices, mAvailableInputDevices,
                             mDefaultOutputDevice, speakerDrcEnabled);
    if ((ConfigParsingUtils::loadConfig(AUDIO_POLICY_VENDOR_CONFIG_FILE, config) != NO_ERROR) &&
            (ConfigParsingUtils::loadConfig(AUDIO_POLICY_CONFIG_FILE, config) != NO_ERROR)) {
#endif
        ALOGE("could not load audio policy configuration file, setting defaults");
        config.setDefault();
    }
    // must be done after reading the policy (since conditionned by Speaker Drc Enabling)
    mVolumeCurves->initializeVolumeCurves(speakerDrcEnabled);

    // Once policy config has been parsed, retrieve an instance of the engine and initialize it.
    audio_policy::EngineInstance *engineInstance = audio_policy::EngineInstance::getInstance();
    if (!engineInstance) {
        ALOGE("%s:  Could not get an instance of policy engine", __FUNCTION__);
        return;
    }
    // Retrieve the Policy Manager Interface
    mEngine = engineInstance->queryInterface<AudioPolicyManagerInterface>();
    if (mEngine == NULL) {
        ALOGE("%s: Failed to get Policy Engine Interface", __FUNCTION__);
        return;
    }
    mEngine->setObserver(this);
    status_t status = mEngine->initCheck();
    (void) status;
    ALOG_ASSERT(status == NO_ERROR, "Policy engine not initialized(err=%d)", status);

    // mAvailableOutputDevices and mAvailableInputDevices now contain all attached devices
    // open all output streams needed to access attached devices
    audio_devices_t outputDeviceTypes = mAvailableOutputDevices.types();
    audio_devices_t inputDeviceTypes = mAvailableInputDevices.types() & ~AUDIO_DEVICE_BIT_IN;
    for (size_t i = 0; i < mHwModules.size(); i++) {
        mHwModules[i]->mHandle = mpClientInterface->loadHwModule(mHwModules[i]->getName());
        if (mHwModules[i]->mHandle == 0) {
            ALOGW("could not open HW module %s", mHwModules[i]->getName());
            continue;
        }
        // open all output streams needed to access attached devices
        // except for direct output streams that are only opened when they are actually
        // required by an app.
        // This also validates mAvailableOutputDevices list
        for (size_t j = 0; j < mHwModules[i]->mOutputProfiles.size(); j++)
        {
            const sp<IOProfile> outProfile = mHwModules[i]->mOutputProfiles[j];

            if (!outProfile->hasSupportedDevices()) {
                ALOGW("Output profile contains no device on module %s", mHwModules[i]->getName());
                continue;
            }
            if ((outProfile->getFlags() & AUDIO_OUTPUT_FLAG_TTS) != 0) {
                mTtsOutputAvailable = true;
            }

            if ((outProfile->getFlags() & AUDIO_OUTPUT_FLAG_DIRECT) != 0) {
                continue;
            }
            audio_devices_t profileType = outProfile->getSupportedDevicesType();
            if ((profileType & mDefaultOutputDevice->type()) != AUDIO_DEVICE_NONE) {
                profileType = mDefaultOutputDevice->type();
            } else {
                // chose first device present in profile's SupportedDevices also part of
                // outputDeviceTypes
                profileType = outProfile->getSupportedDeviceForType(outputDeviceTypes);
            }
            if ((profileType & outputDeviceTypes) == 0) {
                continue;
            }
            sp<SwAudioOutputDescriptor> outputDesc = new SwAudioOutputDescriptor(outProfile,
                                                                                 mpClientInterface);
            const DeviceVector &supportedDevices = outProfile->getSupportedDevices();
            const DeviceVector &devicesForType = supportedDevices.getDevicesFromType(profileType);
            String8 address = devicesForType.size() > 0 ? devicesForType.itemAt(0)->mAddress
                    : String8("");

            outputDesc->mDevice = profileType;
            audio_config_t config = AUDIO_CONFIG_INITIALIZER;
            config.sample_rate = outputDesc->mSamplingRate;
            config.channel_mask = outputDesc->mChannelMask;
            config.format = outputDesc->mFormat;
            audio_io_handle_t output = AUDIO_IO_HANDLE_NONE;
            status_t status = mpClientInterface->openOutput(outProfile->getModuleHandle(),
                                                            &output,
                                                            &config,
                                                            &outputDesc->mDevice,
                                                            address,
                                                            &outputDesc->mLatency,
                                                            outputDesc->mFlags);

            if (status != NO_ERROR) {
                ALOGW("Cannot open output stream for device %08x on hw module %s",
                      outputDesc->mDevice,
                      mHwModules[i]->getName());
            } else {
                outputDesc->mSamplingRate = config.sample_rate;
                outputDesc->mChannelMask = config.channel_mask;
                outputDesc->mFormat = config.format;

                for (size_t k = 0; k  < supportedDevices.size(); k++) {
                    ssize_t index = mAvailableOutputDevices.indexOf(supportedDevices[k]);
                    // give a valid ID to an attached device once confirmed it is reachable
                    if (index >= 0 && !mAvailableOutputDevices[index]->isAttached()) {
                        mAvailableOutputDevices[index]->attach(mHwModules[i]);
                    }
                }
                if (mPrimaryOutput == 0 &&
                        outProfile->getFlags() & AUDIO_OUTPUT_FLAG_PRIMARY) {
                    mPrimaryOutput = outputDesc;
                }
                addOutput(output, outputDesc);
                setOutputDevice(outputDesc,
                                outputDesc->mDevice,
                                true,
                                0,
                                NULL,
                                address.string());
            }
        }
        // open input streams needed to access attached devices to validate
        // mAvailableInputDevices list
        for (size_t j = 0; j < mHwModules[i]->mInputProfiles.size(); j++)
        {
            const sp<IOProfile> inProfile = mHwModules[i]->mInputProfiles[j];

            if (!inProfile->hasSupportedDevices()) {
                ALOGW("Input profile contains no device on module %s", mHwModules[i]->getName());
                continue;
            }
            // chose first device present in profile's SupportedDevices also part of
            // inputDeviceTypes
            audio_devices_t profileType = inProfile->getSupportedDeviceForType(inputDeviceTypes);

            if ((profileType & inputDeviceTypes) == 0) {
                continue;
            }
            sp<AudioInputDescriptor> inputDesc =
                    new AudioInputDescriptor(inProfile);

            inputDesc->mDevice = profileType;

            // find the address
            DeviceVector inputDevices = mAvailableInputDevices.getDevicesFromType(profileType);
            //   the inputs vector must be of size 1, but we don't want to crash here
            String8 address = inputDevices.size() > 0 ? inputDevices.itemAt(0)->mAddress
                    : String8("");
            ALOGV("  for input device 0x%x using address %s", profileType, address.string());
            ALOGE_IF(inputDevices.size() == 0, "Input device list is empty!");

            audio_config_t config = AUDIO_CONFIG_INITIALIZER;
            config.sample_rate = inputDesc->mSamplingRate;
            config.channel_mask = inputDesc->mChannelMask;
            config.format = inputDesc->mFormat;
            audio_io_handle_t input = AUDIO_IO_HANDLE_NONE;
            status_t status = mpClientInterface->openInput(inProfile->getModuleHandle(),
                                                           &input,
                                                           &config,
                                                           &inputDesc->mDevice,
                                                           address,
                                                           AUDIO_SOURCE_MIC,
                                                           AUDIO_INPUT_FLAG_NONE);

            if (status == NO_ERROR) {
                const DeviceVector &supportedDevices = inProfile->getSupportedDevices();
                for (size_t k = 0; k  < supportedDevices.size(); k++) {
                    ssize_t index =  mAvailableInputDevices.indexOf(supportedDevices[k]);
                    // give a valid ID to an attached device once confirmed it is reachable
                    if (index >= 0) {
                        sp<DeviceDescriptor> devDesc = mAvailableInputDevices[index];
                        if (!devDesc->isAttached()) {
                            devDesc->attach(mHwModules[i]);
                            devDesc->importAudioPort(inProfile);
                        }
                    }
                }
                mpClientInterface->closeInput(input);
            } else {
                ALOGW("Cannot open input stream for device %08x on hw module %s",
                      inputDesc->mDevice,
                      mHwModules[i]->getName());
            }
        }
    }
    // make sure all attached devices have been allocated a unique ID
    for (size_t i = 0; i  < mAvailableOutputDevices.size();) {
        if (!mAvailableOutputDevices[i]->isAttached()) {
            ALOGW("Output device %08x unreachable", mAvailableOutputDevices[i]->type());
            mAvailableOutputDevices.remove(mAvailableOutputDevices[i]);
            continue;
        }
        // The device is now validated and can be appended to the available devices of the engine
        mEngine->setDeviceConnectionState(mAvailableOutputDevices[i],
                                          AUDIO_POLICY_DEVICE_STATE_AVAILABLE);
        i++;
    }
    for (size_t i = 0; i  < mAvailableInputDevices.size();) {
        if (!mAvailableInputDevices[i]->isAttached()) {
            ALOGW("Input device %08x unreachable", mAvailableInputDevices[i]->type());
            mAvailableInputDevices.remove(mAvailableInputDevices[i]);
            continue;
        }
        // The device is now validated and can be appended to the available devices of the engine
        mEngine->setDeviceConnectionState(mAvailableInputDevices[i],
                                          AUDIO_POLICY_DEVICE_STATE_AVAILABLE);
        i++;
    }
    // make sure default device is reachable
    if (mDefaultOutputDevice == 0 || mAvailableOutputDevices.indexOf(mDefaultOutputDevice) < 0) {
        ALOGE("Default device %08x is unreachable", mDefaultOutputDevice->type());
    }

    ALOGE_IF((mPrimaryOutput == 0), "Failed to open primary output");

    updateDevicesAndOutputs();

#ifdef AUDIO_POLICY_TEST
    if (mPrimaryOutput != 0) {
        AudioParameter outputCmd = AudioParameter();
        outputCmd.addInt(String8("set_id"), 0);
        mpClientInterface->setParameters(mPrimaryOutput->mIoHandle, outputCmd.toString());

        mTestDevice = AUDIO_DEVICE_OUT_SPEAKER;
        mTestSamplingRate = 44100;
        mTestFormat = AUDIO_FORMAT_PCM_16_BIT;
        mTestChannels =  AUDIO_CHANNEL_OUT_STEREO;
        mTestLatencyMs = 0;
        mCurOutput = 0;
        mDirectOutput = false;
        for (int i = 0; i < NUM_TEST_OUTPUTS; i++) {
            mTestOutputs[i] = 0;
        }

        const size_t SIZE = 256;
        char buffer[SIZE];
        snprintf(buffer, SIZE, "AudioPolicyManagerTest");
        run(buffer, ANDROID_PRIORITY_AUDIO);
    }
#endif //AUDIO_POLICY_TEST
}

AudioPolicyManager::~AudioPolicyManager()
{
#ifdef AUDIO_POLICY_TEST
    exit();
#endif //AUDIO_POLICY_TEST
   for (size_t i = 0; i < mOutputs.size(); i++) {
        mpClientInterface->closeOutput(mOutputs.keyAt(i));
   }
   for (size_t i = 0; i < mInputs.size(); i++) {
        mpClientInterface->closeInput(mInputs.keyAt(i));
   }
   mAvailableOutputDevices.clear();
   mAvailableInputDevices.clear();
   mOutputs.clear();
   mInputs.clear();
   mHwModules.clear();
}

status_t AudioPolicyManager::initCheck()
{
    return hasPrimaryOutput() ? NO_ERROR : NO_INIT;
}

#ifdef AUDIO_POLICY_TEST
bool AudioPolicyManager::threadLoop()
{
    ALOGV("entering threadLoop()");
    while (!exitPending())
    {
        String8 command;
        int valueInt;
        String8 value;

        Mutex::Autolock _l(mLock);
        mWaitWorkCV.waitRelative(mLock, milliseconds(50));

        command = mpClientInterface->getParameters(0, String8("test_cmd_policy"));
        AudioParameter param = AudioParameter(command);

        if (param.getInt(String8("test_cmd_policy"), valueInt) == NO_ERROR &&
            valueInt != 0) {
            ALOGV("Test command %s received", command.string());
            String8 target;
            if (param.get(String8("target"), target) != NO_ERROR) {
                target = "Manager";
            }
            if (param.getInt(String8("test_cmd_policy_output"), valueInt) == NO_ERROR) {
                param.remove(String8("test_cmd_policy_output"));
                mCurOutput = valueInt;
            }
            if (param.get(String8("test_cmd_policy_direct"), value) == NO_ERROR) {
                param.remove(String8("test_cmd_policy_direct"));
                if (value == "false") {
                    mDirectOutput = false;
                } else if (value == "true") {
                    mDirectOutput = true;
                }
            }
            if (param.getInt(String8("test_cmd_policy_input"), valueInt) == NO_ERROR) {
                param.remove(String8("test_cmd_policy_input"));
                mTestInput = valueInt;
            }

            if (param.get(String8("test_cmd_policy_format"), value) == NO_ERROR) {
                param.remove(String8("test_cmd_policy_format"));
                int format = AUDIO_FORMAT_INVALID;
                if (value == "PCM 16 bits") {
                    format = AUDIO_FORMAT_PCM_16_BIT;
                } else if (value == "PCM 8 bits") {
                    format = AUDIO_FORMAT_PCM_8_BIT;
                } else if (value == "Compressed MP3") {
                    format = AUDIO_FORMAT_MP3;
                }
                if (format != AUDIO_FORMAT_INVALID) {
                    if (target == "Manager") {
                        mTestFormat = format;
                    } else if (mTestOutputs[mCurOutput] != 0) {
                        AudioParameter outputParam = AudioParameter();
                        outputParam.addInt(String8("format"), format);
                        mpClientInterface->setParameters(mTestOutputs[mCurOutput], outputParam.toString());
                    }
                }
            }
            if (param.get(String8("test_cmd_policy_channels"), value) == NO_ERROR) {
                param.remove(String8("test_cmd_policy_channels"));
                int channels = 0;

                if (value == "Channels Stereo") {
                    channels =  AUDIO_CHANNEL_OUT_STEREO;
                } else if (value == "Channels Mono") {
                    channels =  AUDIO_CHANNEL_OUT_MONO;
                }
                if (channels != 0) {
                    if (target == "Manager") {
                        mTestChannels = channels;
                    } else if (mTestOutputs[mCurOutput] != 0) {
                        AudioParameter outputParam = AudioParameter();
                        outputParam.addInt(String8("channels"), channels);
                        mpClientInterface->setParameters(mTestOutputs[mCurOutput], outputParam.toString());
                    }
                }
            }
            if (param.getInt(String8("test_cmd_policy_sampleRate"), valueInt) == NO_ERROR) {
                param.remove(String8("test_cmd_policy_sampleRate"));
                if (valueInt >= 0 && valueInt <= 96000) {
                    int samplingRate = valueInt;
                    if (target == "Manager") {
                        mTestSamplingRate = samplingRate;
                    } else if (mTestOutputs[mCurOutput] != 0) {
                        AudioParameter outputParam = AudioParameter();
                        outputParam.addInt(String8("sampling_rate"), samplingRate);
                        mpClientInterface->setParameters(mTestOutputs[mCurOutput], outputParam.toString());
                    }
                }
            }

            if (param.get(String8("test_cmd_policy_reopen"), value) == NO_ERROR) {
                param.remove(String8("test_cmd_policy_reopen"));

                mpClientInterface->closeOutput(mpClientInterface->closeOutput(mPrimaryOutput););

                audio_module_handle_t moduleHandle = mPrimaryOutput->getModuleHandle();

                removeOutput(mPrimaryOutput->mIoHandle);
                sp<SwAudioOutputDescriptor> outputDesc = new AudioOutputDescriptor(NULL,
                                                                               mpClientInterface);
                outputDesc->mDevice = AUDIO_DEVICE_OUT_SPEAKER;
                audio_config_t config = AUDIO_CONFIG_INITIALIZER;
                config.sample_rate = outputDesc->mSamplingRate;
                config.channel_mask = outputDesc->mChannelMask;
                config.format = outputDesc->mFormat;
                audio_io_handle_t handle;
                status_t status = mpClientInterface->openOutput(moduleHandle,
                                                                &handle,
                                                                &config,
                                                                &outputDesc->mDevice,
                                                                String8(""),
                                                                &outputDesc->mLatency,
                                                                outputDesc->mFlags);
                if (status != NO_ERROR) {
                    ALOGE("Failed to reopen hardware output stream, "
                        "samplingRate: %d, format %d, channels %d",
                        outputDesc->mSamplingRate, outputDesc->mFormat, outputDesc->mChannelMask);
                } else {
                    outputDesc->mSamplingRate = config.sample_rate;
                    outputDesc->mChannelMask = config.channel_mask;
                    outputDesc->mFormat = config.format;
                    mPrimaryOutput = outputDesc;
                    AudioParameter outputCmd = AudioParameter();
                    outputCmd.addInt(String8("set_id"), 0);
                    mpClientInterface->setParameters(handle, outputCmd.toString());
                    addOutput(handle, outputDesc);
                }
            }


            mpClientInterface->setParameters(0, String8("test_cmd_policy="));
        }
    }
    return false;
}

void AudioPolicyManager::exit()
{
    {
        AutoMutex _l(mLock);
        requestExit();
        mWaitWorkCV.signal();
    }
    requestExitAndWait();
}

int AudioPolicyManager::testOutputIndex(audio_io_handle_t output)
{
    for (int i = 0; i < NUM_TEST_OUTPUTS; i++) {
        if (output == mTestOutputs[i]) return i;
    }
    return 0;
}
#endif //AUDIO_POLICY_TEST

// ---

void AudioPolicyManager::addOutput(audio_io_handle_t output, sp<SwAudioOutputDescriptor> outputDesc)
{
    outputDesc->setIoHandle(output);
    mOutputs.add(output, outputDesc);
    updateMono(output); // update mono status when adding to output list
    nextAudioPortGeneration();
}

void AudioPolicyManager::removeOutput(audio_io_handle_t output)
{
    mOutputs.removeItem(output);
}

void AudioPolicyManager::addInput(audio_io_handle_t input, sp<AudioInputDescriptor> inputDesc)
{
    inputDesc->setIoHandle(input);
    mInputs.add(input, inputDesc);
    nextAudioPortGeneration();
}

void AudioPolicyManager::findIoHandlesByAddress(sp<SwAudioOutputDescriptor> desc /*in*/,
        const audio_devices_t device /*in*/,
        const String8 address /*in*/,
        SortedVector<audio_io_handle_t>& outputs /*out*/) {
    sp<DeviceDescriptor> devDesc =
        desc->mProfile->getSupportedDeviceByAddress(device, address);
    if (devDesc != 0) {
        ALOGV("findIoHandlesByAddress(): adding opened output %d on same address %s",
              desc->mIoHandle, address.string());
        outputs.add(desc->mIoHandle);
    }
}

status_t AudioPolicyManager::checkOutputsForDevice(const sp<DeviceDescriptor> devDesc,
                                                   audio_policy_dev_state_t state,
                                                   SortedVector<audio_io_handle_t>& outputs,
                                                   const String8 address)
{
    audio_devices_t device = devDesc->type();
    sp<SwAudioOutputDescriptor> desc;

    if (audio_device_is_digital(device)) {
        // erase all current sample rates, formats and channel masks
        devDesc->clearAudioProfiles();
    }

    if (state == AUDIO_POLICY_DEVICE_STATE_AVAILABLE) {
        // first list already open outputs that can be routed to this device
        for (size_t i = 0; i < mOutputs.size(); i++) {
            desc = mOutputs.valueAt(i);
            if (!desc->isDuplicated() && (desc->supportedDevices() & device)) {
                if (!device_distinguishes_on_address(device)) {
                    ALOGV("checkOutputsForDevice(): adding opened output %d", mOutputs.keyAt(i));
                    outputs.add(mOutputs.keyAt(i));
                } else {
                    ALOGV("  checking address match due to device 0x%x", device);
                    findIoHandlesByAddress(desc, device, address, outputs);
                }
            }
        }
        // then look for output profiles that can be routed to this device
        SortedVector< sp<IOProfile> > profiles;
        for (size_t i = 0; i < mHwModules.size(); i++)
        {
            if (mHwModules[i]->mHandle == 0) {
                continue;
            }
            for (size_t j = 0; j < mHwModules[i]->mOutputProfiles.size(); j++)
            {
                sp<IOProfile> profile = mHwModules[i]->mOutputProfiles[j];
                if (profile->supportDevice(device)) {
                    if (!device_distinguishes_on_address(device) ||
                            profile->supportDeviceAddress(address)) {
                        profiles.add(profile);
                        ALOGV("checkOutputsForDevice(): adding profile %zu from module %zu", j, i);
                    }
                }
            }
        }

        ALOGV("  found %zu profiles, %zu outputs", profiles.size(), outputs.size());

        if (profiles.isEmpty() && outputs.isEmpty()) {
            ALOGW("checkOutputsForDevice(): No output available for device %04x", device);
            return BAD_VALUE;
        }

        // open outputs for matching profiles if needed. Direct outputs are also opened to
        // query for dynamic parameters and will be closed later by setDeviceConnectionState()
        for (ssize_t profile_index = 0; profile_index < (ssize_t)profiles.size(); profile_index++) {
            sp<IOProfile> profile = profiles[profile_index];

            // nothing to do if one output is already opened for this profile
            size_t j;
            for (j = 0; j < outputs.size(); j++) {
                desc = mOutputs.valueFor(outputs.itemAt(j));
                if (!desc->isDuplicated() && desc->mProfile == profile) {
                    // matching profile: save the sample rates, format and channel masks supported
                    // by the profile in our device descriptor
                    if (audio_device_is_digital(device)) {
                        devDesc->importAudioPort(profile);
                    }
                    break;
                }
            }
            if (j != outputs.size()) {
                continue;
            }

            ALOGV("opening output for device %08x with params %s profile %p",
                                                      device, address.string(), profile.get());
            desc = new SwAudioOutputDescriptor(profile, mpClientInterface);
            desc->mDevice = device;
            audio_config_t config = AUDIO_CONFIG_INITIALIZER;
            config.sample_rate = desc->mSamplingRate;
            config.channel_mask = desc->mChannelMask;
            config.format = desc->mFormat;
            config.offload_info.sample_rate = desc->mSamplingRate;
            config.offload_info.channel_mask = desc->mChannelMask;
            config.offload_info.format = desc->mFormat;
            audio_io_handle_t output = AUDIO_IO_HANDLE_NONE;
            status_t status = mpClientInterface->openOutput(profile->getModuleHandle(),
                                                            &output,
                                                            &config,
                                                            &desc->mDevice,
                                                            address,
                                                            &desc->mLatency,
                                                            desc->mFlags);
            if (status == NO_ERROR) {
                desc->mSamplingRate = config.sample_rate;
                desc->mChannelMask = config.channel_mask;
                desc->mFormat = config.format;

                // Here is where the out_set_parameters() for card & device gets called
                if (!address.isEmpty()) {
                    char *param = audio_device_address_to_parameter(device, address);
                    mpClientInterface->setParameters(output, String8(param));
                    free(param);
                }
                updateAudioProfiles(device, output, profile->getAudioProfiles());
                if (!profile->hasValidAudioProfile()) {
                    ALOGW("checkOutputsForDevice() missing param");
                    mpClientInterface->closeOutput(output);
                    output = AUDIO_IO_HANDLE_NONE;
                } else if (profile->hasDynamicAudioProfile()) {
                    mpClientInterface->closeOutput(output);
                    output = AUDIO_IO_HANDLE_NONE;
                    profile->pickAudioProfile(config.sample_rate, config.channel_mask, config.format);
                    config.offload_info.sample_rate = config.sample_rate;
                    config.offload_info.channel_mask = config.channel_mask;
                    config.offload_info.format = config.format;
                    status = mpClientInterface->openOutput(profile->getModuleHandle(),
                                                           &output,
                                                           &config,
                                                           &desc->mDevice,
                                                           address,
                                                           &desc->mLatency,
                                                           desc->mFlags);
                    if (status == NO_ERROR) {
                        desc->mSamplingRate = config.sample_rate;
                        desc->mChannelMask = config.channel_mask;
                        desc->mFormat = config.format;
                    } else {
                        output = AUDIO_IO_HANDLE_NONE;
                    }
                }

                if (output != AUDIO_IO_HANDLE_NONE) {
                    addOutput(output, desc);
                    if (device_distinguishes_on_address(device) && address != "0") {
                        sp<AudioPolicyMix> policyMix;
                        if (mPolicyMixes.getAudioPolicyMix(address, policyMix) != NO_ERROR) {
                            ALOGE("checkOutputsForDevice() cannot find policy for address %s",
                                  address.string());
                        }
                        policyMix->setOutput(desc);
                        desc->mPolicyMix = policyMix->getMix();

                    } else if (((desc->mFlags & AUDIO_OUTPUT_FLAG_DIRECT) == 0) &&
                                    hasPrimaryOutput()) {
                        // no duplicated output for direct outputs and
                        // outputs used by dynamic policy mixes
                        audio_io_handle_t duplicatedOutput = AUDIO_IO_HANDLE_NONE;

                        // set initial stream volume for device
                        applyStreamVolumes(desc, device, 0, true);

                        //TODO: configure audio effect output stage here

                        // open a duplicating output thread for the new output and the primary output
                        duplicatedOutput =
                                mpClientInterface->openDuplicateOutput(output,
                                                                       mPrimaryOutput->mIoHandle);
                        if (duplicatedOutput != AUDIO_IO_HANDLE_NONE) {
                            // add duplicated output descriptor
                            sp<SwAudioOutputDescriptor> dupOutputDesc =
                                    new SwAudioOutputDescriptor(NULL, mpClientInterface);
                            dupOutputDesc->mOutput1 = mPrimaryOutput;
                            dupOutputDesc->mOutput2 = desc;
                            dupOutputDesc->mSamplingRate = desc->mSamplingRate;
                            dupOutputDesc->mFormat = desc->mFormat;
                            dupOutputDesc->mChannelMask = desc->mChannelMask;
                            dupOutputDesc->mLatency = desc->mLatency;
                            addOutput(duplicatedOutput, dupOutputDesc);
                            applyStreamVolumes(dupOutputDesc, device, 0, true);
                        } else {
                            ALOGW("checkOutputsForDevice() could not open dup output for %d and %d",
                                    mPrimaryOutput->mIoHandle, output);
                            mpClientInterface->closeOutput(output);
                            removeOutput(output);
                            nextAudioPortGeneration();
                            output = AUDIO_IO_HANDLE_NONE;
                        }
                    }
                }
            } else {
                output = AUDIO_IO_HANDLE_NONE;
            }
            if (output == AUDIO_IO_HANDLE_NONE) {
                ALOGW("checkOutputsForDevice() could not open output for device %x", device);
                profiles.removeAt(profile_index);
                profile_index--;
            } else {
                outputs.add(output);
                // Load digital format info only for digital devices
                if (audio_device_is_digital(device)) {
                    devDesc->importAudioPort(profile);
                }

                if (device_distinguishes_on_address(device)) {
                    ALOGV("checkOutputsForDevice(): setOutputDevice(dev=0x%x, addr=%s)",
                            device, address.string());
                    setOutputDevice(desc, device, true/*force*/, 0/*delay*/,
                            NULL/*patch handle*/, address.string());
                }
                ALOGV("checkOutputsForDevice(): adding output %d", output);
            }
        }

        if (profiles.isEmpty()) {
            ALOGW("checkOutputsForDevice(): No output available for device %04x", device);
            return BAD_VALUE;
        }
    } else { // Disconnect
        // check if one opened output is not needed any more after disconnecting one device
        for (size_t i = 0; i < mOutputs.size(); i++) {
            desc = mOutputs.valueAt(i);
            if (!desc->isDuplicated()) {
                // exact match on device
                if (device_distinguishes_on_address(device) &&
                        (desc->supportedDevices() == device)) {
                    findIoHandlesByAddress(desc, device, address, outputs);
                } else if (!(desc->supportedDevices() & mAvailableOutputDevices.types())) {
                    ALOGV("checkOutputsForDevice(): disconnecting adding output %d",
                            mOutputs.keyAt(i));
                    outputs.add(mOutputs.keyAt(i));
                }
            }
        }
        // Clear any profiles associated with the disconnected device.
        for (size_t i = 0; i < mHwModules.size(); i++)
        {
            if (mHwModules[i]->mHandle == 0) {
                continue;
            }
            for (size_t j = 0; j < mHwModules[i]->mOutputProfiles.size(); j++)
            {
                sp<IOProfile> profile = mHwModules[i]->mOutputProfiles[j];
                if (profile->supportDevice(device)) {
                    ALOGV("checkOutputsForDevice(): "
                            "clearing direct output profile %zu on module %zu", j, i);
                    profile->clearAudioProfiles();
                }
            }
        }
    }
    return NO_ERROR;
}

status_t AudioPolicyManager::checkInputsForDevice(const sp<DeviceDescriptor> devDesc,
                                                  audio_policy_dev_state_t state,
                                                  SortedVector<audio_io_handle_t>& inputs,
                                                  const String8 address)
{
    audio_devices_t device = devDesc->type();
    sp<AudioInputDescriptor> desc;

    if (audio_device_is_digital(device)) {
        // erase all current sample rates, formats and channel masks
        devDesc->clearAudioProfiles();
    }

    if (state == AUDIO_POLICY_DEVICE_STATE_AVAILABLE) {
        // first list already open inputs that can be routed to this device
        for (size_t input_index = 0; input_index < mInputs.size(); input_index++) {
            desc = mInputs.valueAt(input_index);
            if (desc->mProfile->supportDevice(device)) {
                ALOGV("checkInputsForDevice(): adding opened input %d", mInputs.keyAt(input_index));
               inputs.add(mInputs.keyAt(input_index));
            }
        }

        // then look for input profiles that can be routed to this device
        SortedVector< sp<IOProfile> > profiles;
        for (size_t module_idx = 0; module_idx < mHwModules.size(); module_idx++)
        {
            if (mHwModules[module_idx]->mHandle == 0) {
                continue;
            }
            for (size_t profile_index = 0;
                 profile_index < mHwModules[module_idx]->mInputProfiles.size();
                 profile_index++)
            {
                sp<IOProfile> profile = mHwModules[module_idx]->mInputProfiles[profile_index];

                if (profile->supportDevice(device)) {
                    if (!device_distinguishes_on_address(device) ||
                            profile->supportDeviceAddress(address)) {
                        profiles.add(profile);
                        ALOGV("checkInputsForDevice(): adding profile %zu from module %zu",
                              profile_index, module_idx);
                    }
                }
            }
        }

        if (profiles.isEmpty() && inputs.isEmpty()) {
            ALOGW("checkInputsForDevice(): No input available for device 0x%X", device);
            return BAD_VALUE;
        }

        // open inputs for matching profiles if needed. Direct inputs are also opened to
        // query for dynamic parameters and will be closed later by setDeviceConnectionState()
        for (ssize_t profile_index = 0; profile_index < (ssize_t)profiles.size(); profile_index++) {

            sp<IOProfile> profile = profiles[profile_index];
            // nothing to do if one input is already opened for this profile
            size_t input_index;
            for (input_index = 0; input_index < mInputs.size(); input_index++) {
                desc = mInputs.valueAt(input_index);
                if (desc->mProfile == profile) {
                    if (audio_device_is_digital(device)) {
                        devDesc->importAudioPort(profile);
                    }
                    break;
                }
            }
            if (input_index != mInputs.size()) {
                continue;
            }

            ALOGV("opening input for device 0x%X with params %s", device, address.string());
            desc = new AudioInputDescriptor(profile);
            desc->mDevice = device;
            audio_config_t config = AUDIO_CONFIG_INITIALIZER;
            config.sample_rate = desc->mSamplingRate;
            config.channel_mask = desc->mChannelMask;
            config.format = desc->mFormat;
            audio_io_handle_t input = AUDIO_IO_HANDLE_NONE;
            status_t status = mpClientInterface->openInput(profile->getModuleHandle(),
                                                           &input,
                                                           &config,
                                                           &desc->mDevice,
                                                           address,
                                                           AUDIO_SOURCE_MIC,
                                                           AUDIO_INPUT_FLAG_NONE /*FIXME*/);

            if (status == NO_ERROR) {
                desc->mSamplingRate = config.sample_rate;
                desc->mChannelMask = config.channel_mask;
                desc->mFormat = config.format;

                if (!address.isEmpty()) {
                    char *param = audio_device_address_to_parameter(device, address);
                    mpClientInterface->setParameters(input, String8(param));
                    free(param);
                }
                updateAudioProfiles(device, input, profile->getAudioProfiles());
                if (!profile->hasValidAudioProfile()) {
                    ALOGW("checkInputsForDevice() direct input missing param");
                    mpClientInterface->closeInput(input);
                    input = AUDIO_IO_HANDLE_NONE;
                }

                if (input != 0) {
                    addInput(input, desc);
                }
            } // endif input != 0

            if (input == AUDIO_IO_HANDLE_NONE) {
                ALOGW("checkInputsForDevice() could not open input for device 0x%X", device);
                profiles.removeAt(profile_index);
                profile_index--;
            } else {
                inputs.add(input);
                if (audio_device_is_digital(device)) {
                    devDesc->importAudioPort(profile);
                }
                ALOGV("checkInputsForDevice(): adding input %d", input);
            }
        } // end scan profiles

        if (profiles.isEmpty()) {
            ALOGW("checkInputsForDevice(): No input available for device 0x%X", device);
            return BAD_VALUE;
        }
    } else {
        // Disconnect
        // check if one opened input is not needed any more after disconnecting one device
        for (size_t input_index = 0; input_index < mInputs.size(); input_index++) {
            desc = mInputs.valueAt(input_index);
            if (!(desc->mProfile->supportDevice(mAvailableInputDevices.types()))) {
                ALOGV("checkInputsForDevice(): disconnecting adding input %d",
                      mInputs.keyAt(input_index));
                inputs.add(mInputs.keyAt(input_index));
            }
        }
        // Clear any profiles associated with the disconnected device.
        for (size_t module_index = 0; module_index < mHwModules.size(); module_index++) {
            if (mHwModules[module_index]->mHandle == 0) {
                continue;
            }
            for (size_t profile_index = 0;
                 profile_index < mHwModules[module_index]->mInputProfiles.size();
                 profile_index++) {
                sp<IOProfile> profile = mHwModules[module_index]->mInputProfiles[profile_index];
                if (profile->supportDevice(device)) {
                    ALOGV("checkInputsForDevice(): clearing direct input profile %zu on module %zu",
                          profile_index, module_index);
                    profile->clearAudioProfiles();
                }
            }
        }
    } // end disconnect

    return NO_ERROR;
}


void AudioPolicyManager::closeOutput(audio_io_handle_t output)
{
    ALOGV("closeOutput(%d)", output);

    sp<SwAudioOutputDescriptor> outputDesc = mOutputs.valueFor(output);
    if (outputDesc == NULL) {
        ALOGW("closeOutput() unknown output %d", output);
        return;
    }
    mPolicyMixes.closeOutput(outputDesc);

    // look for duplicated outputs connected to the output being removed.
    for (size_t i = 0; i < mOutputs.size(); i++) {
        sp<SwAudioOutputDescriptor> dupOutputDesc = mOutputs.valueAt(i);
        if (dupOutputDesc->isDuplicated() &&
                (dupOutputDesc->mOutput1 == outputDesc ||
                dupOutputDesc->mOutput2 == outputDesc)) {
            sp<AudioOutputDescriptor> outputDesc2;
            if (dupOutputDesc->mOutput1 == outputDesc) {
                outputDesc2 = dupOutputDesc->mOutput2;
            } else {
                outputDesc2 = dupOutputDesc->mOutput1;
            }
            // As all active tracks on duplicated output will be deleted,
            // and as they were also referenced on the other output, the reference
            // count for their stream type must be adjusted accordingly on
            // the other output.
            for (int j = 0; j < AUDIO_STREAM_CNT; j++) {
                int refCount = dupOutputDesc->mRefCount[j];
                outputDesc2->changeRefCount((audio_stream_type_t)j,-refCount);
            }
            audio_io_handle_t duplicatedOutput = mOutputs.keyAt(i);
            ALOGV("closeOutput() closing also duplicated output %d", duplicatedOutput);

            mpClientInterface->closeOutput(duplicatedOutput);
            removeOutput(duplicatedOutput);
        }
    }

    nextAudioPortGeneration();

    ssize_t index = mAudioPatches.indexOfKey(outputDesc->getPatchHandle());
    if (index >= 0) {
        sp<AudioPatch> patchDesc = mAudioPatches.valueAt(index);
        (void) /*status_t status*/ mpClientInterface->releaseAudioPatch(patchDesc->mAfPatchHandle, 0);
        mAudioPatches.removeItemsAt(index);
        mpClientInterface->onAudioPatchListUpdate();
    }

    AudioParameter param;
    param.add(String8("closing"), String8("true"));
    mpClientInterface->setParameters(output, param.toString());

    mpClientInterface->closeOutput(output);
    removeOutput(output);
    mPreviousOutputs = mOutputs;
}

void AudioPolicyManager::closeInput(audio_io_handle_t input)
{
    ALOGV("closeInput(%d)", input);

    sp<AudioInputDescriptor> inputDesc = mInputs.valueFor(input);
    if (inputDesc == NULL) {
        ALOGW("closeInput() unknown input %d", input);
        return;
    }

    nextAudioPortGeneration();

    ssize_t index = mAudioPatches.indexOfKey(inputDesc->getPatchHandle());
    if (index >= 0) {
        sp<AudioPatch> patchDesc = mAudioPatches.valueAt(index);
        (void) /*status_t status*/ mpClientInterface->releaseAudioPatch(patchDesc->mAfPatchHandle, 0);
        mAudioPatches.removeItemsAt(index);
        mpClientInterface->onAudioPatchListUpdate();
    }

    mpClientInterface->closeInput(input);
    mInputs.removeItem(input);
}

SortedVector<audio_io_handle_t> AudioPolicyManager::getOutputsForDevice(
                                                                audio_devices_t device,
                                                                SwAudioOutputCollection openOutputs)
{
    SortedVector<audio_io_handle_t> outputs;

    ALOGVV("getOutputsForDevice() device %04x", device);
    for (size_t i = 0; i < openOutputs.size(); i++) {
        ALOGVV("output %d isDuplicated=%d device=%04x",
                i, openOutputs.valueAt(i)->isDuplicated(),
                openOutputs.valueAt(i)->supportedDevices());
        if ((device & openOutputs.valueAt(i)->supportedDevices()) == device) {
            ALOGVV("getOutputsForDevice() found output %d", openOutputs.keyAt(i));
            outputs.add(openOutputs.keyAt(i));
        }
    }
    return outputs;
}

bool AudioPolicyManager::vectorsEqual(SortedVector<audio_io_handle_t>& outputs1,
                                      SortedVector<audio_io_handle_t>& outputs2)
{
    if (outputs1.size() != outputs2.size()) {
        return false;
    }
    for (size_t i = 0; i < outputs1.size(); i++) {
        if (outputs1[i] != outputs2[i]) {
            return false;
        }
    }
    return true;
}

void AudioPolicyManager::checkOutputForStrategy(routing_strategy strategy)
{
    audio_devices_t oldDevice = getDeviceForStrategy(strategy, true /*fromCache*/);
    audio_devices_t newDevice = getDeviceForStrategy(strategy, false /*fromCache*/);
    SortedVector<audio_io_handle_t> srcOutputs = getOutputsForDevice(oldDevice, mOutputs);
    SortedVector<audio_io_handle_t> dstOutputs = getOutputsForDevice(newDevice, mOutputs);

    // also take into account external policy-related changes: add all outputs which are
    // associated with policies in the "before" and "after" output vectors
    ALOGVV("checkOutputForStrategy(): policy related outputs");
    for (size_t i = 0 ; i < mPreviousOutputs.size() ; i++) {
        const sp<SwAudioOutputDescriptor> desc = mPreviousOutputs.valueAt(i);
        if (desc != 0 && desc->mPolicyMix != NULL) {
            srcOutputs.add(desc->mIoHandle);
            ALOGVV(" previous outputs: adding %d", desc->mIoHandle);
        }
    }
    for (size_t i = 0 ; i < mOutputs.size() ; i++) {
        const sp<SwAudioOutputDescriptor> desc = mOutputs.valueAt(i);
        if (desc != 0 && desc->mPolicyMix != NULL) {
            dstOutputs.add(desc->mIoHandle);
            ALOGVV(" new outputs: adding %d", desc->mIoHandle);
        }
    }

    if (!vectorsEqual(srcOutputs,dstOutputs)) {
        ALOGV("checkOutputForStrategy() strategy %d, moving from output %d to output %d",
              strategy, srcOutputs[0], dstOutputs[0]);
        // mute strategy while moving tracks from one output to another
        for (size_t i = 0; i < srcOutputs.size(); i++) {
            sp<SwAudioOutputDescriptor> desc = mOutputs.valueFor(srcOutputs[i]);
            if (isStrategyActive(desc, strategy)) {
                setStrategyMute(strategy, true, desc);
                setStrategyMute(strategy, false, desc, MUTE_TIME_MS, newDevice);
            }
            sp<AudioSourceDescriptor> source =
                    getSourceForStrategyOnOutput(srcOutputs[i], strategy);
            if (source != 0){
                connectAudioSource(source);
            }
        }

        // Move effects associated to this strategy from previous output to new output
        if (strategy == STRATEGY_MEDIA) {
            audio_io_handle_t fxOutput = selectOutputForEffects(dstOutputs);
            SortedVector<audio_io_handle_t> moved;
            for (size_t i = 0; i < mEffects.size(); i++) {
                sp<EffectDescriptor> effectDesc = mEffects.valueAt(i);
                if (effectDesc->mSession == AUDIO_SESSION_OUTPUT_MIX &&
                        effectDesc->mIo != fxOutput) {
                    if (moved.indexOf(effectDesc->mIo) < 0) {
                        ALOGV("checkOutputForStrategy() moving effect %d to output %d",
                              mEffects.keyAt(i), fxOutput);
                        mpClientInterface->moveEffects(AUDIO_SESSION_OUTPUT_MIX, effectDesc->mIo,
                                                       fxOutput);
                        moved.add(effectDesc->mIo);
                    }
                    effectDesc->mIo = fxOutput;
                }
            }
        }
        // Move tracks associated to this strategy from previous output to new output
        for (int i = 0; i < AUDIO_STREAM_FOR_POLICY_CNT; i++) {
            if (getStrategy((audio_stream_type_t)i) == strategy) {
                mpClientInterface->invalidateStream((audio_stream_type_t)i);
            }
        }
    }
}

void AudioPolicyManager::checkOutputForAllStrategies()
{
    if (mEngine->getForceUse(AUDIO_POLICY_FORCE_FOR_SYSTEM) == AUDIO_POLICY_FORCE_SYSTEM_ENFORCED)
        checkOutputForStrategy(STRATEGY_ENFORCED_AUDIBLE);
    checkOutputForStrategy(STRATEGY_PHONE);
    if (mEngine->getForceUse(AUDIO_POLICY_FORCE_FOR_SYSTEM) != AUDIO_POLICY_FORCE_SYSTEM_ENFORCED)
        checkOutputForStrategy(STRATEGY_ENFORCED_AUDIBLE);
    checkOutputForStrategy(STRATEGY_SONIFICATION);
    checkOutputForStrategy(STRATEGY_SONIFICATION_RESPECTFUL);
    checkOutputForStrategy(STRATEGY_ACCESSIBILITY);
    checkOutputForStrategy(STRATEGY_MEDIA);
    checkOutputForStrategy(STRATEGY_DTMF);
    checkOutputForStrategy(STRATEGY_REROUTING);
}

void AudioPolicyManager::checkA2dpSuspend()
{
    audio_io_handle_t a2dpOutput = mOutputs.getA2dpOutput();
    if (a2dpOutput == 0 || mOutputs.isA2dpOnPrimary()) {
        mA2dpSuspended = false;
        return;
    }

    bool isScoConnected =
            ((mAvailableInputDevices.types() & AUDIO_DEVICE_IN_BLUETOOTH_SCO_HEADSET &
                    ~AUDIO_DEVICE_BIT_IN) != 0) ||
            ((mAvailableOutputDevices.types() & AUDIO_DEVICE_OUT_ALL_SCO) != 0);
    // suspend A2DP output if:
    //      (NOT already suspended) &&
    //      ((SCO device is connected &&
    //       (forced usage for communication || for record is SCO))) ||
    //      (phone state is ringing || in call)
    //
    // restore A2DP output if:
    //      (Already suspended) &&
    //      ((SCO device is NOT connected ||
    //       (forced usage NOT for communication && NOT for record is SCO))) &&
    //      (phone state is NOT ringing && NOT in call)
    //
    if (mA2dpSuspended) {
        if ((!isScoConnected ||
             ((mEngine->getForceUse(AUDIO_POLICY_FORCE_FOR_COMMUNICATION) != AUDIO_POLICY_FORCE_BT_SCO) &&
              (mEngine->getForceUse(AUDIO_POLICY_FORCE_FOR_RECORD) != AUDIO_POLICY_FORCE_BT_SCO))) &&
             ((mEngine->getPhoneState() != AUDIO_MODE_IN_CALL) &&
              (mEngine->getPhoneState() != AUDIO_MODE_RINGTONE))) {

            mpClientInterface->restoreOutput(a2dpOutput);
            mA2dpSuspended = false;
        }
    } else {
        if ((isScoConnected &&
             ((mEngine->getForceUse(AUDIO_POLICY_FORCE_FOR_COMMUNICATION) == AUDIO_POLICY_FORCE_BT_SCO) ||
              (mEngine->getForceUse(AUDIO_POLICY_FORCE_FOR_RECORD) == AUDIO_POLICY_FORCE_BT_SCO))) ||
             ((mEngine->getPhoneState() == AUDIO_MODE_IN_CALL) ||
              (mEngine->getPhoneState() == AUDIO_MODE_RINGTONE))) {

            mpClientInterface->suspendOutput(a2dpOutput);
            mA2dpSuspended = true;
        }
    }
}

audio_devices_t AudioPolicyManager::getNewOutputDevice(const sp<AudioOutputDescriptor>& outputDesc,
                                                       bool fromCache)
{
    audio_devices_t device = AUDIO_DEVICE_NONE;

    ssize_t index = mAudioPatches.indexOfKey(outputDesc->getPatchHandle());
    if (index >= 0) {
        sp<AudioPatch> patchDesc = mAudioPatches.valueAt(index);
        if (patchDesc->mUid != mUidCached) {
            ALOGV("getNewOutputDevice() device %08x forced by patch %d",
                  outputDesc->device(), outputDesc->getPatchHandle());
            return outputDesc->device();
        }
    }

    // check the following by order of priority to request a routing change if necessary:
    // 1: the strategy enforced audible is active and enforced on the output:
    //      use device for strategy enforced audible
    // 2: we are in call or the strategy phone is active on the output:
    //      use device for strategy phone
    // 3: the strategy for enforced audible is active but not enforced on the output:
    //      use the device for strategy enforced audible
    // 4: the strategy sonification is active on the output:
    //      use device for strategy sonification
    // 5: the strategy accessibility is active on the output:
    //      use device for strategy accessibility
    // 6: the strategy "respectful" sonification is active on the output:
    //      use device for strategy "respectful" sonification
    // 7: the strategy media is active on the output:
    //      use device for strategy media
    // 8: the strategy DTMF is active on the output:
    //      use device for strategy DTMF
    // 9: the strategy for beacon, a.k.a. "transmitted through speaker" is active on the output:
    //      use device for strategy t-t-s
    if (isStrategyActive(outputDesc, STRATEGY_ENFORCED_AUDIBLE) &&
        mEngine->getForceUse(AUDIO_POLICY_FORCE_FOR_SYSTEM) == AUDIO_POLICY_FORCE_SYSTEM_ENFORCED) {
        device = getDeviceForStrategy(STRATEGY_ENFORCED_AUDIBLE, fromCache);
    } else if (isInCall() ||
                    isStrategyActive(outputDesc, STRATEGY_PHONE)) {
        device = getDeviceForStrategy(STRATEGY_PHONE, fromCache);
    } else if (isStrategyActive(outputDesc, STRATEGY_ENFORCED_AUDIBLE)) {
        device = getDeviceForStrategy(STRATEGY_ENFORCED_AUDIBLE, fromCache);
    } else if (isStrategyActive(outputDesc, STRATEGY_SONIFICATION)) {
        device = getDeviceForStrategy(STRATEGY_SONIFICATION, fromCache);
    } else if (isStrategyActive(outputDesc, STRATEGY_ACCESSIBILITY)) {
        device = getDeviceForStrategy(STRATEGY_ACCESSIBILITY, fromCache);
    } else if (isStrategyActive(outputDesc, STRATEGY_SONIFICATION_RESPECTFUL)) {
        device = getDeviceForStrategy(STRATEGY_SONIFICATION_RESPECTFUL, fromCache);
    } else if (isStrategyActive(outputDesc, STRATEGY_MEDIA)) {
        device = getDeviceForStrategy(STRATEGY_MEDIA, fromCache);
    } else if (isStrategyActive(outputDesc, STRATEGY_DTMF)) {
        device = getDeviceForStrategy(STRATEGY_DTMF, fromCache);
    } else if (isStrategyActive(outputDesc, STRATEGY_TRANSMITTED_THROUGH_SPEAKER)) {
        device = getDeviceForStrategy(STRATEGY_TRANSMITTED_THROUGH_SPEAKER, fromCache);
    } else if (isStrategyActive(outputDesc, STRATEGY_REROUTING)) {
        device = getDeviceForStrategy(STRATEGY_REROUTING, fromCache);
    }

    ALOGV("getNewOutputDevice() selected device %x", device);
    return device;
}

audio_devices_t AudioPolicyManager::getNewInputDevice(audio_io_handle_t input)
{
    sp<AudioInputDescriptor> inputDesc = mInputs.valueFor(input);

    ssize_t index = mAudioPatches.indexOfKey(inputDesc->getPatchHandle());
    if (index >= 0) {
        sp<AudioPatch> patchDesc = mAudioPatches.valueAt(index);
        if (patchDesc->mUid != mUidCached) {
            ALOGV("getNewInputDevice() device %08x forced by patch %d",
                  inputDesc->mDevice, inputDesc->getPatchHandle());
            return inputDesc->mDevice;
        }
    }

    audio_devices_t device = getDeviceAndMixForInputSource(inputDesc->inputSource());

    return device;
}

bool AudioPolicyManager::streamsMatchForvolume(audio_stream_type_t stream1,
                                               audio_stream_type_t stream2) {
    return ((stream1 == stream2) ||
            ((stream1 == AUDIO_STREAM_ACCESSIBILITY) && (stream2 == AUDIO_STREAM_MUSIC)) ||
            ((stream1 == AUDIO_STREAM_MUSIC) && (stream2 == AUDIO_STREAM_ACCESSIBILITY)));
}

uint32_t AudioPolicyManager::getStrategyForStream(audio_stream_type_t stream) {
    return (uint32_t)getStrategy(stream);
}

audio_devices_t AudioPolicyManager::getDevicesForStream(audio_stream_type_t stream) {
    // By checking the range of stream before calling getStrategy, we avoid
    // getStrategy's behavior for invalid streams.  getStrategy would do a ALOGE
    // and then return STRATEGY_MEDIA, but we want to return the empty set.
    if (stream < (audio_stream_type_t) 0 || stream >= AUDIO_STREAM_PUBLIC_CNT) {
        return AUDIO_DEVICE_NONE;
    }
    audio_devices_t devices = AUDIO_DEVICE_NONE;
    for (int curStream = 0; curStream < AUDIO_STREAM_FOR_POLICY_CNT; curStream++) {
        if (!streamsMatchForvolume(stream, (audio_stream_type_t)curStream)) {
            continue;
        }
        routing_strategy curStrategy = getStrategy((audio_stream_type_t)curStream);
        audio_devices_t curDevices =
                getDeviceForStrategy((routing_strategy)curStrategy, false /*fromCache*/);
        SortedVector<audio_io_handle_t> outputs = getOutputsForDevice(curDevices, mOutputs);
        for (size_t i = 0; i < outputs.size(); i++) {
            sp<AudioOutputDescriptor> outputDesc = mOutputs.valueFor(outputs[i]);
            if (outputDesc->isStreamActive((audio_stream_type_t)curStream)) {
                curDevices |= outputDesc->device();
            }
        }
        devices |= curDevices;
    }

    /*Filter SPEAKER_SAFE out of results, as AudioService doesn't know about it
      and doesn't really need to.*/
    if (devices & AUDIO_DEVICE_OUT_SPEAKER_SAFE) {
        devices |= AUDIO_DEVICE_OUT_SPEAKER;
        devices &= ~AUDIO_DEVICE_OUT_SPEAKER_SAFE;
    }
    return devices;
}

routing_strategy AudioPolicyManager::getStrategy(audio_stream_type_t stream) const
{
    ALOG_ASSERT(stream != AUDIO_STREAM_PATCH,"getStrategy() called for AUDIO_STREAM_PATCH");
    return mEngine->getStrategyForStream(stream);
}

uint32_t AudioPolicyManager::getStrategyForAttr(const audio_attributes_t *attr) {
    // flags to strategy mapping
    if ((attr->flags & AUDIO_FLAG_BEACON) == AUDIO_FLAG_BEACON) {
        return (uint32_t) STRATEGY_TRANSMITTED_THROUGH_SPEAKER;
    }
    if ((attr->flags & AUDIO_FLAG_AUDIBILITY_ENFORCED) == AUDIO_FLAG_AUDIBILITY_ENFORCED) {
        return (uint32_t) STRATEGY_ENFORCED_AUDIBLE;
    }
    // usage to strategy mapping
    return static_cast<uint32_t>(mEngine->getStrategyForUsage(attr->usage));
}

void AudioPolicyManager::handleNotificationRoutingForStream(audio_stream_type_t stream) {
    switch(stream) {
    case AUDIO_STREAM_MUSIC:
        checkOutputForStrategy(STRATEGY_SONIFICATION_RESPECTFUL);
        updateDevicesAndOutputs();
        break;
    default:
        break;
    }
}

uint32_t AudioPolicyManager::handleEventForBeacon(int event) {

    // skip beacon mute management if a dedicated TTS output is available
    if (mTtsOutputAvailable) {
        return 0;
    }

    switch(event) {
    case STARTING_OUTPUT:
        mBeaconMuteRefCount++;
        break;
    case STOPPING_OUTPUT:
        if (mBeaconMuteRefCount > 0) {
            mBeaconMuteRefCount--;
        }
        break;
    case STARTING_BEACON:
        mBeaconPlayingRefCount++;
        break;
    case STOPPING_BEACON:
        if (mBeaconPlayingRefCount > 0) {
            mBeaconPlayingRefCount--;
        }
        break;
    }

    if (mBeaconMuteRefCount > 0) {
        // any playback causes beacon to be muted
        return setBeaconMute(true);
    } else {
        // no other playback: unmute when beacon starts playing, mute when it stops
        return setBeaconMute(mBeaconPlayingRefCount == 0);
    }
}

uint32_t AudioPolicyManager::setBeaconMute(bool mute) {
    ALOGV("setBeaconMute(%d) mBeaconMuteRefCount=%d mBeaconPlayingRefCount=%d",
            mute, mBeaconMuteRefCount, mBeaconPlayingRefCount);
    // keep track of muted state to avoid repeating mute/unmute operations
    if (mBeaconMuted != mute) {
        // mute/unmute AUDIO_STREAM_TTS on all outputs
        ALOGV("\t muting %d", mute);
        uint32_t maxLatency = 0;
        for (size_t i = 0; i < mOutputs.size(); i++) {
            sp<SwAudioOutputDescriptor> desc = mOutputs.valueAt(i);
            setStreamMute(AUDIO_STREAM_TTS, mute/*on*/,
                    desc,
                    0 /*delay*/, AUDIO_DEVICE_NONE);
            const uint32_t latency = desc->latency() * 2;
            if (latency > maxLatency) {
                maxLatency = latency;
            }
        }
        mBeaconMuted = mute;
        return maxLatency;
    }
    return 0;
}

audio_devices_t AudioPolicyManager::getDeviceForStrategy(routing_strategy strategy,
                                                         bool fromCache)
{
    // Routing
    // see if we have an explicit route
    // scan the whole RouteMap, for each entry, convert the stream type to a strategy
    // (getStrategy(stream)).
    // if the strategy from the stream type in the RouteMap is the same as the argument above,
    // and activity count is non-zero
    // the device = the device from the descriptor in the RouteMap, and exit.
    for (size_t routeIndex = 0; routeIndex < mOutputRoutes.size(); routeIndex++) {
        sp<SessionRoute> route = mOutputRoutes.valueAt(routeIndex);
        routing_strategy routeStrategy = getStrategy(route->mStreamType);
        if ((routeStrategy == strategy) && route->isActive()) {
            return route->mDeviceDescriptor->type();
        }
    }

    if (fromCache) {
        ALOGVV("getDeviceForStrategy() from cache strategy %d, device %x",
              strategy, mDeviceForStrategy[strategy]);
        return mDeviceForStrategy[strategy];
    }
    return mEngine->getDeviceForStrategy(strategy);
}

void AudioPolicyManager::updateDevicesAndOutputs()
{
    for (int i = 0; i < NUM_STRATEGIES; i++) {
        mDeviceForStrategy[i] = getDeviceForStrategy((routing_strategy)i, false /*fromCache*/);
    }
    mPreviousOutputs = mOutputs;
}

uint32_t AudioPolicyManager::checkDeviceMuteStrategies(sp<AudioOutputDescriptor> outputDesc,
                                                       audio_devices_t prevDevice,
                                                       uint32_t delayMs)
{
    // mute/unmute strategies using an incompatible device combination
    // if muting, wait for the audio in pcm buffer to be drained before proceeding
    // if unmuting, unmute only after the specified delay
    if (outputDesc->isDuplicated()) {
        return 0;
    }

    uint32_t muteWaitMs = 0;
    audio_devices_t device = outputDesc->device();
    bool shouldMute = outputDesc->isActive() && (popcount(device) >= 2);

    for (size_t i = 0; i < NUM_STRATEGIES; i++) {
        audio_devices_t curDevice = getDeviceForStrategy((routing_strategy)i, false /*fromCache*/);
        curDevice = curDevice & outputDesc->supportedDevices();
        bool mute = shouldMute && (curDevice & device) && (curDevice != device);
        bool doMute = false;

        if (mute && !outputDesc->mStrategyMutedByDevice[i]) {
            doMute = true;
            outputDesc->mStrategyMutedByDevice[i] = true;
        } else if (!mute && outputDesc->mStrategyMutedByDevice[i]){
            doMute = true;
            outputDesc->mStrategyMutedByDevice[i] = false;
        }
        if (doMute) {
            for (size_t j = 0; j < mOutputs.size(); j++) {
                sp<AudioOutputDescriptor> desc = mOutputs.valueAt(j);
                // skip output if it does not share any device with current output
                if ((desc->supportedDevices() & outputDesc->supportedDevices())
                        == AUDIO_DEVICE_NONE) {
                    continue;
                }
                ALOGVV("checkDeviceMuteStrategies() %s strategy %d (curDevice %04x)",
                      mute ? "muting" : "unmuting", i, curDevice);
                setStrategyMute((routing_strategy)i, mute, desc, mute ? 0 : delayMs);
                if (isStrategyActive(desc, (routing_strategy)i)) {
                    if (mute) {
                        // FIXME: should not need to double latency if volume could be applied
                        // immediately by the audioflinger mixer. We must account for the delay
                        // between now and the next time the audioflinger thread for this output
                        // will process a buffer (which corresponds to one buffer size,
                        // usually 1/2 or 1/4 of the latency).
                        if (muteWaitMs < desc->latency() * 2) {
                            muteWaitMs = desc->latency() * 2;
                        }
                    }
                }
            }
        }
    }

    // temporary mute output if device selection changes to avoid volume bursts due to
    // different per device volumes
    if (outputDesc->isActive() && (device != prevDevice)) {
        uint32_t tempMuteWaitMs = outputDesc->latency() * 2;
        // temporary mute duration is conservatively set to 4 times the reported latency
        uint32_t tempMuteDurationMs = outputDesc->latency() * 4;
        if (muteWaitMs < tempMuteWaitMs) {
            muteWaitMs = tempMuteWaitMs;
        }

        for (size_t i = 0; i < NUM_STRATEGIES; i++) {
            if (isStrategyActive(outputDesc, (routing_strategy)i)) {
                // make sure that we do not start the temporary mute period too early in case of
                // delayed device change
                setStrategyMute((routing_strategy)i, true, outputDesc, delayMs);
                setStrategyMute((routing_strategy)i, false, outputDesc,
                                delayMs + tempMuteDurationMs, device);
            }
        }
    }

    // wait for the PCM output buffers to empty before proceeding with the rest of the command
    if (muteWaitMs > delayMs) {
        muteWaitMs -= delayMs;
        usleep(muteWaitMs * 1000);
        return muteWaitMs;
    }
    return 0;
}

uint32_t AudioPolicyManager::setOutputDevice(const sp<AudioOutputDescriptor>& outputDesc,
                                             audio_devices_t device,
                                             bool force,
                                             int delayMs,
                                             audio_patch_handle_t *patchHandle,
                                             const char* address)
{
    ALOGV("setOutputDevice() device %04x delayMs %d", device, delayMs);
    AudioParameter param;
    uint32_t muteWaitMs;

    if (outputDesc->isDuplicated()) {
        muteWaitMs = setOutputDevice(outputDesc->subOutput1(), device, force, delayMs);
        muteWaitMs += setOutputDevice(outputDesc->subOutput2(), device, force, delayMs);
        return muteWaitMs;
    }
    // no need to proceed if new device is not AUDIO_DEVICE_NONE and not supported by current
    // output profile
    if ((device != AUDIO_DEVICE_NONE) &&
            ((device & outputDesc->supportedDevices()) == 0)) {
        return 0;
    }

    // filter devices according to output selected
    device = (audio_devices_t)(device & outputDesc->supportedDevices());

    audio_devices_t prevDevice = outputDesc->mDevice;

    ALOGV("setOutputDevice() prevDevice 0x%04x", prevDevice);

    if (device != AUDIO_DEVICE_NONE) {
        outputDesc->mDevice = device;
    }
    muteWaitMs = checkDeviceMuteStrategies(outputDesc, prevDevice, delayMs);

    // Do not change the routing if:
    //      the requested device is AUDIO_DEVICE_NONE
    //      OR the requested device is the same as current device
    //  AND force is not specified
    //  AND the output is connected by a valid audio patch.
    // Doing this check here allows the caller to call setOutputDevice() without conditions
    if ((device == AUDIO_DEVICE_NONE || device == prevDevice) &&
        !force &&
        outputDesc->getPatchHandle() != 0) {
        ALOGV("setOutputDevice() setting same device 0x%04x or null device", device);
        return muteWaitMs;
    }

    ALOGV("setOutputDevice() changing device");

    // do the routing
    if (device == AUDIO_DEVICE_NONE) {
        resetOutputDevice(outputDesc, delayMs, NULL);
    } else {
        DeviceVector deviceList;
        if ((address == NULL) || (strlen(address) == 0)) {
            deviceList = mAvailableOutputDevices.getDevicesFromType(device);
        } else {
            deviceList = mAvailableOutputDevices.getDevicesFromTypeAddr(device, String8(address));
        }

        if (!deviceList.isEmpty()) {
            struct audio_patch patch;
            outputDesc->toAudioPortConfig(&patch.sources[0]);
            patch.num_sources = 1;
            patch.num_sinks = 0;
            for (size_t i = 0; i < deviceList.size() && i < AUDIO_PATCH_PORTS_MAX; i++) {
                deviceList.itemAt(i)->toAudioPortConfig(&patch.sinks[i]);
                patch.num_sinks++;
            }
            ssize_t index;
            if (patchHandle && *patchHandle != AUDIO_PATCH_HANDLE_NONE) {
                index = mAudioPatches.indexOfKey(*patchHandle);
            } else {
                index = mAudioPatches.indexOfKey(outputDesc->getPatchHandle());
            }
            sp< AudioPatch> patchDesc;
            audio_patch_handle_t afPatchHandle = AUDIO_PATCH_HANDLE_NONE;
            if (index >= 0) {
                patchDesc = mAudioPatches.valueAt(index);
                afPatchHandle = patchDesc->mAfPatchHandle;
            }

            status_t status = mpClientInterface->createAudioPatch(&patch,
                                                                   &afPatchHandle,
                                                                   delayMs);
            ALOGV("setOutputDevice() createAudioPatch returned %d patchHandle %d"
                    "num_sources %d num_sinks %d",
                                       status, afPatchHandle, patch.num_sources, patch.num_sinks);
            if (status == NO_ERROR) {
                if (index < 0) {
                    patchDesc = new AudioPatch(&patch, mUidCached);
                    addAudioPatch(patchDesc->mHandle, patchDesc);
                } else {
                    patchDesc->mPatch = patch;
                }
                patchDesc->mAfPatchHandle = afPatchHandle;
                if (patchHandle) {
                    *patchHandle = patchDesc->mHandle;
                }
                outputDesc->setPatchHandle(patchDesc->mHandle);
                nextAudioPortGeneration();
                mpClientInterface->onAudioPatchListUpdate();
            }
        }

        // inform all input as well
        for (size_t i = 0; i < mInputs.size(); i++) {
            const sp<AudioInputDescriptor>  inputDescriptor = mInputs.valueAt(i);
            if (!is_virtual_input_device(inputDescriptor->mDevice)) {
                AudioParameter inputCmd = AudioParameter();
                ALOGV("%s: inform input %d of device:%d", __func__,
                      inputDescriptor->mIoHandle, device);
                inputCmd.addInt(String8(AudioParameter::keyRouting),device);
                mpClientInterface->setParameters(inputDescriptor->mIoHandle,
                                                 inputCmd.toString(),
                                                 delayMs);
            }
        }
    }

    // update stream volumes according to new device
    applyStreamVolumes(outputDesc, device, delayMs);

    return muteWaitMs;
}

status_t AudioPolicyManager::resetOutputDevice(const sp<AudioOutputDescriptor>& outputDesc,
                                               int delayMs,
                                               audio_patch_handle_t *patchHandle)
{
    ssize_t index;
    if (patchHandle) {
        index = mAudioPatches.indexOfKey(*patchHandle);
    } else {
        index = mAudioPatches.indexOfKey(outputDesc->getPatchHandle());
    }
    if (index < 0) {
        return INVALID_OPERATION;
    }
    sp< AudioPatch> patchDesc = mAudioPatches.valueAt(index);
    status_t status = mpClientInterface->releaseAudioPatch(patchDesc->mAfPatchHandle, delayMs);
    ALOGV("resetOutputDevice() releaseAudioPatch returned %d", status);
    outputDesc->setPatchHandle(AUDIO_PATCH_HANDLE_NONE);
    removeAudioPatch(patchDesc->mHandle);
    nextAudioPortGeneration();
    mpClientInterface->onAudioPatchListUpdate();
    return status;
}

status_t AudioPolicyManager::setInputDevice(audio_io_handle_t input,
                                            audio_devices_t device,
                                            bool force,
                                            audio_patch_handle_t *patchHandle)
{
    status_t status = NO_ERROR;

    sp<AudioInputDescriptor> inputDesc = mInputs.valueFor(input);
    if ((device != AUDIO_DEVICE_NONE) && ((device != inputDesc->mDevice) || force)) {
        inputDesc->mDevice = device;

        DeviceVector deviceList = mAvailableInputDevices.getDevicesFromType(device);
        if (!deviceList.isEmpty()) {
            struct audio_patch patch;
            inputDesc->toAudioPortConfig(&patch.sinks[0]);
            // AUDIO_SOURCE_HOTWORD is for internal use only:
            // handled as AUDIO_SOURCE_VOICE_RECOGNITION by the audio HAL
            if (patch.sinks[0].ext.mix.usecase.source == AUDIO_SOURCE_HOTWORD &&
                    !inputDesc->isSoundTrigger()) {
                patch.sinks[0].ext.mix.usecase.source = AUDIO_SOURCE_VOICE_RECOGNITION;
            }
            patch.num_sinks = 1;
            //only one input device for now
            deviceList.itemAt(0)->toAudioPortConfig(&patch.sources[0]);
            patch.num_sources = 1;
            ssize_t index;
            if (patchHandle && *patchHandle != AUDIO_PATCH_HANDLE_NONE) {
                index = mAudioPatches.indexOfKey(*patchHandle);
            } else {
                index = mAudioPatches.indexOfKey(inputDesc->getPatchHandle());
            }
            sp< AudioPatch> patchDesc;
            audio_patch_handle_t afPatchHandle = AUDIO_PATCH_HANDLE_NONE;
            if (index >= 0) {
                patchDesc = mAudioPatches.valueAt(index);
                afPatchHandle = patchDesc->mAfPatchHandle;
            }

            status_t status = mpClientInterface->createAudioPatch(&patch,
                                                                  &afPatchHandle,
                                                                  0);
            ALOGV("setInputDevice() createAudioPatch returned %d patchHandle %d",
                                                                          status, afPatchHandle);
            if (status == NO_ERROR) {
                if (index < 0) {
                    patchDesc = new AudioPatch(&patch, mUidCached);
                    addAudioPatch(patchDesc->mHandle, patchDesc);
                } else {
                    patchDesc->mPatch = patch;
                }
                patchDesc->mAfPatchHandle = afPatchHandle;
                if (patchHandle) {
                    *patchHandle = patchDesc->mHandle;
                }
                inputDesc->setPatchHandle(patchDesc->mHandle);
                nextAudioPortGeneration();
                mpClientInterface->onAudioPatchListUpdate();
            }
        }
    }
    return status;
}

status_t AudioPolicyManager::resetInputDevice(audio_io_handle_t input,
                                              audio_patch_handle_t *patchHandle)
{
    sp<AudioInputDescriptor> inputDesc = mInputs.valueFor(input);
    ssize_t index;
    if (patchHandle) {
        index = mAudioPatches.indexOfKey(*patchHandle);
    } else {
        index = mAudioPatches.indexOfKey(inputDesc->getPatchHandle());
    }
    if (index < 0) {
        return INVALID_OPERATION;
    }
    sp< AudioPatch> patchDesc = mAudioPatches.valueAt(index);
    status_t status = mpClientInterface->releaseAudioPatch(patchDesc->mAfPatchHandle, 0);
    ALOGV("resetInputDevice() releaseAudioPatch returned %d", status);
    inputDesc->setPatchHandle(AUDIO_PATCH_HANDLE_NONE);
    removeAudioPatch(patchDesc->mHandle);
    nextAudioPortGeneration();
    mpClientInterface->onAudioPatchListUpdate();
    return status;
}

sp<IOProfile> AudioPolicyManager::getInputProfile(audio_devices_t device,
                                                  String8 address,
                                                  uint32_t& samplingRate,
                                                  audio_format_t& format,
                                                  audio_channel_mask_t& channelMask,
                                                  audio_input_flags_t flags)
{
    // Choose an input profile based on the requested capture parameters: select the first available
    // profile supporting all requested parameters.
    //
    // TODO: perhaps isCompatibleProfile should return a "matching" score so we can return
    // the best matching profile, not the first one.

    for (size_t i = 0; i < mHwModules.size(); i++)
    {
        if (mHwModules[i]->mHandle == 0) {
            continue;
        }
        for (size_t j = 0; j < mHwModules[i]->mInputProfiles.size(); j++)
        {
            sp<IOProfile> profile = mHwModules[i]->mInputProfiles[j];
            // profile->log();
            if (profile->isCompatibleProfile(device, address, samplingRate,
                                             &samplingRate /*updatedSamplingRate*/,
                                             format,
                                             &format /*updatedFormat*/,
                                             channelMask,
                                             &channelMask /*updatedChannelMask*/,
                                             (audio_output_flags_t) flags,
                                             true)) {

                return profile;
            }
        }

        for (size_t j = 0; j < mHwModules[i]->mInputProfiles.size(); j++)
        {
            sp<IOProfile> profile = mHwModules[i]->mInputProfiles[j];
            // profile->log();
            if (profile->isCompatibleProfile(device, address, samplingRate,
                                             &samplingRate /*updatedSamplingRate*/,
                                             format,
                                             &format /*updatedFormat*/,
                                             channelMask,
                                             &channelMask /*updatedChannelMask*/,
                                             (audio_output_flags_t) flags,
                                              false)) {

                return profile;
            }
        }
    }
    return NULL;
}


audio_devices_t AudioPolicyManager::getDeviceAndMixForInputSource(audio_source_t inputSource,
                                                                  AudioMix **policyMix)
{
    audio_devices_t availableDeviceTypes = mAvailableInputDevices.types() & ~AUDIO_DEVICE_BIT_IN;
    audio_devices_t selectedDeviceFromMix =
           mPolicyMixes.getDeviceAndMixForInputSource(inputSource, availableDeviceTypes, policyMix);

    if (selectedDeviceFromMix != AUDIO_DEVICE_NONE) {
        return selectedDeviceFromMix;
    }
    return getDeviceForInputSource(inputSource);
}

audio_devices_t AudioPolicyManager::getDeviceForInputSource(audio_source_t inputSource)
{
    for (size_t routeIndex = 0; routeIndex < mInputRoutes.size(); routeIndex++) {
         sp<SessionRoute> route = mInputRoutes.valueAt(routeIndex);
         if (inputSource == route->mSource && route->isActive()) {
             return route->mDeviceDescriptor->type();
         }
     }

     return mEngine->getDeviceForInputSource(inputSource);
}

float AudioPolicyManager::computeVolume(audio_stream_type_t stream,
                                        int index,
                                        audio_devices_t device)
{
    float volumeDB = mVolumeCurves->volIndexToDb(stream, Volume::getDeviceCategory(device), index);

    // handle the case of accessibility active while a ringtone is playing: if the ringtone is much
    // louder than the accessibility prompt, the prompt cannot be heard, thus masking the touch
    // exploration of the dialer UI. In this situation, bring the accessibility volume closer to
    // the ringtone volume
    if ((stream == AUDIO_STREAM_ACCESSIBILITY)
            && (AUDIO_MODE_RINGTONE == mEngine->getPhoneState())
            && isStreamActive(AUDIO_STREAM_RING, 0)) {
        const float ringVolumeDB = computeVolume(AUDIO_STREAM_RING, index, device);
        return ringVolumeDB - 4 > volumeDB ? ringVolumeDB - 4 : volumeDB;
    }

    // if a headset is connected, apply the following rules to ring tones and notifications
    // to avoid sound level bursts in user's ears:
    // - always attenuate notifications volume by 6dB
    // - attenuate ring tones volume by 6dB unless music is not playing and
    // speaker is part of the select devices
    // - if music is playing, always limit the volume to current music volume,
    // with a minimum threshold at -36dB so that notification is always perceived.
    const routing_strategy stream_strategy = getStrategy(stream);
    if ((device & (AUDIO_DEVICE_OUT_BLUETOOTH_A2DP |
            AUDIO_DEVICE_OUT_BLUETOOTH_A2DP_HEADPHONES |
            AUDIO_DEVICE_OUT_WIRED_HEADSET |
            AUDIO_DEVICE_OUT_WIRED_HEADPHONE)) &&
        ((stream_strategy == STRATEGY_SONIFICATION)
                || (stream_strategy == STRATEGY_SONIFICATION_RESPECTFUL)
                || (stream == AUDIO_STREAM_SYSTEM)
                || ((stream_strategy == STRATEGY_ENFORCED_AUDIBLE) &&
                    (mEngine->getForceUse(AUDIO_POLICY_FORCE_FOR_SYSTEM) == AUDIO_POLICY_FORCE_NONE))) &&
            mVolumeCurves->canBeMuted(stream)) {
        // when the phone is ringing we must consider that music could have been paused just before
        // by the music application and behave as if music was active if the last music track was
        // just stopped
        if (isStreamActive(AUDIO_STREAM_MUSIC, SONIFICATION_HEADSET_MUSIC_DELAY) ||
                mLimitRingtoneVolume) {
            volumeDB += SONIFICATION_HEADSET_VOLUME_FACTOR_DB;
            audio_devices_t musicDevice = getDeviceForStrategy(STRATEGY_MEDIA, true /*fromCache*/);
            float musicVolDB = computeVolume(AUDIO_STREAM_MUSIC,
                                             mVolumeCurves->getVolumeIndex(AUDIO_STREAM_MUSIC,
                                                                              musicDevice),
                                             musicDevice);
            float minVolDB = (musicVolDB > SONIFICATION_HEADSET_VOLUME_MIN_DB) ?
                    musicVolDB : SONIFICATION_HEADSET_VOLUME_MIN_DB;
            if (volumeDB > minVolDB) {
                volumeDB = minVolDB;
                ALOGV("computeVolume limiting volume to %f musicVol %f", minVolDB, musicVolDB);
            }
            if (device & (AUDIO_DEVICE_OUT_BLUETOOTH_A2DP |
                    AUDIO_DEVICE_OUT_BLUETOOTH_A2DP_HEADPHONES)) {
                // on A2DP, also ensure notification volume is not too low compared to media when
                // intended to be played
                if ((volumeDB > -96.0f) &&
                        (musicVolDB - SONIFICATION_A2DP_MAX_MEDIA_DIFF_DB > volumeDB)) {
                    ALOGV("computeVolume increasing volume for stream=%d device=0x%X from %f to %f",
                            stream, device,
                            volumeDB, musicVolDB - SONIFICATION_A2DP_MAX_MEDIA_DIFF_DB);
                    volumeDB = musicVolDB - SONIFICATION_A2DP_MAX_MEDIA_DIFF_DB;
                }
            }
        } else if ((Volume::getDeviceForVolume(device) != AUDIO_DEVICE_OUT_SPEAKER) ||
                stream_strategy != STRATEGY_SONIFICATION) {
            volumeDB += SONIFICATION_HEADSET_VOLUME_FACTOR_DB;
        }
    }

    return volumeDB;
}

status_t AudioPolicyManager::checkAndSetVolume(audio_stream_type_t stream,
                                                   int index,
                                                   const sp<AudioOutputDescriptor>& outputDesc,
                                                   audio_devices_t device,
                                                   int delayMs,
                                                   bool force)
{
    // do not change actual stream volume if the stream is muted
    if (outputDesc->mMuteCount[stream] != 0) {
        ALOGVV("checkAndSetVolume() stream %d muted count %d",
              stream, outputDesc->mMuteCount[stream]);
        return NO_ERROR;
    }
    audio_policy_forced_cfg_t forceUseForComm =
            mEngine->getForceUse(AUDIO_POLICY_FORCE_FOR_COMMUNICATION);
    // do not change in call volume if bluetooth is connected and vice versa
    if ((stream == AUDIO_STREAM_VOICE_CALL && forceUseForComm == AUDIO_POLICY_FORCE_BT_SCO) ||
        (stream == AUDIO_STREAM_BLUETOOTH_SCO && forceUseForComm != AUDIO_POLICY_FORCE_BT_SCO)) {
        ALOGV("checkAndSetVolume() cannot set stream %d volume with force use = %d for comm",
             stream, forceUseForComm);
        return INVALID_OPERATION;
    }

    if (device == AUDIO_DEVICE_NONE) {
        device = outputDesc->device();
    }

    float volumeDb = computeVolume(stream, index, device);
    if (outputDesc->isFixedVolume(device)) {
        volumeDb = 0.0f;
    }

    outputDesc->setVolume(volumeDb, stream, device, delayMs, force);

    if (stream == AUDIO_STREAM_VOICE_CALL ||
        stream == AUDIO_STREAM_BLUETOOTH_SCO) {
        float voiceVolume;
        // Force voice volume to max for bluetooth SCO as volume is managed by the headset
        if (stream == AUDIO_STREAM_VOICE_CALL) {
            voiceVolume = (float)index/(float)mVolumeCurves->getVolumeIndexMax(stream);
        } else {
            voiceVolume = 1.0;
        }

        if (voiceVolume != mLastVoiceVolume) {
            mpClientInterface->setVoiceVolume(voiceVolume, delayMs);
            mLastVoiceVolume = voiceVolume;
        }
    }

    return NO_ERROR;
}

void AudioPolicyManager::applyStreamVolumes(const sp<AudioOutputDescriptor>& outputDesc,
                                                audio_devices_t device,
                                                int delayMs,
                                                bool force)
{
    ALOGVV("applyStreamVolumes() for device %08x", device);

    for (int stream = 0; stream < AUDIO_STREAM_FOR_POLICY_CNT; stream++) {
        checkAndSetVolume((audio_stream_type_t)stream,
                          mVolumeCurves->getVolumeIndex((audio_stream_type_t)stream, device),
                          outputDesc,
                          device,
                          delayMs,
                          force);
    }
}

void AudioPolicyManager::setStrategyMute(routing_strategy strategy,
                                             bool on,
                                             const sp<AudioOutputDescriptor>& outputDesc,
                                             int delayMs,
                                             audio_devices_t device)
{
    ALOGVV("setStrategyMute() strategy %d, mute %d, output ID %d",
           strategy, on, outputDesc->getId());
    for (int stream = 0; stream < AUDIO_STREAM_FOR_POLICY_CNT; stream++) {
        if (getStrategy((audio_stream_type_t)stream) == strategy) {
            setStreamMute((audio_stream_type_t)stream, on, outputDesc, delayMs, device);
        }
    }
}

void AudioPolicyManager::setStreamMute(audio_stream_type_t stream,
                                           bool on,
                                           const sp<AudioOutputDescriptor>& outputDesc,
                                           int delayMs,
                                           audio_devices_t device)
{
    if (device == AUDIO_DEVICE_NONE) {
        device = outputDesc->device();
    }

    ALOGVV("setStreamMute() stream %d, mute %d, mMuteCount %d device %04x",
          stream, on, outputDesc->mMuteCount[stream], device);

    if (on) {
        if (outputDesc->mMuteCount[stream] == 0) {
            if (mVolumeCurves->canBeMuted(stream) &&
                    ((stream != AUDIO_STREAM_ENFORCED_AUDIBLE) ||
                     (mEngine->getForceUse(AUDIO_POLICY_FORCE_FOR_SYSTEM) == AUDIO_POLICY_FORCE_NONE))) {
                checkAndSetVolume(stream, 0, outputDesc, device, delayMs);
            }
        }
        // increment mMuteCount after calling checkAndSetVolume() so that volume change is not ignored
        outputDesc->mMuteCount[stream]++;
    } else {
        if (outputDesc->mMuteCount[stream] == 0) {
            ALOGV("setStreamMute() unmuting non muted stream!");
            return;
        }
        if (--outputDesc->mMuteCount[stream] == 0) {
            checkAndSetVolume(stream,
                              mVolumeCurves->getVolumeIndex(stream, device),
                              outputDesc,
                              device,
                              delayMs);
        }
    }
}

void AudioPolicyManager::handleIncallSonification(audio_stream_type_t stream,
                                                      bool starting, bool stateChange)
{
    if(!hasPrimaryOutput()) {
        return;
    }

    // if the stream pertains to sonification strategy and we are in call we must
    // mute the stream if it is low visibility. If it is high visibility, we must play a tone
    // in the device used for phone strategy and play the tone if the selected device does not
    // interfere with the device used for phone strategy
    // if stateChange is true, we are called from setPhoneState() and we must mute or unmute as
    // many times as there are active tracks on the output
    const routing_strategy stream_strategy = getStrategy(stream);
    if ((stream_strategy == STRATEGY_SONIFICATION) ||
            ((stream_strategy == STRATEGY_SONIFICATION_RESPECTFUL))) {
        sp<SwAudioOutputDescriptor> outputDesc = mPrimaryOutput;
        ALOGV("handleIncallSonification() stream %d starting %d device %x stateChange %d",
                stream, starting, outputDesc->mDevice, stateChange);
        if (outputDesc->mRefCount[stream]) {
            int muteCount = 1;
            if (stateChange) {
                muteCount = outputDesc->mRefCount[stream];
            }
            if (audio_is_low_visibility(stream)) {
                ALOGV("handleIncallSonification() low visibility, muteCount %d", muteCount);
                for (int i = 0; i < muteCount; i++) {
                    setStreamMute(stream, starting, mPrimaryOutput);
                }
            } else {
                ALOGV("handleIncallSonification() high visibility");
                if (outputDesc->device() &
                        getDeviceForStrategy(STRATEGY_PHONE, true /*fromCache*/)) {
                    ALOGV("handleIncallSonification() high visibility muted, muteCount %d", muteCount);
                    for (int i = 0; i < muteCount; i++) {
                        setStreamMute(stream, starting, mPrimaryOutput);
                    }
                }
                if (starting) {
                    mpClientInterface->startTone(AUDIO_POLICY_TONE_IN_CALL_NOTIFICATION,
                                                 AUDIO_STREAM_VOICE_CALL);
                } else {
                    mpClientInterface->stopTone();
                }
            }
        }
    }
}

audio_stream_type_t AudioPolicyManager::streamTypefromAttributesInt(const audio_attributes_t *attr)
{
    // flags to stream type mapping
    if ((attr->flags & AUDIO_FLAG_AUDIBILITY_ENFORCED) == AUDIO_FLAG_AUDIBILITY_ENFORCED) {
        return AUDIO_STREAM_ENFORCED_AUDIBLE;
    }
    if ((attr->flags & AUDIO_FLAG_SCO) == AUDIO_FLAG_SCO) {
        return AUDIO_STREAM_BLUETOOTH_SCO;
    }
    if ((attr->flags & AUDIO_FLAG_BEACON) == AUDIO_FLAG_BEACON) {
        return AUDIO_STREAM_TTS;
    }

    // usage to stream type mapping
    switch (attr->usage) {
    case AUDIO_USAGE_MEDIA:
    case AUDIO_USAGE_GAME:
    case AUDIO_USAGE_ASSISTANCE_NAVIGATION_GUIDANCE:
        return AUDIO_STREAM_MUSIC;
    case AUDIO_USAGE_ASSISTANCE_ACCESSIBILITY:
        return AUDIO_STREAM_ACCESSIBILITY;
    case AUDIO_USAGE_ASSISTANCE_SONIFICATION:
        return AUDIO_STREAM_SYSTEM;
    case AUDIO_USAGE_VOICE_COMMUNICATION:
        return AUDIO_STREAM_VOICE_CALL;

    case AUDIO_USAGE_VOICE_COMMUNICATION_SIGNALLING:
        return AUDIO_STREAM_DTMF;

    case AUDIO_USAGE_ALARM:
        return AUDIO_STREAM_ALARM;
    case AUDIO_USAGE_NOTIFICATION_TELEPHONY_RINGTONE:
        return AUDIO_STREAM_RING;

    case AUDIO_USAGE_NOTIFICATION:
    case AUDIO_USAGE_NOTIFICATION_COMMUNICATION_REQUEST:
    case AUDIO_USAGE_NOTIFICATION_COMMUNICATION_INSTANT:
    case AUDIO_USAGE_NOTIFICATION_COMMUNICATION_DELAYED:
    case AUDIO_USAGE_NOTIFICATION_EVENT:
        return AUDIO_STREAM_NOTIFICATION;

    case AUDIO_USAGE_UNKNOWN:
    default:
        return AUDIO_STREAM_MUSIC;
    }
}

bool AudioPolicyManager::isValidAttributes(const audio_attributes_t *paa)
{
    // has flags that map to a strategy?
    if ((paa->flags & (AUDIO_FLAG_AUDIBILITY_ENFORCED | AUDIO_FLAG_SCO | AUDIO_FLAG_BEACON)) != 0) {
        return true;
    }

    // has known usage?
    switch (paa->usage) {
    case AUDIO_USAGE_UNKNOWN:
    case AUDIO_USAGE_MEDIA:
    case AUDIO_USAGE_VOICE_COMMUNICATION:
    case AUDIO_USAGE_VOICE_COMMUNICATION_SIGNALLING:
    case AUDIO_USAGE_ALARM:
    case AUDIO_USAGE_NOTIFICATION:
    case AUDIO_USAGE_NOTIFICATION_TELEPHONY_RINGTONE:
    case AUDIO_USAGE_NOTIFICATION_COMMUNICATION_REQUEST:
    case AUDIO_USAGE_NOTIFICATION_COMMUNICATION_INSTANT:
    case AUDIO_USAGE_NOTIFICATION_COMMUNICATION_DELAYED:
    case AUDIO_USAGE_NOTIFICATION_EVENT:
    case AUDIO_USAGE_ASSISTANCE_ACCESSIBILITY:
    case AUDIO_USAGE_ASSISTANCE_NAVIGATION_GUIDANCE:
    case AUDIO_USAGE_ASSISTANCE_SONIFICATION:
    case AUDIO_USAGE_GAME:
    case AUDIO_USAGE_VIRTUAL_SOURCE:
        break;
    default:
        return false;
    }
    return true;
}

bool AudioPolicyManager::isStrategyActive(const sp<AudioOutputDescriptor> outputDesc,
                                          routing_strategy strategy, uint32_t inPastMs,
                                          nsecs_t sysTime) const
{
    if ((sysTime == 0) && (inPastMs != 0)) {
        sysTime = systemTime();
    }
    for (int i = 0; i < (int)AUDIO_STREAM_FOR_POLICY_CNT; i++) {
        if (((getStrategy((audio_stream_type_t)i) == strategy) ||
                (NUM_STRATEGIES == strategy)) &&
                outputDesc->isStreamActive((audio_stream_type_t)i, inPastMs, sysTime)) {
            return true;
        }
    }
    return false;
}

audio_policy_forced_cfg_t AudioPolicyManager::getForceUse(audio_policy_force_use_t usage)
{
    return mEngine->getForceUse(usage);
}

bool AudioPolicyManager::isInCall()
{
    return isStateInCall(mEngine->getPhoneState());
}

bool AudioPolicyManager::isStateInCall(int state)
{
    return is_state_in_call(state);
}

void AudioPolicyManager::cleanUpForDevice(const sp<DeviceDescriptor>& deviceDesc)
{
    for (ssize_t i = (ssize_t)mAudioSources.size() - 1; i >= 0; i--)  {
        sp<AudioSourceDescriptor> sourceDesc = mAudioSources.valueAt(i);
        if (sourceDesc->mDevice->equals(deviceDesc)) {
            ALOGV("%s releasing audio source %d", __FUNCTION__, sourceDesc->getHandle());
            stopAudioSource(sourceDesc->getHandle());
        }
    }

    for (ssize_t i = (ssize_t)mAudioPatches.size() - 1; i >= 0; i--)  {
        sp<AudioPatch> patchDesc = mAudioPatches.valueAt(i);
        bool release = false;
        for (size_t j = 0; j < patchDesc->mPatch.num_sources && !release; j++)  {
            const struct audio_port_config *source = &patchDesc->mPatch.sources[j];
            if (source->type == AUDIO_PORT_TYPE_DEVICE &&
                    source->ext.device.type == deviceDesc->type()) {
                release = true;
            }
        }
        for (size_t j = 0; j < patchDesc->mPatch.num_sinks && !release; j++)  {
            const struct audio_port_config *sink = &patchDesc->mPatch.sinks[j];
            if (sink->type == AUDIO_PORT_TYPE_DEVICE &&
                    sink->ext.device.type == deviceDesc->type()) {
                release = true;
            }
        }
        if (release) {
            ALOGV("%s releasing patch %u", __FUNCTION__, patchDesc->mHandle);
            releaseAudioPatch(patchDesc->mHandle, patchDesc->mUid);
        }
    }
}

// Modify the list of surround sound formats supported.
void AudioPolicyManager::filterSurroundFormats(FormatVector *formatsPtr) {
    FormatVector &formats = *formatsPtr;
    // TODO Set this based on Config properties.
    const bool alwaysForceAC3 = true;

    audio_policy_forced_cfg_t forceUse = mEngine->getForceUse(
            AUDIO_POLICY_FORCE_FOR_ENCODED_SURROUND);
    ALOGD("%s: forced use = %d", __FUNCTION__, forceUse);

    // Analyze original support for various formats.
    bool supportsAC3 = false;
    bool supportsOtherSurround = false;
    bool supportsIEC61937 = false;
    for (size_t formatIndex = 0; formatIndex < formats.size(); formatIndex++) {
        audio_format_t format = formats[formatIndex];
        switch (format) {
            case AUDIO_FORMAT_AC3:
                supportsAC3 = true;
                break;
            case AUDIO_FORMAT_E_AC3:
            case AUDIO_FORMAT_DTS:
            case AUDIO_FORMAT_DTS_HD:
                supportsOtherSurround = true;
                break;
            case AUDIO_FORMAT_IEC61937:
                supportsIEC61937 = true;
                break;
            default:
                break;
        }
    }

    // Modify formats based on surround preferences.
    // If NEVER, remove support for surround formats.
    if (forceUse == AUDIO_POLICY_FORCE_ENCODED_SURROUND_NEVER) {
        if (supportsAC3 || supportsOtherSurround || supportsIEC61937) {
            // Remove surround sound related formats.
            for (size_t formatIndex = 0; formatIndex < formats.size(); ) {
                audio_format_t format = formats[formatIndex];
                switch(format) {
                    case AUDIO_FORMAT_AC3:
                    case AUDIO_FORMAT_E_AC3:
                    case AUDIO_FORMAT_DTS:
                    case AUDIO_FORMAT_DTS_HD:
                    case AUDIO_FORMAT_IEC61937:
                        formats.removeAt(formatIndex);
                        break;
                    default:
                        formatIndex++; // keep it
                        break;
                }
            }
            supportsAC3 = false;
            supportsOtherSurround = false;
            supportsIEC61937 = false;
        }
    } else { // AUTO or ALWAYS
        // Most TVs support AC3 even if they do not report it in the EDID.
        if ((alwaysForceAC3 || (forceUse == AUDIO_POLICY_FORCE_ENCODED_SURROUND_ALWAYS))
                && !supportsAC3) {
            formats.add(AUDIO_FORMAT_AC3);
            supportsAC3 = true;
        }

        // If ALWAYS, add support for raw surround formats if all are missing.
        // This assumes that if any of these formats are reported by the HAL
        // then the report is valid and should not be modified.
        if ((forceUse == AUDIO_POLICY_FORCE_ENCODED_SURROUND_ALWAYS)
                && !supportsOtherSurround) {
            formats.add(AUDIO_FORMAT_E_AC3);
            formats.add(AUDIO_FORMAT_DTS);
            formats.add(AUDIO_FORMAT_DTS_HD);
            supportsOtherSurround = true;
        }

        // Add support for IEC61937 if any raw surround supported.
        // The HAL could do this but add it here, just in case.
        if ((supportsAC3 || supportsOtherSurround) && !supportsIEC61937) {
            formats.add(AUDIO_FORMAT_IEC61937);
            supportsIEC61937 = true;
        }
    }
}

// Modify the list of channel masks supported.
void AudioPolicyManager::filterSurroundChannelMasks(ChannelsVector *channelMasksPtr) {
    ChannelsVector &channelMasks = *channelMasksPtr;
    audio_policy_forced_cfg_t forceUse = mEngine->getForceUse(
            AUDIO_POLICY_FORCE_FOR_ENCODED_SURROUND);

    // If NEVER, then remove support for channelMasks > stereo.
    if (forceUse == AUDIO_POLICY_FORCE_ENCODED_SURROUND_NEVER) {
        for (size_t maskIndex = 0; maskIndex < channelMasks.size(); ) {
            audio_channel_mask_t channelMask = channelMasks[maskIndex];
            if (channelMask & ~AUDIO_CHANNEL_OUT_STEREO) {
                ALOGI("%s: force NEVER, so remove channelMask 0x%08x", __FUNCTION__, channelMask);
                channelMasks.removeAt(maskIndex);
            } else {
                maskIndex++;
            }
        }
    // If ALWAYS, then make sure we at least support 5.1
    } else if (forceUse == AUDIO_POLICY_FORCE_ENCODED_SURROUND_ALWAYS) {
        bool supports5dot1 = false;
        // Are there any channel masks that can be considered "surround"?
        for (size_t maskIndex = 0; maskIndex < channelMasks.size(); maskIndex++) {
            audio_channel_mask_t channelMask = channelMasks[maskIndex];
            if ((channelMask & AUDIO_CHANNEL_OUT_5POINT1) == AUDIO_CHANNEL_OUT_5POINT1) {
                supports5dot1 = true;
                break;
            }
        }
        // If not then add 5.1 support.
        if (!supports5dot1) {
            channelMasks.add(AUDIO_CHANNEL_OUT_5POINT1);
            ALOGI("%s: force ALWAYS, so adding channelMask for 5.1 surround", __FUNCTION__);
        }
    }
}

void AudioPolicyManager::updateAudioProfiles(audio_devices_t device,
                                             audio_io_handle_t ioHandle,
                                             AudioProfileVector &profiles)
{
    String8 reply;

    // Format MUST be checked first to update the list of AudioProfile
    if (profiles.hasDynamicFormat()) {
        reply = mpClientInterface->getParameters(ioHandle,
                                                 String8(AUDIO_PARAMETER_STREAM_SUP_FORMATS));
        ALOGV("%s: supported formats %s", __FUNCTION__, reply.string());
        AudioParameter repliedParameters(reply);
        if (repliedParameters.get(
                String8(AUDIO_PARAMETER_STREAM_SUP_FORMATS), reply) != NO_ERROR) {
            ALOGE("%s: failed to retrieve format, bailing out", __FUNCTION__);
            return;
        }
        FormatVector formats = formatsFromString(reply.string());
        if (device == AUDIO_DEVICE_OUT_HDMI) {
            filterSurroundFormats(&formats);
        }
        profiles.setFormats(formats);
    }
    const FormatVector &supportedFormats = profiles.getSupportedFormats();

    for (size_t formatIndex = 0; formatIndex < supportedFormats.size(); formatIndex++) {
        audio_format_t format = supportedFormats[formatIndex];
        ChannelsVector channelMasks;
        SampleRateVector samplingRates;
        AudioParameter requestedParameters;
        requestedParameters.addInt(String8(AUDIO_PARAMETER_STREAM_FORMAT), format);

        if (profiles.hasDynamicRateFor(format)) {
            reply = mpClientInterface->getParameters(ioHandle,
                                                     requestedParameters.toString() + ";" +
                                                     AUDIO_PARAMETER_STREAM_SUP_SAMPLING_RATES);
            ALOGV("%s: supported sampling rates %s", __FUNCTION__, reply.string());
            AudioParameter repliedParameters(reply);
            if (repliedParameters.get(
                    String8(AUDIO_PARAMETER_STREAM_SUP_SAMPLING_RATES), reply) == NO_ERROR) {
                samplingRates = samplingRatesFromString(reply.string());
            }
        }
        if (profiles.hasDynamicChannelsFor(format)) {
            reply = mpClientInterface->getParameters(ioHandle,
                                                     requestedParameters.toString() + ";" +
                                                     AUDIO_PARAMETER_STREAM_SUP_CHANNELS);
            ALOGV("%s: supported channel masks %s", __FUNCTION__, reply.string());
            AudioParameter repliedParameters(reply);
            if (repliedParameters.get(
                    String8(AUDIO_PARAMETER_STREAM_SUP_CHANNELS), reply) == NO_ERROR) {
                channelMasks = channelMasksFromString(reply.string());
                if (device == AUDIO_DEVICE_OUT_HDMI) {
                    filterSurroundChannelMasks(&channelMasks);
                }
            }
        }
        profiles.addProfileFromHal(new AudioProfile(format, channelMasks, samplingRates));
    }
}

}; // namespace android<|MERGE_RESOLUTION|>--- conflicted
+++ resolved
@@ -1328,15 +1328,11 @@
                     setOutputDevice(desc,
                                     newDevice2,
                                     force,
-<<<<<<< HEAD
-                                    outputDesc->latency()*2);
-=======
                                     delayMs);
                     // re-apply device specific volume if not done by setOutputDevice()
                     if (!force) {
                         applyStreamVolumes(desc, newDevice2, delayMs);
                     }
->>>>>>> 56bc26ea
                 }
             }
             // update the outputs if stopping one with a stream that can affect notification routing
