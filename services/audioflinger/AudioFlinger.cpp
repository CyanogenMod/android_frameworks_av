--- conflicted
+++ resolved
@@ -1849,11 +1849,7 @@
 
 AudioFlinger::MixerThread::MixerThread(const sp<AudioFlinger>& audioFlinger, AudioStreamOut* output, int id, uint32_t device)
     :   PlaybackThread(audioFlinger, output, id, device),
-<<<<<<< HEAD
-        mAudioMixer(NULL)
-=======
-        mAudioMixer(0), mPrevMixerStatus(MIXER_IDLE)
->>>>>>> 9e5af59b
+        mAudioMixer(NULL), mPrevMixerStatus(MIXER_IDLE)
 {
     mType = ThreadBase::MIXER;
     mAudioMixer = new AudioMixer(mFrameCount, mSampleRate);
@@ -1966,12 +1962,8 @@
                     ALOGV("MixerThread %p TID %d waking up\n", this, gettid());
                     acquireWakeLock_l();
 
-<<<<<<< HEAD
+                    mPrevMixerStatus = MIXER_IDLE;
                     if (!mMasterMute) {
-=======
-                    mPrevMixerStatus = MIXER_IDLE;
-                    if (mMasterMute == false) {
->>>>>>> 9e5af59b
                         char value[PROPERTY_VALUE_MAX];
                         property_get("ro.audio.silent", value, "0");
                         if (atoi(value)) {
@@ -3074,12 +3066,8 @@
                     ALOGV("DuplicatingThread %p TID %d waking up\n", this, gettid());
                     acquireWakeLock_l();
 
-<<<<<<< HEAD
+                    mPrevMixerStatus = MIXER_IDLE;
                     if (!mMasterMute) {
-=======
-                    mPrevMixerStatus = MIXER_IDLE;
-                    if (mMasterMute == false) {
->>>>>>> 9e5af59b
                         char value[PROPERTY_VALUE_MAX];
                         property_get("ro.audio.silent", value, "0");
                         if (atoi(value)) {
