--- conflicted
+++ resolved
@@ -28,15 +28,11 @@
                                 audio_format_t format,
                                 audio_channel_mask_t channelMask,
                                 size_t frameCount,
-<<<<<<< HEAD
 #ifdef QCOM_HARDWARE
                                 uint32_t flags,
 #endif
-                                int sessionId);
-=======
                                 int sessionId,
                                 int uid);
->>>>>>> 126a6303
     virtual             ~RecordTrack();
 
     virtual status_t    start(AudioSystem::sync_event_t event, int triggerSession);
