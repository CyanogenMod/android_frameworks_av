--- conflicted
+++ resolved
@@ -4050,13 +4050,8 @@
         {
             Mutex::Autolock _l(mLock);
             while (!((mWriteAckSequence & 1) ||
-<<<<<<< HEAD
-                            (mDrainSequence & 1) ||
-                            exitPending())) {
-=======
                      (mDrainSequence & 1) ||
                      exitPending())) {
->>>>>>> 66809dc4
                 mWaitWorkCV.wait(mLock);
             }
 
